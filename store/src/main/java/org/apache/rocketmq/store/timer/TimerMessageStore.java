/*
 * Licensed to the Apache Software Foundation (ASF) under one or more
 * contributor license agreements.  See the NOTICE file distributed with
 * this work for additional information regarding copyright ownership.
 * The ASF licenses this file to You under the Apache License, Version 2.0
 * (the "License"); you may not use this file except in compliance with
 * the License.  You may obtain a copy of the License at
 *
 *     http://www.apache.org/licenses/LICENSE-2.0
 *
 * Unless required by applicable law or agreed to in writing, software
 * distributed under the License is distributed on an "AS IS" BASIS,
 * WITHOUT WARRANTIES OR CONDITIONS OF ANY KIND, either express or implied.
 * See the License for the specific language governing permissions and
 * limitations under the License.
 */
package org.apache.rocketmq.store.timer;

import com.conversantmedia.util.concurrent.DisruptorBlockingQueue;
import java.io.File;
import java.io.IOException;
import java.nio.ByteBuffer;
import java.sql.Timestamp;
import java.text.SimpleDateFormat;
import java.util.ArrayList;
import java.util.Date;
import java.util.HashMap;
import java.util.HashSet;
import java.util.Iterator;
import java.util.LinkedList;
import java.util.List;
import java.util.Map;
import java.util.Random;
import java.util.Set;
import java.util.concurrent.BlockingQueue;
import java.util.concurrent.ConcurrentSkipListSet;
import java.util.concurrent.CountDownLatch;
import java.util.concurrent.LinkedBlockingDeque;
import java.util.concurrent.ScheduledExecutorService;
import java.util.concurrent.TimeUnit;
import java.util.concurrent.atomic.AtomicInteger;
import java.util.function.Function;
import io.opentelemetry.api.common.Attributes;
import org.apache.commons.collections.CollectionUtils;
import org.apache.commons.lang3.math.NumberUtils;
import org.apache.rocketmq.common.ServiceThread;
import org.apache.rocketmq.common.ThreadFactoryImpl;
import org.apache.rocketmq.common.TopicFilterType;
import org.apache.rocketmq.common.UtilAll;
import org.apache.rocketmq.common.constant.LoggerName;
import org.apache.rocketmq.common.message.MessageAccessor;
import org.apache.rocketmq.common.message.MessageClientIDSetter;
import org.apache.rocketmq.common.message.MessageConst;
import org.apache.rocketmq.common.message.MessageDecoder;
import org.apache.rocketmq.common.message.MessageExt;
import org.apache.rocketmq.common.message.MessageExtBrokerInner;
import org.apache.rocketmq.common.topic.TopicValidator;
import org.apache.rocketmq.common.utils.ThreadUtils;
import org.apache.rocketmq.logging.org.slf4j.Logger;
import org.apache.rocketmq.logging.org.slf4j.LoggerFactory;
import org.apache.rocketmq.store.DefaultMessageStore;
import org.apache.rocketmq.store.MessageStore;
import org.apache.rocketmq.store.PutMessageResult;
import org.apache.rocketmq.store.SelectMappedBufferResult;
import org.apache.rocketmq.store.config.BrokerRole;
import org.apache.rocketmq.store.config.MessageStoreConfig;
import org.apache.rocketmq.store.logfile.MappedFile;
import org.apache.rocketmq.store.metrics.DefaultStoreMetricsConstant;
import org.apache.rocketmq.store.metrics.DefaultStoreMetricsManager;
import org.apache.rocketmq.store.queue.ConsumeQueueInterface;
import org.apache.rocketmq.store.queue.CqUnit;
import org.apache.rocketmq.store.queue.ReferredIterator;
import org.apache.rocketmq.store.stats.BrokerStatsManager;
import org.apache.rocketmq.store.util.PerfCounter;

public class TimerMessageStore {

    private static final Logger LOGGER = LoggerFactory.getLogger(LoggerName.STORE_LOGGER_NAME);

    public static final int INITIAL = 0, RUNNING = 1, HAULT = 2, SHUTDOWN = 3;
    private volatile int state = INITIAL;

    public static final String TIMER_TOPIC = TopicValidator.SYSTEM_TOPIC_PREFIX + "wheel_timer";
    public static final String TIMER_OUT_MS = MessageConst.PROPERTY_TIMER_OUT_MS;
    public static final String TIMER_ENQUEUE_MS = MessageConst.PROPERTY_TIMER_ENQUEUE_MS;
    public static final String TIMER_DEQUEUE_MS = MessageConst.PROPERTY_TIMER_DEQUEUE_MS;
    public static final String TIMER_ROLL_TIMES = MessageConst.PROPERTY_TIMER_ROLL_TIMES;
    public static final String TIMER_DELETE_UNIQUE_KEY = MessageConst.PROPERTY_TIMER_DEL_UNIQKEY;

    public static final Random RANDOM = new Random();
    public static final int PUT_OK = 0, PUT_NEED_RETRY = 1, PUT_NO_RETRY = 2;
    public static final int DAY_SECS = 24 * 3600;
    public static final int DEFAULT_CAPACITY = 1024;

    // The total days in the timer wheel when precision is 1000ms.
    // If the broker shutdown last more than the configured days, will cause message loss
    public static final int TIMER_WHEEL_TTL_DAY = 7;
    public static final int TIMER_BLANK_SLOTS = 60;
    public static final int MAGIC_DEFAULT = 1;
    public static final int MAGIC_ROLL = 1 << 1;
    public static final int MAGIC_DELETE = 1 << 2;
    public boolean debug = false;

    protected static final String ENQUEUE_PUT = "enqueue_put";
    protected static final String DEQUEUE_PUT = "dequeue_put";
    protected final PerfCounter.Ticks perfCounterTicks = new PerfCounter.Ticks(LOGGER);

    protected final BlockingQueue<TimerRequest> enqueuePutQueue;
    protected final BlockingQueue<List<TimerRequest>> dequeueGetQueue;
    protected final BlockingQueue<TimerRequest> dequeuePutQueue;

    private final ByteBuffer timerLogBuffer = ByteBuffer.allocate(4 * 1024);
    private final ThreadLocal<ByteBuffer> bufferLocal;
    private final ScheduledExecutorService scheduler;

    private final MessageStore messageStore;
    private final TimerWheel timerWheel;
    private final TimerLog timerLog;
    private final TimerCheckpoint timerCheckpoint;

    private TimerEnqueueGetService enqueueGetService;
    private TimerEnqueuePutService enqueuePutService;
    private TimerDequeueWarmService dequeueWarmService;
    private TimerDequeueGetService dequeueGetService;
    private TimerDequeuePutMessageService[] dequeuePutMessageServices;
    private TimerDequeueGetMessageService[] dequeueGetMessageServices;
    private TimerFlushService timerFlushService;

    protected volatile long currReadTimeMs;
    protected volatile long currWriteTimeMs;
    protected volatile long preReadTimeMs;
    protected volatile long commitReadTimeMs;
    protected volatile long currQueueOffset; //only one queue that is 0
    protected volatile long commitQueueOffset;
    protected volatile long lastCommitReadTimeMs;
    protected volatile long lastCommitQueueOffset;

    private long lastEnqueueButExpiredTime;
    private long lastEnqueueButExpiredStoreTime;

    private final int commitLogFileSize;
    private final int timerLogFileSize;
    private final int timerRollWindowSlots;
    private final int slotsTotal;

    protected final int precisionMs;
    protected final MessageStoreConfig storeConfig;
    protected TimerMetrics timerMetrics;
    protected long lastTimeOfCheckMetrics = System.currentTimeMillis();
    protected AtomicInteger frequency = new AtomicInteger(0);

    private volatile BrokerRole lastBrokerRole = BrokerRole.SLAVE;
    //the dequeue is an asynchronous process, use this flag to track if the status has changed
    private boolean dequeueStatusChangeFlag = false;
    private long shouldStartTime;

    // True if current store is master or current brokerId is equal to the minimum brokerId of the replica group in slaveActingMaster mode.
    protected volatile boolean shouldRunningDequeue;
    private final BrokerStatsManager brokerStatsManager;
    private Function<MessageExtBrokerInner, PutMessageResult> escapeBridgeHook;

    public TimerMessageStore(final MessageStore messageStore, final MessageStoreConfig storeConfig,
        TimerCheckpoint timerCheckpoint, TimerMetrics timerMetrics,
        final BrokerStatsManager brokerStatsManager) throws IOException {

        this.messageStore = messageStore;
        this.storeConfig = storeConfig;
        this.commitLogFileSize = storeConfig.getMappedFileSizeCommitLog();
        this.timerLogFileSize = storeConfig.getMappedFileSizeTimerLog();
        this.precisionMs = storeConfig.getTimerPrecisionMs();

        // TimerWheel contains the fixed number of slots regardless of precision.
        this.slotsTotal = TIMER_WHEEL_TTL_DAY * DAY_SECS;
        this.timerWheel = new TimerWheel(
            getTimerWheelPath(storeConfig.getStorePathRootDir()), this.slotsTotal, precisionMs);
        this.timerLog = new TimerLog(getTimerLogPath(storeConfig.getStorePathRootDir()), timerLogFileSize);
        this.timerMetrics = timerMetrics;
        this.timerCheckpoint = timerCheckpoint;
        this.lastBrokerRole = storeConfig.getBrokerRole();

        if (messageStore instanceof DefaultMessageStore) {
            scheduler = ThreadUtils.newSingleThreadScheduledExecutor(
                new ThreadFactoryImpl("TimerScheduledThread",
                    ((DefaultMessageStore) messageStore).getBrokerIdentity()));
        } else {
            scheduler = ThreadUtils.newSingleThreadScheduledExecutor(
                new ThreadFactoryImpl("TimerScheduledThread"));
        }

        // timerRollWindow contains the fixed number of slots regardless of precision.
        if (storeConfig.getTimerRollWindowSlot() > slotsTotal - TIMER_BLANK_SLOTS
            || storeConfig.getTimerRollWindowSlot() < 2) {
            this.timerRollWindowSlots = slotsTotal - TIMER_BLANK_SLOTS;
        } else {
            this.timerRollWindowSlots = storeConfig.getTimerRollWindowSlot();
        }

        bufferLocal = new ThreadLocal<ByteBuffer>() {
            @Override
            protected ByteBuffer initialValue() {
                return ByteBuffer.allocateDirect(storeConfig.getMaxMessageSize() + 100);
            }
        };

        if (storeConfig.isTimerEnableDisruptor()) {
            enqueuePutQueue = new DisruptorBlockingQueue<>(DEFAULT_CAPACITY);
            dequeueGetQueue = new DisruptorBlockingQueue<>(DEFAULT_CAPACITY);
            dequeuePutQueue = new DisruptorBlockingQueue<>(DEFAULT_CAPACITY);
        } else {
            enqueuePutQueue = new LinkedBlockingDeque<>(DEFAULT_CAPACITY);
            dequeueGetQueue = new LinkedBlockingDeque<>(DEFAULT_CAPACITY);
            dequeuePutQueue = new LinkedBlockingDeque<>(DEFAULT_CAPACITY);
        }
        this.brokerStatsManager = brokerStatsManager;
    }

    public void initService() {
        enqueueGetService = new TimerEnqueueGetService();
        enqueuePutService = new TimerEnqueuePutService();
        dequeueWarmService = new TimerDequeueWarmService();
        dequeueGetService = new TimerDequeueGetService();
        timerFlushService = new TimerFlushService();

        int getThreadNum = Math.max(storeConfig.getTimerGetMessageThreadNum(), 1);
        dequeueGetMessageServices = new TimerDequeueGetMessageService[getThreadNum];
        for (int i = 0; i < dequeueGetMessageServices.length; i++) {
            dequeueGetMessageServices[i] = new TimerDequeueGetMessageService();
        }

        int putThreadNum = Math.max(storeConfig.getTimerPutMessageThreadNum(), 1);
        dequeuePutMessageServices = new TimerDequeuePutMessageService[putThreadNum];
        for (int i = 0; i < dequeuePutMessageServices.length; i++) {
            dequeuePutMessageServices[i] = new TimerDequeuePutMessageService();
        }
    }

    public boolean load() {
        this.initService();
        boolean load = timerLog.load();
        load = load && this.timerMetrics.load();
        recover();
        calcTimerDistribution();
        return load;
    }

    public static String getTimerWheelPath(final String rootDir) {
        return rootDir + File.separator + "timerwheel";
    }

    public static String getTimerLogPath(final String rootDir) {
        return rootDir + File.separator + "timerlog";
    }

    private void calcTimerDistribution() {
        long startTime = System.currentTimeMillis();
        List<Integer> timerDist = this.timerMetrics.getTimerDistList();
        long currTime = System.currentTimeMillis() / precisionMs * precisionMs;
        for (int i = 0; i < timerDist.size(); i++) {
            int slotBeforeNum = i == 0 ? 0 : timerDist.get(i - 1) * 1000 / precisionMs;
            int slotTotalNum = timerDist.get(i) * 1000 / precisionMs;
            int periodTotal = 0;
            for (int j = slotBeforeNum; j < slotTotalNum; j++) {
                Slot slotEach = timerWheel.getSlot(currTime + (long) j * precisionMs);
                periodTotal += slotEach.num;
            }
            LOGGER.debug("{} period's total num: {}", timerDist.get(i), periodTotal);
            this.timerMetrics.updateDistPair(timerDist.get(i), periodTotal);
        }
        long endTime = System.currentTimeMillis();
        LOGGER.debug("Total cost Time: {}", endTime - startTime);
    }

    @SuppressWarnings("NonAtomicOperationOnVolatileField")
    public void recover() {
        //recover timerLog
        long lastFlushPos = timerCheckpoint.getLastTimerLogFlushPos();
        MappedFile lastFile = timerLog.getMappedFileQueue().getLastMappedFile();
        if (null != lastFile) {
            lastFlushPos = lastFlushPos - lastFile.getFileSize();
        }
        if (lastFlushPos < 0) {
            lastFlushPos = 0;
        }
        long processOffset = recoverAndRevise(lastFlushPos, true);

        timerLog.getMappedFileQueue().setFlushedWhere(processOffset);
        //revise queue offset
        long queueOffset = reviseQueueOffset(processOffset);
        if (-1 == queueOffset) {
            currQueueOffset = timerCheckpoint.getLastTimerQueueOffset();
        } else {
            currQueueOffset = queueOffset + 1;
        }
        currQueueOffset = Math.min(currQueueOffset, timerCheckpoint.getMasterTimerQueueOffset());

        //check timer wheel
        currReadTimeMs = timerCheckpoint.getLastReadTimeMs();
        long nextReadTimeMs = formatTimeMs(
            System.currentTimeMillis()) - (long) slotsTotal * precisionMs + (long) TIMER_BLANK_SLOTS * precisionMs;
        if (currReadTimeMs < nextReadTimeMs) {
            currReadTimeMs = nextReadTimeMs;
        }
        //the timer wheel may contain physical offset bigger than timerLog
        //This will only happen when the timerLog is damaged
        //hard to test
        long minFirst = timerWheel.checkPhyPos(currReadTimeMs, processOffset);
        if (debug) {
            minFirst = 0;
        }
        if (minFirst < processOffset) {
            LOGGER.warn("Timer recheck because of minFirst:{} processOffset:{}", minFirst, processOffset);
            recoverAndRevise(minFirst, false);
        }
        LOGGER.info("Timer recover ok currReadTimerMs:{} currQueueOffset:{} checkQueueOffset:{} processOffset:{}",
            currReadTimeMs, currQueueOffset, timerCheckpoint.getLastTimerQueueOffset(), processOffset);

        commitReadTimeMs = currReadTimeMs;
        commitQueueOffset = currQueueOffset;

        prepareTimerCheckPoint();
    }

    public long reviseQueueOffset(long processOffset) {
        SelectMappedBufferResult selectRes = timerLog.getTimerMessage(processOffset - (TimerLog.UNIT_SIZE - TimerLog.UNIT_PRE_SIZE_FOR_MSG));
        if (null == selectRes) {
            return -1;
        }
        try {
            long offsetPy = selectRes.getByteBuffer().getLong();
            int sizePy = selectRes.getByteBuffer().getInt();
            MessageExt messageExt = getMessageByCommitOffset(offsetPy, sizePy);
            if (null == messageExt) {
                return -1;
            }

            // check offset in msg is equal to offset of cq.
            // if not, use cq offset.
            long msgQueueOffset = messageExt.getQueueOffset();
            int queueId = messageExt.getQueueId();
            ConsumeQueueInterface cq = this.messageStore.getConsumeQueue(TIMER_TOPIC, queueId);
            if (null == cq) {
                return msgQueueOffset;
            }
            long cqOffset = msgQueueOffset;
            long tmpOffset = msgQueueOffset;
            int maxCount = 20000;
            while (maxCount-- > 0) {
                if (tmpOffset < 0) {
                    LOGGER.warn("reviseQueueOffset check cq offset fail, msg in cq is not found.{}, {}",
                        offsetPy, sizePy);
                    break;
                }
                ReferredIterator<CqUnit> iterator = null;
                try {
                    iterator = cq.iterateFrom(tmpOffset);
                    CqUnit cqUnit = null;
                    if (null == iterator || (cqUnit = iterator.next()) == null) {
                        // offset in msg may be greater than offset of cq.
                        tmpOffset -= 1;
                        continue;
                    }

                    long offsetPyTemp = cqUnit.getPos();
                    int sizePyTemp = cqUnit.getSize();
                    if (offsetPyTemp == offsetPy && sizePyTemp == sizePy) {
                        LOGGER.info("reviseQueueOffset check cq offset ok. {}, {}, {}",
                            tmpOffset, offsetPyTemp, sizePyTemp);
                        cqOffset = tmpOffset;
                        break;
                    }
                    tmpOffset -= 1;
                } catch (Throwable e) {
                    LOGGER.error("reviseQueueOffset check cq offset error.", e);
                } finally {
                    if (iterator != null) {
                        iterator.release();
                    }
                }
            }

            return cqOffset;
        } finally {
            selectRes.release();
        }
    }

    //recover timerLog and revise timerWheel
    //return process offset
    private long recoverAndRevise(long beginOffset, boolean checkTimerLog) {
        LOGGER.info("Begin to recover timerLog offset:{} check:{}", beginOffset, checkTimerLog);
        MappedFile lastFile = timerLog.getMappedFileQueue().getLastMappedFile();
        if (null == lastFile) {
            return 0;
        }

        List<MappedFile> mappedFiles = timerLog.getMappedFileQueue().getMappedFiles();
        int index = mappedFiles.size() - 1;
        for (; index >= 0; index--) {
            MappedFile mappedFile = mappedFiles.get(index);
            if (beginOffset >= mappedFile.getFileFromOffset()) {
                break;
            }
        }
        if (index < 0) {
            index = 0;
        }
        long checkOffset = mappedFiles.get(index).getFileFromOffset();
        for (; index < mappedFiles.size(); index++) {
            MappedFile mappedFile = mappedFiles.get(index);
            SelectMappedBufferResult sbr = mappedFile.selectMappedBuffer(0, checkTimerLog ? mappedFiles.get(index).getFileSize() : mappedFile.getReadPosition());
            ByteBuffer bf = sbr.getByteBuffer();
            int position = 0;
            boolean stopCheck = false;
            for (; position < sbr.getSize(); position += TimerLog.UNIT_SIZE) {
                try {
                    bf.position(position);
                    int size = bf.getInt();//size
                    bf.getLong();//prev pos
                    int magic = bf.getInt();
                    if (magic == TimerLog.BLANK_MAGIC_CODE) {
                        break;
                    }
                    if (checkTimerLog && (!isMagicOK(magic) || TimerLog.UNIT_SIZE != size)) {
                        stopCheck = true;
                        break;
                    }
                    long delayTime = bf.getLong() + bf.getInt();
                    if (TimerLog.UNIT_SIZE == size && isMagicOK(magic)) {
                        timerWheel.reviseSlot(delayTime, TimerWheel.IGNORE, sbr.getStartOffset() + position, true);
                    }
                } catch (Exception e) {
                    LOGGER.error("Recover timerLog error", e);
                    stopCheck = true;
                    break;
                }
            }
            sbr.release();
            checkOffset = mappedFiles.get(index).getFileFromOffset() + position;
            if (stopCheck) {
                break;
            }
        }
        if (checkTimerLog) {
            timerLog.getMappedFileQueue().truncateDirtyFiles(checkOffset);
        }
        return checkOffset;
    }

    public static boolean isMagicOK(int magic) {
        return (magic | 0xF) == 0xF;
    }

    public void start() {
        this.shouldStartTime = storeConfig.getDisappearTimeAfterStart() + System.currentTimeMillis();
        maybeMoveWriteTime();
        //启动拉取定时消息的service
        enqueueGetService.start();
        enqueuePutService.start();
        dequeueWarmService.start();
        dequeueGetService.start();
        for (int i = 0; i < dequeueGetMessageServices.length; i++) {
            dequeueGetMessageServices[i].start();
        }
        for (int i = 0; i < dequeuePutMessageServices.length; i++) {
            dequeuePutMessageServices[i].start();
        }
        timerFlushService.start();

        scheduler.scheduleAtFixedRate(new Runnable() {
            @Override
            public void run() {
                try {
                    long minPy = messageStore.getMinPhyOffset();
                    int checkOffset = timerLog.getOffsetForLastUnit();
                    timerLog.getMappedFileQueue()
                        .deleteExpiredFileByOffsetForTimerLog(minPy, checkOffset, TimerLog.UNIT_SIZE);
                } catch (Exception e) {
                    LOGGER.error("Error in cleaning timerLog", e);
                }
            }
        }, 30, 30, TimeUnit.SECONDS);

        scheduler.scheduleAtFixedRate(new Runnable() {
            @Override
            public void run() {
                try {
                    if (storeConfig.isTimerEnableCheckMetrics()) {
                        String when = storeConfig.getTimerCheckMetricsWhen();
                        if (!UtilAll.isItTimeToDo(when)) {
                            return;
                        }
                        long curr = System.currentTimeMillis();
                        if (curr - lastTimeOfCheckMetrics > 70 * 60 * 1000) {
                            lastTimeOfCheckMetrics = curr;
                            checkAndReviseMetrics();
                            LOGGER.info("[CheckAndReviseMetrics]Timer do check timer metrics cost {} ms",
                                System.currentTimeMillis() - curr);
                        }
                    }
                } catch (Exception e) {
                    LOGGER.error("Error in cleaning timerLog", e);
                }
            }
        }, 45, 45, TimeUnit.MINUTES);

        state = RUNNING;
        LOGGER.info("Timer start ok currReadTimerMs:[{}] queueOffset:[{}]", new Timestamp(currReadTimeMs), currQueueOffset);
    }

    public void start(boolean shouldRunningDequeue) {
        this.shouldRunningDequeue = shouldRunningDequeue;
        this.start();
    }

    public void shutdown() {
        if (SHUTDOWN == state) {
            return;
        }
        state = SHUTDOWN;
        //first save checkpoint
        prepareTimerCheckPoint();
        timerFlushService.shutdown();
        timerLog.shutdown();
        timerCheckpoint.shutdown();

        enqueuePutQueue.clear(); //avoid blocking
        dequeueGetQueue.clear(); //avoid blocking
        dequeuePutQueue.clear(); //avoid blocking

        enqueueGetService.shutdown();
        enqueuePutService.shutdown();
        dequeueWarmService.shutdown();
        dequeueGetService.shutdown();
        for (int i = 0; i < dequeueGetMessageServices.length; i++) {
            dequeueGetMessageServices[i].shutdown();
        }
        for (int i = 0; i < dequeuePutMessageServices.length; i++) {
            dequeuePutMessageServices[i].shutdown();
        }
        timerWheel.shutdown(false);

        this.scheduler.shutdown();
        UtilAll.cleanBuffer(this.bufferLocal.get());
        this.bufferLocal.remove();
    }

    protected void maybeMoveWriteTime() {
        if (currWriteTimeMs < formatTimeMs(System.currentTimeMillis())) {
            currWriteTimeMs = formatTimeMs(System.currentTimeMillis());
        }
    }

    private void moveReadTime() {
        currReadTimeMs = currReadTimeMs + precisionMs;
        commitReadTimeMs = currReadTimeMs;
    }

    private boolean isRunning() {
        return RUNNING == state;
    }

    private void checkBrokerRole() {
        BrokerRole currRole = storeConfig.getBrokerRole();
        if (lastBrokerRole != currRole) {
            synchronized (lastBrokerRole) {
                LOGGER.info("Broker role change from {} to {}", lastBrokerRole, currRole);
                //if change to master, do something
                if (BrokerRole.SLAVE != currRole) {
                    currQueueOffset = Math.min(currQueueOffset, timerCheckpoint.getMasterTimerQueueOffset());
                    commitQueueOffset = currQueueOffset;
                    prepareTimerCheckPoint();
                    timerCheckpoint.flush();
                    currReadTimeMs = timerCheckpoint.getLastReadTimeMs();
                    commitReadTimeMs = currReadTimeMs;
                }
                //if change to slave, just let it go
                lastBrokerRole = currRole;
            }
        }
    }

    private boolean isRunningEnqueue() {
        checkBrokerRole();
        if (!shouldRunningDequeue && !isMaster() && currQueueOffset >= timerCheckpoint.getMasterTimerQueueOffset()) {
            return false;
        }

        return isRunning();
    }

    private boolean isRunningDequeue() {
        if (!this.shouldRunningDequeue) {
            syncLastReadTimeMs();
            return false;
        }
        return isRunning();
    }

    public void syncLastReadTimeMs() {
        currReadTimeMs = timerCheckpoint.getLastReadTimeMs();
        commitReadTimeMs = currReadTimeMs;
    }

    public void setShouldRunningDequeue(final boolean shouldRunningDequeue) {
        this.shouldRunningDequeue = shouldRunningDequeue;
    }

    public boolean isShouldRunningDequeue() {
        return shouldRunningDequeue;
    }

    public void addMetric(MessageExt msg, int value) {
        try {
            if (null == msg || null == msg.getProperty(MessageConst.PROPERTY_REAL_TOPIC)) {
                return;
            }
            if (msg.getProperty(TIMER_ENQUEUE_MS) != null
                    && NumberUtils.toLong(msg.getProperty(TIMER_ENQUEUE_MS)) == Long.MAX_VALUE) {
                return;
            }
            // pass msg into addAndGet, for further more judgement extension.
            timerMetrics.addAndGet(msg, value);
        } catch (Throwable t) {
            if (frequency.incrementAndGet() % 1000 == 0) {
                LOGGER.error("error in adding metric", t);
            }
        }

    }

    public void holdMomentForUnknownError(long ms) {
        try {
            Thread.sleep(ms);
        } catch (Exception ignored) {

        }
    }

    public void holdMomentForUnknownError() {
        holdMomentForUnknownError(50);
    }

    public boolean enqueue(int queueId) {
        if (storeConfig.isTimerStopEnqueue()) {
            return false;
        }
        if (!isRunningEnqueue()) {
            return false;
        }
<<<<<<< HEAD
        ConsumeQueueInterface cq = this.messageStore.getConsumeQueue(TIMER_TOPIC, queueId);
=======
        //根据定时任务的topic获取consumeQueue
        ConsumeQueue cq = (ConsumeQueue) this.messageStore.getConsumeQueue(TIMER_TOPIC, queueId);
>>>>>>> 34c6bb04
        if (null == cq) {
            //队列不存在，就返回（没有延迟消息）
            return false;
        }
        //如果currQueueOffset小于cq的最小的offset,就重新给currQueueOffset赋值为cq的最小的offset
        if (currQueueOffset < cq.getMinOffsetInQueue()) {
            LOGGER.warn("Timer currQueueOffset:{} is smaller than minOffsetInQueue:{}",
                currQueueOffset, cq.getMinOffsetInQueue());
            currQueueOffset = cq.getMinOffsetInQueue();
        }
        long offset = currQueueOffset;
<<<<<<< HEAD
        ReferredIterator<CqUnit> iterator = null;
=======
        //TODO3 SelectMappedBufferResult是什么东西
        SelectMappedBufferResult bufferCQ = cq.getIndexBuffer(offset);
        if (null == bufferCQ) {
            return false;
        }
>>>>>>> 34c6bb04
        try {
            iterator = cq.iterateFrom(offset);
            if (null == iterator) {
                return false;
            }

            int i = 0;
            while (iterator.hasNext()) {
                i++;
                perfCounterTicks.startTick("enqueue_get");
                try {
<<<<<<< HEAD
                    CqUnit cqUnit = iterator.next();
                    long offsetPy = cqUnit.getPos();
                    int sizePy = cqUnit.getSize();
                    cqUnit.getTagsCode(); //tags code
=======
                    long offsetPy = bufferCQ.getByteBuffer().getLong();
                    int sizePy = bufferCQ.getByteBuffer().getInt();
                    bufferCQ.getByteBuffer().getLong(); //tags code
                    //根绝offset和消息size获取存储的消息
>>>>>>> 34c6bb04
                    MessageExt msgExt = getMessageByCommitOffset(offsetPy, sizePy);
                    if (null == msgExt) {
                        perfCounterTicks.getCounter("enqueue_get_miss");
                    } else {
                        lastEnqueueButExpiredTime = System.currentTimeMillis();
                        lastEnqueueButExpiredStoreTime = msgExt.getStoreTimestamp();
                        long delayedTime = Long.parseLong(msgExt.getProperty(TIMER_OUT_MS));
                        // use CQ offset, not offset in Message
                        msgExt.setQueueOffset(offset + i);
                        TimerRequest timerRequest = new TimerRequest(offsetPy, sizePy, delayedTime, System.currentTimeMillis(), MAGIC_DEFAULT, msgExt);
<<<<<<< HEAD
                        // System.out.printf("build enqueue request, %s%n", timerRequest);
                        while (!enqueuePutQueue.offer(timerRequest, 3, TimeUnit.SECONDS)) {
=======
                        while (true) {
                            // 将延迟消息放入enqueuePutQueue队列中
                            if (enqueuePutQueue.offer(timerRequest, 3, TimeUnit.SECONDS)) {
                                break;
                            }
>>>>>>> 34c6bb04
                            if (!isRunningEnqueue()) {
                                return false;
                            }
                        }
                        Attributes attributes = DefaultStoreMetricsManager.newAttributesBuilder()
                                .put(DefaultStoreMetricsConstant.LABEL_TOPIC, msgExt.getProperty(MessageConst.PROPERTY_REAL_TOPIC)).build();
                        DefaultStoreMetricsManager.timerMessageSetLatency.record((delayedTime - msgExt.getBornTimestamp()) / 1000, attributes);
                    }
                } catch (Exception e) {
                    // here may cause the message loss
                    if (storeConfig.isTimerSkipUnknownError()) {
                        LOGGER.warn("Unknown error in skipped in enqueuing", e);
                    } else {
                        holdMomentForUnknownError();
                        throw e;
                    }
                } finally {
                    perfCounterTicks.endTick("enqueue_get");
                }
                // if broker role changes, ignore last enqueue
                if (!isRunningEnqueue()) {
                    return false;
                }
                currQueueOffset = offset + i;
            }
            currQueueOffset = offset + i;
            return i > 0;
        } catch (Exception e) {
            LOGGER.error("Unknown exception in enqueuing", e);
        } finally {
            if (iterator != null) {
                iterator.release();
            }
        }
        return false;
    }

    public boolean doEnqueue(long offsetPy, int sizePy, long delayedTime, MessageExt messageExt) {
        LOGGER.debug("Do enqueue [{}] [{}]", new Timestamp(delayedTime), messageExt);
        //copy the value first, avoid concurrent problem
        long tmpWriteTimeMs = currWriteTimeMs;
        boolean needRoll = delayedTime - tmpWriteTimeMs >= (long) timerRollWindowSlots * precisionMs;
        int magic = MAGIC_DEFAULT;
        if (needRoll) {
            magic = magic | MAGIC_ROLL;
            if (delayedTime - tmpWriteTimeMs - (long) timerRollWindowSlots * precisionMs < (long) timerRollWindowSlots / 3 * precisionMs) {
                //give enough time to next roll
                delayedTime = tmpWriteTimeMs + (long) (timerRollWindowSlots / 2) * precisionMs;
            } else {
                delayedTime = tmpWriteTimeMs + (long) timerRollWindowSlots * precisionMs;
            }
        }
        boolean isDelete = messageExt.getProperty(TIMER_DELETE_UNIQUE_KEY) != null;
        if (isDelete) {
            magic = magic | MAGIC_DELETE;
        }
        String realTopic = messageExt.getProperty(MessageConst.PROPERTY_REAL_TOPIC);
        Slot slot = timerWheel.getSlot(delayedTime);
        ByteBuffer tmpBuffer = timerLogBuffer;
        tmpBuffer.clear();
        tmpBuffer.putInt(TimerLog.UNIT_SIZE); //size
        tmpBuffer.putLong(slot.lastPos); //prev pos
        tmpBuffer.putInt(magic); //magic
        tmpBuffer.putLong(tmpWriteTimeMs); //currWriteTime
        tmpBuffer.putInt((int) (delayedTime - tmpWriteTimeMs)); //delayTime
        tmpBuffer.putLong(offsetPy); //offset
        tmpBuffer.putInt(sizePy); //size
        tmpBuffer.putInt(hashTopicForMetrics(realTopic)); //hashcode of real topic
        tmpBuffer.putLong(0); //reserved value, just set to 0 now
        long ret = timerLog.append(tmpBuffer.array(), 0, TimerLog.UNIT_SIZE);
        if (-1 != ret) {
            // If it's a delete message, then slot's total num -1
            // TODO: check if the delete msg is in the same slot with "the msg to be deleted".
            timerWheel.putSlot(delayedTime, slot.firstPos == -1 ? ret : slot.firstPos, ret,
                isDelete ? slot.num - 1 : slot.num + 1, slot.magic);
            addMetric(messageExt, isDelete ? -1 : 1);
        }
        return -1 != ret;
    }

    @SuppressWarnings("NonAtomicOperationOnVolatileField")
    public int warmDequeue() {
        if (!isRunningDequeue()) {
            return -1;
        }
        if (!storeConfig.isTimerWarmEnable()) {
            return -1;
        }
        if (preReadTimeMs <= currReadTimeMs) {
            preReadTimeMs = currReadTimeMs + precisionMs;
        }
        if (preReadTimeMs >= currWriteTimeMs) {
            return -1;
        }
        if (preReadTimeMs >= currReadTimeMs + 3L * precisionMs) {
            return -1;
        }
        Slot slot = timerWheel.getSlot(preReadTimeMs);
        if (-1 == slot.timeMs) {
            preReadTimeMs = preReadTimeMs + precisionMs;
            return 0;
        }
        long currOffsetPy = slot.lastPos;
        LinkedList<SelectMappedBufferResult> sbrs = new LinkedList<>();
        SelectMappedBufferResult timeSbr = null;
        SelectMappedBufferResult msgSbr = null;
        try {
            //read the msg one by one
            while (currOffsetPy != -1) {
                if (!isRunning()) {
                    break;
                }
                perfCounterTicks.startTick("warm_dequeue");
                if (null == timeSbr || timeSbr.getStartOffset() > currOffsetPy) {
                    timeSbr = timerLog.getWholeBuffer(currOffsetPy);
                    if (null != timeSbr) {
                        sbrs.add(timeSbr);
                    }
                }
                if (null == timeSbr) {
                    break;
                }
                long prevPos = -1;
                try {
                    int position = (int) (currOffsetPy % timerLogFileSize);
                    timeSbr.getByteBuffer().position(position);
                    timeSbr.getByteBuffer().getInt(); //size
                    prevPos = timeSbr.getByteBuffer().getLong();
                    timeSbr.getByteBuffer().position(position + TimerLog.UNIT_PRE_SIZE_FOR_MSG);
                    long offsetPy = timeSbr.getByteBuffer().getLong();
                    int sizePy = timeSbr.getByteBuffer().getInt();
                    if (null == msgSbr || msgSbr.getStartOffset() > offsetPy) {
                        msgSbr = messageStore.getCommitLogData(offsetPy - offsetPy % commitLogFileSize);
                        if (null != msgSbr) {
                            sbrs.add(msgSbr);
                        }
                    }
                    if (null != msgSbr) {
                        ByteBuffer bf = msgSbr.getByteBuffer();
                        int firstPos = (int) (offsetPy % commitLogFileSize);
                        for (int pos = firstPos; pos < firstPos + sizePy; pos += 4096) {
                            bf.position(pos);
                            bf.get();
                        }
                    }
                } catch (Exception e) {
                    LOGGER.error("Unexpected error in warm", e);
                } finally {
                    currOffsetPy = prevPos;
                    perfCounterTicks.endTick("warm_dequeue");
                }
            }
            for (SelectMappedBufferResult sbr : sbrs) {
                if (null != sbr) {
                    sbr.release();
                }
            }
        } finally {
            preReadTimeMs = preReadTimeMs + precisionMs;
        }
        return 1;
    }

    public boolean checkStateForPutMessages(int state) {
        for (AbstractStateService service : dequeuePutMessageServices) {
            if (!service.isState(state)) {
                return false;
            }
        }
        return true;
    }

    public boolean checkStateForGetMessages(int state) {
        for (AbstractStateService service : dequeueGetMessageServices) {
            if (!service.isState(state)) {
                return false;
            }
        }
        return true;
    }

    public void checkDequeueLatch(CountDownLatch latch, long delayedTime) throws Exception {
        if (latch.await(1, TimeUnit.SECONDS)) {
            return;
        }
        int checkNum = 0;
        while (true) {
            if (dequeuePutQueue.size() > 0
                || !checkStateForGetMessages(AbstractStateService.WAITING)
                || !checkStateForPutMessages(AbstractStateService.WAITING)) {
                //let it go
            } else {
                checkNum++;
                if (checkNum >= 2) {
                    break;
                }
            }
            if (latch.await(1, TimeUnit.SECONDS)) {
                break;
            }
        }
        if (!latch.await(1, TimeUnit.SECONDS)) {
            LOGGER.warn("Check latch failed delayedTime:{}", delayedTime);
        }
    }

    public int dequeue() throws Exception {
        if (storeConfig.isTimerStopDequeue()) {
            return -1;
        }
        if (!isRunningDequeue()) {
            return -1;
        }
        if (currReadTimeMs >= currWriteTimeMs) {
            return -1;
        }

        Slot slot = timerWheel.getSlot(currReadTimeMs);
        if (-1 == slot.timeMs) {
            moveReadTime();
            return 0;
        }
        try {
            //clear the flag
            dequeueStatusChangeFlag = false;

            long currOffsetPy = slot.lastPos;
            Set<String> deleteUniqKeys = new ConcurrentSkipListSet<>();
            LinkedList<TimerRequest> normalMsgStack = new LinkedList<>();
            LinkedList<TimerRequest> deleteMsgStack = new LinkedList<>();
            LinkedList<SelectMappedBufferResult> sbrs = new LinkedList<>();
            SelectMappedBufferResult timeSbr = null;
            //read the timer log one by one
            while (currOffsetPy != -1) {
                perfCounterTicks.startTick("dequeue_read_timerlog");
                if (null == timeSbr || timeSbr.getStartOffset() > currOffsetPy) {
                    timeSbr = timerLog.getWholeBuffer(currOffsetPy);
                    if (null != timeSbr) {
                        sbrs.add(timeSbr);
                    }
                }
                if (null == timeSbr) {
                    break;
                }
                long prevPos = -1;
                try {
                    int position = (int) (currOffsetPy % timerLogFileSize);
                    timeSbr.getByteBuffer().position(position);
                    timeSbr.getByteBuffer().getInt(); //size
                    prevPos = timeSbr.getByteBuffer().getLong();
                    int magic = timeSbr.getByteBuffer().getInt();
                    long enqueueTime = timeSbr.getByteBuffer().getLong();
                    long delayedTime = timeSbr.getByteBuffer().getInt() + enqueueTime;
                    long offsetPy = timeSbr.getByteBuffer().getLong();
                    int sizePy = timeSbr.getByteBuffer().getInt();
                    TimerRequest timerRequest = new TimerRequest(offsetPy, sizePy, delayedTime, enqueueTime, magic);
                    timerRequest.setDeleteList(deleteUniqKeys);
                    if (needDelete(magic) && !needRoll(magic)) {
                        deleteMsgStack.add(timerRequest);
                    } else {
                        normalMsgStack.addFirst(timerRequest);
                    }
                } catch (Exception e) {
                    LOGGER.error("Error in dequeue_read_timerlog", e);
                } finally {
                    currOffsetPy = prevPos;
                    perfCounterTicks.endTick("dequeue_read_timerlog");
                }
            }
            if (deleteMsgStack.size() == 0 && normalMsgStack.size() == 0) {
                LOGGER.warn("dequeue time:{} but read nothing from timerLog", currReadTimeMs);
            }
            for (SelectMappedBufferResult sbr : sbrs) {
                if (null != sbr) {
                    sbr.release();
                }
            }
            if (!isRunningDequeue()) {
                return -1;
            }
            CountDownLatch deleteLatch = new CountDownLatch(deleteMsgStack.size());
            //read the delete msg: the msg used to mark another msg is deleted
            for (List<TimerRequest> deleteList : splitIntoLists(deleteMsgStack)) {
                for (TimerRequest tr : deleteList) {
                    tr.setLatch(deleteLatch);
                }
                dequeueGetQueue.put(deleteList);
            }
            //do we need to use loop with tryAcquire
            checkDequeueLatch(deleteLatch, currReadTimeMs);

            CountDownLatch normalLatch = new CountDownLatch(normalMsgStack.size());
            //read the normal msg
            for (List<TimerRequest> normalList : splitIntoLists(normalMsgStack)) {
                for (TimerRequest tr : normalList) {
                    tr.setLatch(normalLatch);
                }
                dequeueGetQueue.put(normalList);
            }
            checkDequeueLatch(normalLatch, currReadTimeMs);
            // if master -> slave -> master, then the read time move forward, and messages will be lossed
            if (dequeueStatusChangeFlag) {
                return -1;
            }
            if (!isRunningDequeue()) {
                return -1;
            }
            moveReadTime();
        } catch (Throwable t) {
            LOGGER.error("Unknown error in dequeue process", t);
            if (storeConfig.isTimerSkipUnknownError()) {
                moveReadTime();
            }
        }
        return 1;
    }

    private List<List<TimerRequest>> splitIntoLists(List<TimerRequest> origin) {
        //this method assume that the origin is not null;
        List<List<TimerRequest>> lists = new LinkedList<>();
        if (origin.size() < 100) {
            lists.add(origin);
            return lists;
        }
        List<TimerRequest> currList = null;
        int fileIndexPy = -1;
        int msgIndex = 0;
        for (TimerRequest tr : origin) {
            if (fileIndexPy != tr.getOffsetPy() / commitLogFileSize) {
                msgIndex = 0;
                if (null != currList && currList.size() > 0) {
                    lists.add(currList);
                }
                currList = new LinkedList<>();
                currList.add(tr);
                fileIndexPy = (int) (tr.getOffsetPy() / commitLogFileSize);
            } else {
                currList.add(tr);
                if (++msgIndex % 2000 == 0) {
                    lists.add(currList);
                    currList = new ArrayList<>();
                }
            }
        }
        if (null != currList && currList.size() > 0) {
            lists.add(currList);
        }
        return lists;
    }

    private MessageExt getMessageByCommitOffset(long offsetPy, int sizePy) {
        for (int i = 0; i < 3; i++) {
            MessageExt msgExt = null;
            bufferLocal.get().position(0);
            bufferLocal.get().limit(sizePy);
            boolean res = messageStore.getData(offsetPy, sizePy, bufferLocal.get());
            if (res) {
                bufferLocal.get().flip();
                msgExt = MessageDecoder.decode(bufferLocal.get(), true, false, false);
            }
            if (null == msgExt) {
                LOGGER.warn("Fail to read msg from commitLog offsetPy:{} sizePy:{}", offsetPy, sizePy);
            } else {
                return msgExt;
            }
        }
        return null;
    }

    public MessageExtBrokerInner convert(MessageExt messageExt, long enqueueTime, boolean needRoll) {
        if (enqueueTime != -1) {
            MessageAccessor.putProperty(messageExt, TIMER_ENQUEUE_MS, enqueueTime + "");
        }
        if (needRoll) {
            if (messageExt.getProperty(TIMER_ROLL_TIMES) != null) {
                MessageAccessor.putProperty(messageExt, TIMER_ROLL_TIMES, Integer.parseInt(messageExt.getProperty(TIMER_ROLL_TIMES)) + 1 + "");
            } else {
                MessageAccessor.putProperty(messageExt, TIMER_ROLL_TIMES, 1 + "");
            }
        }
        MessageAccessor.putProperty(messageExt, TIMER_DEQUEUE_MS, System.currentTimeMillis() + "");
        MessageExtBrokerInner message = convertMessage(messageExt, needRoll);
        return message;
    }

    //0 succ; 1 fail, need retry; 2 fail, do not retry;
    public int doPut(MessageExtBrokerInner message, boolean roll) throws Exception {

        if (!roll && null != message.getProperty(MessageConst.PROPERTY_TIMER_DEL_UNIQKEY)) {
            LOGGER.warn("Trying do put delete timer msg:[{}] roll:[{}]", message, roll);
            return PUT_NO_RETRY;
        }

        PutMessageResult putMessageResult = null;
        if (escapeBridgeHook != null) {
            putMessageResult = escapeBridgeHook.apply(message);
        } else {
            putMessageResult = messageStore.putMessage(message);
        }

        int retryNum = 0;
        while (retryNum < 3) {
            if (null == putMessageResult || null == putMessageResult.getPutMessageStatus()) {
                retryNum++;
            } else {
                switch (putMessageResult.getPutMessageStatus()) {
                    case PUT_OK:
                        if (brokerStatsManager != null) {
                            this.brokerStatsManager.incTopicPutNums(message.getTopic(), 1, 1);
                            if (putMessageResult.getAppendMessageResult() != null) {
                                this.brokerStatsManager.incTopicPutSize(message.getTopic(),
                                        putMessageResult.getAppendMessageResult().getWroteBytes());
                            }
                            this.brokerStatsManager.incBrokerPutNums(message.getTopic(), 1);
                        }
                        return PUT_OK;
                    case SERVICE_NOT_AVAILABLE:
                        return PUT_NEED_RETRY;
                    case MESSAGE_ILLEGAL:
                    case PROPERTIES_SIZE_EXCEEDED:
                        return PUT_NO_RETRY;
                    case CREATE_MAPPED_FILE_FAILED:
                    case FLUSH_DISK_TIMEOUT:
                    case FLUSH_SLAVE_TIMEOUT:
                    case OS_PAGE_CACHE_BUSY:
                    case SLAVE_NOT_AVAILABLE:
                    case UNKNOWN_ERROR:
                    default:
                        retryNum++;
                }
            }
            Thread.sleep(50);
            if (escapeBridgeHook != null) {
                putMessageResult = escapeBridgeHook.apply(message);
            } else {
                putMessageResult = messageStore.putMessage(message);
            }
            LOGGER.warn("Retrying to do put timer msg retryNum:{} putRes:{} msg:{}", retryNum, putMessageResult, message);
        }
        return PUT_NO_RETRY;
    }

    public MessageExtBrokerInner convertMessage(MessageExt msgExt, boolean needRoll) {
        MessageExtBrokerInner msgInner = new MessageExtBrokerInner();
        msgInner.setBody(msgExt.getBody());
        msgInner.setFlag(msgExt.getFlag());
        MessageAccessor.setProperties(msgInner, MessageAccessor.deepCopyProperties(msgExt.getProperties()));
        TopicFilterType topicFilterType = MessageExt.parseTopicFilterType(msgInner.getSysFlag());
        long tagsCodeValue =
            MessageExtBrokerInner.tagsString2tagsCode(topicFilterType, msgInner.getTags());
        msgInner.setTagsCode(tagsCodeValue);
        msgInner.setPropertiesString(MessageDecoder.messageProperties2String(msgExt.getProperties()));

        msgInner.setSysFlag(msgExt.getSysFlag());
        msgInner.setBornTimestamp(msgExt.getBornTimestamp());
        msgInner.setBornHost(msgExt.getBornHost());
        msgInner.setStoreHost(msgExt.getStoreHost());
        msgInner.setReconsumeTimes(msgExt.getReconsumeTimes());

        msgInner.setWaitStoreMsgOK(false);

        if (needRoll) {
            msgInner.setTopic(msgExt.getTopic());
            msgInner.setQueueId(msgExt.getQueueId());
        } else {
            msgInner.setTopic(msgInner.getProperty(MessageConst.PROPERTY_REAL_TOPIC));
            msgInner.setQueueId(Integer.parseInt(msgInner.getProperty(MessageConst.PROPERTY_REAL_QUEUE_ID)));
            MessageAccessor.clearProperty(msgInner, MessageConst.PROPERTY_REAL_TOPIC);
            MessageAccessor.clearProperty(msgInner, MessageConst.PROPERTY_REAL_QUEUE_ID);
        }
        return msgInner;
    }

    protected String getRealTopic(MessageExt msgExt) {
        if (msgExt == null) {
            return null;
        }
        return msgExt.getProperty(MessageConst.PROPERTY_REAL_TOPIC);
    }

    private long formatTimeMs(long timeMs) {
        return timeMs / precisionMs * precisionMs;
    }

    public int hashTopicForMetrics(String topic) {
        return null == topic ? 0 : topic.hashCode();
    }

    public void checkAndReviseMetrics() {
        Map<String, TimerMetrics.Metric> smallOnes = new HashMap<>();
        Map<String, TimerMetrics.Metric> bigOnes = new HashMap<>();
        Map<Integer, String> smallHashs = new HashMap<>();
        Set<Integer> smallHashCollisions = new HashSet<>();
        for (Map.Entry<String, TimerMetrics.Metric> entry : timerMetrics.getTimingCount().entrySet()) {
            if (entry.getValue().getCount().get() < storeConfig.getTimerMetricSmallThreshold()) {
                smallOnes.put(entry.getKey(), entry.getValue());
                int hash = hashTopicForMetrics(entry.getKey());
                if (smallHashs.containsKey(hash)) {
                    LOGGER.warn("[CheckAndReviseMetrics]Metric hash collision between small-small code:{} small topic:{}{} small topic:{}{}", hash,
                        entry.getKey(), entry.getValue(),
                        smallHashs.get(hash), smallOnes.get(smallHashs.get(hash)));
                    smallHashCollisions.add(hash);
                }
                smallHashs.put(hash, entry.getKey());
            } else {
                bigOnes.put(entry.getKey(), entry.getValue());
            }
        }
        //check the hash collision between small ons and big ons
        for (Map.Entry<String, TimerMetrics.Metric> bjgEntry : bigOnes.entrySet()) {
            if (smallHashs.containsKey(hashTopicForMetrics(bjgEntry.getKey()))) {
                Iterator<Map.Entry<String, TimerMetrics.Metric>> smallIt = smallOnes.entrySet().iterator();
                while (smallIt.hasNext()) {
                    Map.Entry<String, TimerMetrics.Metric> smallEntry = smallIt.next();
                    if (hashTopicForMetrics(smallEntry.getKey()) == hashTopicForMetrics(bjgEntry.getKey())) {
                        LOGGER.warn("[CheckAndReviseMetrics]Metric hash collision between small-big code:{} small topic:{}{} big topic:{}{}", hashTopicForMetrics(smallEntry.getKey()),
                            smallEntry.getKey(), smallEntry.getValue(),
                            bjgEntry.getKey(), bjgEntry.getValue());
                        smallIt.remove();
                    }
                }
            }
        }
        //refresh
        smallHashs.clear();
        Map<String, TimerMetrics.Metric> newSmallOnes = new HashMap<>();
        for (String topic : smallOnes.keySet()) {
            newSmallOnes.put(topic, new TimerMetrics.Metric());
            smallHashs.put(hashTopicForMetrics(topic), topic);
        }

        //travel the timer log
        long readTimeMs = currReadTimeMs;
        long currOffsetPy = timerWheel.checkPhyPos(readTimeMs, 0);
        LinkedList<SelectMappedBufferResult> sbrs = new LinkedList<>();
        boolean hasError = false;
        try {
            while (true) {
                SelectMappedBufferResult timeSbr = timerLog.getWholeBuffer(currOffsetPy);
                if (timeSbr == null) {
                    break;
                } else {
                    sbrs.add(timeSbr);
                }
                ByteBuffer bf = timeSbr.getByteBuffer();
                for (int position = 0; position < timeSbr.getSize(); position += TimerLog.UNIT_SIZE) {
                    bf.position(position);
                    bf.getInt();//size
                    bf.getLong();//prev pos
                    int magic = bf.getInt(); //magic
                    long enqueueTime = bf.getLong();
                    long delayedTime = bf.getInt() + enqueueTime;
                    long offsetPy = bf.getLong();
                    int sizePy = bf.getInt();
                    int hashCode = bf.getInt();
                    if (delayedTime < readTimeMs) {
                        continue;
                    }
                    if (!smallHashs.containsKey(hashCode)) {
                        continue;
                    }
                    String topic = null;
                    if (smallHashCollisions.contains(hashCode)) {
                        MessageExt messageExt = getMessageByCommitOffset(offsetPy, sizePy);
                        if (null != messageExt) {
                            topic = messageExt.getProperty(MessageConst.PROPERTY_REAL_TOPIC);
                        }
                    } else {
                        topic = smallHashs.get(hashCode);
                    }
                    if (null != topic && newSmallOnes.containsKey(topic)) {
                        newSmallOnes.get(topic).getCount().addAndGet(needDelete(magic) ? -1 : 1);
                    } else {
                        LOGGER.warn("[CheckAndReviseMetrics]Unexpected topic in checking timer metrics topic:{} code:{} offsetPy:{} size:{}", topic, hashCode, offsetPy, sizePy);
                    }
                }
                if (timeSbr.getSize() < timerLogFileSize) {
                    break;
                } else {
                    currOffsetPy = currOffsetPy + timerLogFileSize;
                }
            }

        } catch (Exception e) {
            hasError = true;
            LOGGER.error("[CheckAndReviseMetrics]Unknown error in checkAndReviseMetrics and abort", e);
        } finally {
            for (SelectMappedBufferResult sbr : sbrs) {
                if (null != sbr) {
                    sbr.release();
                }
            }
        }

        if (!hasError) {
            //update
            for (String topic : newSmallOnes.keySet()) {
                LOGGER.info("[CheckAndReviseMetrics]Revise metric for topic {} from {} to {}", topic, smallOnes.get(topic), newSmallOnes.get(topic));
            }
            timerMetrics.getTimingCount().putAll(newSmallOnes);
        }

    }

<<<<<<< HEAD
    public class TimerEnqueueGetService extends ServiceThread {
=======
    /**
     * 负责从系统定时 Topic 里面拉取消息放入 enqueuePutQueue 等待 TimerEnqueuePutService 的处理
     */
    class TimerEnqueueGetService extends ServiceThread {
>>>>>>> 34c6bb04

        @Override
        public String getServiceName() {
            return getServiceThreadName() + this.getClass().getSimpleName();
        }

        @Override
        public void run() {
            TimerMessageStore.LOGGER.info(this.getServiceName() + " service start");
            while (!this.isStopped()) {
                try {
                    if (!TimerMessageStore.this.enqueue(0)) {
                        waitForRunning(100L * precisionMs / 1000);
                    }
                } catch (Throwable e) {
                    TimerMessageStore.LOGGER.error("Error occurred in " + getServiceName(), e);
                }
            }
            TimerMessageStore.LOGGER.info(this.getServiceName() + " service end");
        }
    }

<<<<<<< HEAD
    public String getServiceThreadName() {
        String brokerIdentifier = "";
        if (TimerMessageStore.this.messageStore instanceof DefaultMessageStore) {
            DefaultMessageStore messageStore = (DefaultMessageStore) TimerMessageStore.this.messageStore;
            if (messageStore.getBrokerConfig().isInBrokerContainer()) {
                brokerIdentifier = messageStore.getBrokerConfig().getIdentifier();
            }
        }
        return brokerIdentifier;
    }
=======
    /**
     * 负责构建 TimerLog 记录，并将其放入时间轮的对应的刻度中
     */
    class TimerEnqueuePutService extends ServiceThread {
>>>>>>> 34c6bb04

    public class TimerEnqueuePutService extends ServiceThread {

        @Override
        public String getServiceName() {
            return getServiceThreadName() + this.getClass().getSimpleName();
        }

        /**
         * collect the requests
         */
        protected List<TimerRequest> fetchTimerRequests() throws InterruptedException {
            List<TimerRequest> trs = null;
            TimerRequest firstReq = enqueuePutQueue.poll(10, TimeUnit.MILLISECONDS);
            if (null != firstReq) {
                trs = new ArrayList<>(16);
                trs.add(firstReq);
                while (true) {
                    TimerRequest tmpReq = enqueuePutQueue.poll(3, TimeUnit.MILLISECONDS);
                    if (null == tmpReq) {
                        break;
                    }
                    trs.add(tmpReq);
                    if (trs.size() > 10) {
                        break;
                    }
                }
            }
            return trs;
        }

        protected void putMessageToTimerWheel(TimerRequest req) {
            try {
                perfCounterTicks.startTick(ENQUEUE_PUT);
                DefaultStoreMetricsManager.incTimerEnqueueCount(getRealTopic(req.getMsg()));
                if (shouldRunningDequeue && req.getDelayTime() < currWriteTimeMs) {
                    req.setEnqueueTime(Long.MAX_VALUE);
                    dequeuePutQueue.put(req);
                } else {
                    boolean doEnqueueRes = doEnqueue(
                        req.getOffsetPy(), req.getSizePy(), req.getDelayTime(), req.getMsg());
                    req.idempotentRelease(doEnqueueRes || storeConfig.isTimerSkipUnknownError());
                }
                perfCounterTicks.endTick(ENQUEUE_PUT);
            } catch (Throwable t) {
                LOGGER.error("Unknown error", t);
                if (storeConfig.isTimerSkipUnknownError()) {
                    req.idempotentRelease(true);
                } else {
                    holdMomentForUnknownError();
                }
            }
        }

        protected void fetchAndPutTimerRequest() throws Exception {
            long tmpCommitQueueOffset = currQueueOffset;
            List<TimerRequest> trs = this.fetchTimerRequests();
            if (CollectionUtils.isEmpty(trs)) {
                commitQueueOffset = tmpCommitQueueOffset;
                maybeMoveWriteTime();
                return;
            }

            while (!isStopped()) {
                CountDownLatch latch = new CountDownLatch(trs.size());
                for (TimerRequest req : trs) {
                    req.setLatch(latch);
                    this.putMessageToTimerWheel(req);
                }
                checkDequeueLatch(latch, -1);
                boolean allSuccess = trs.stream().allMatch(TimerRequest::isSucc);
                if (allSuccess) {
                    break;
                } else {
                    holdMomentForUnknownError();
                }
            }
            commitQueueOffset = trs.get(trs.size() - 1).getMsg().getQueueOffset();
            maybeMoveWriteTime();
        }

        @Override
        public void run() {
            TimerMessageStore.LOGGER.info(this.getServiceName() + " service start");
            while (!this.isStopped() || enqueuePutQueue.size() != 0) {
                try {
                    fetchAndPutTimerRequest();
                } catch (Throwable e) {
                    TimerMessageStore.LOGGER.error("Unknown error", e);
                }
            }
            TimerMessageStore.LOGGER.info(this.getServiceName() + " service end");
        }
    }

<<<<<<< HEAD
    public class TimerDequeueGetService extends ServiceThread {
=======
    /**
     * 负责转动时间轮，并取出当前时间刻度的所有 TimerLog 记录放入 dequeueGetQueue
     */
    class TimerDequeueGetService extends ServiceThread {
>>>>>>> 34c6bb04

        @Override
        public String getServiceName() {
            return getServiceThreadName() + this.getClass().getSimpleName();
        }

        @Override
        public void run() {
            TimerMessageStore.LOGGER.info(this.getServiceName() + " service start");
            while (!this.isStopped()) {
                try {
                    if (System.currentTimeMillis() < shouldStartTime) {
                        TimerMessageStore.LOGGER.info("TimerDequeueGetService ready to run after {}.", shouldStartTime);
                        waitForRunning(1000);
                        continue;
                    }
                    if (-1 == TimerMessageStore.this.dequeue()) {
                        waitForRunning(100L * precisionMs / 1000);
                    }
                } catch (Throwable e) {
                    TimerMessageStore.LOGGER.error("Error occurred in " + getServiceName(), e);
                }
            }
            TimerMessageStore.LOGGER.info(this.getServiceName() + " service end");
        }
    }

    abstract class AbstractStateService extends ServiceThread {
        public static final int INITIAL = -1, START = 0, WAITING = 1, RUNNING = 2, END = 3;
        protected int state = INITIAL;

        protected void setState(int state) {
            this.state = state;
        }

        protected boolean isState(int state) {
            return this.state == state;
        }
    }

<<<<<<< HEAD
    public class TimerDequeuePutMessageService extends AbstractStateService {
=======
    /**
     * 负责判断队列中的消息是否已经到期，如果已经到期了，那么将其投入用户的 Topic 中，等待消费消费；如果还没有到期，那么重新投入系统定时 Topic，等待重新进入时间轮
     */
    class TimerDequeuePutMessageService extends AbstractStateService {
>>>>>>> 34c6bb04

        @Override
        public String getServiceName() {
            return getServiceThreadName() + this.getClass().getSimpleName();
        }

        @Override
        public void run() {
            setState(AbstractStateService.START);
            TimerMessageStore.LOGGER.info(this.getServiceName() + " service start");
            while (!this.isStopped() || dequeuePutQueue.size() != 0) {
                try {
                    setState(AbstractStateService.WAITING);
                    TimerRequest tr = dequeuePutQueue.poll(10, TimeUnit.MILLISECONDS);
                    if (null == tr) {
                        continue;
                    }
                    setState(AbstractStateService.RUNNING);
                    boolean doRes = false;
                    boolean tmpDequeueChangeFlag = false;
                    try {
                        while (!isStopped() && !doRes) {
                            if (!isRunningDequeue()) {
                                dequeueStatusChangeFlag = true;
                                tmpDequeueChangeFlag = true;
                                break;
                            }
                            try {
                                perfCounterTicks.startTick(DEQUEUE_PUT);
                                MessageExt msgExt = tr.getMsg();
                                DefaultStoreMetricsManager.incTimerDequeueCount(getRealTopic(msgExt));
                                if (tr.getEnqueueTime() == Long.MAX_VALUE) {
                                    // never enqueue, mark it.
                                    MessageAccessor.putProperty(msgExt, TIMER_ENQUEUE_MS, String.valueOf(Long.MAX_VALUE));
                                }
                                addMetric(msgExt, -1);
                                MessageExtBrokerInner msg = convert(msgExt, tr.getEnqueueTime(), needRoll(tr.getMagic()));
                                doRes = PUT_NEED_RETRY != doPut(msg, needRoll(tr.getMagic()));
                                while (!doRes && !isStopped()) {
                                    if (!isRunningDequeue()) {
                                        dequeueStatusChangeFlag = true;
                                        tmpDequeueChangeFlag = true;
                                        break;
                                    }
                                    doRes = PUT_NEED_RETRY != doPut(msg, needRoll(tr.getMagic()));
                                    Thread.sleep(500L * precisionMs / 1000);
                                }
                                perfCounterTicks.endTick(DEQUEUE_PUT);
                            } catch (Throwable t) {
                                LOGGER.info("Unknown error", t);
                                if (storeConfig.isTimerSkipUnknownError()) {
                                    doRes = true;
                                } else {
                                    holdMomentForUnknownError();
                                }
                            }
                        }
                    } finally {
                        tr.idempotentRelease(!tmpDequeueChangeFlag);
                    }

                } catch (Throwable e) {
                    TimerMessageStore.LOGGER.error("Error occurred in " + getServiceName(), e);
                }
            }
            TimerMessageStore.LOGGER.info(this.getServiceName() + " service end");
            setState(AbstractStateService.END);
        }
    }

<<<<<<< HEAD
    public class TimerDequeueGetMessageService extends AbstractStateService {
=======
    /**
     * 负责根据 TimerLog 记录，从 CommitLog 中读取消息
     */
    class TimerDequeueGetMessageService extends AbstractStateService {
>>>>>>> 34c6bb04

        @Override
        public String getServiceName() {
            return getServiceThreadName() + this.getClass().getSimpleName();
        }

        @Override
        public void run() {
            setState(AbstractStateService.START);
            TimerMessageStore.LOGGER.info(this.getServiceName() + " service start");
            while (!this.isStopped()) {
                try {
                    setState(AbstractStateService.WAITING);
                    List<TimerRequest> trs = dequeueGetQueue.poll(100L * precisionMs / 1000, TimeUnit.MILLISECONDS);
                    if (null == trs || trs.size() == 0) {
                        continue;
                    }
                    setState(AbstractStateService.RUNNING);
                    for (int i = 0; i < trs.size(); ) {
                        TimerRequest tr = trs.get(i);
                        boolean doRes = false;
                        try {
                            long start = System.currentTimeMillis();
                            MessageExt msgExt = getMessageByCommitOffset(tr.getOffsetPy(), tr.getSizePy());
                            if (null != msgExt) {
                                if (needDelete(tr.getMagic()) && !needRoll(tr.getMagic())) {
                                    if (msgExt.getProperty(MessageConst.PROPERTY_TIMER_DEL_UNIQKEY) != null && tr.getDeleteList() != null) {
                                        tr.getDeleteList().add(msgExt.getProperty(MessageConst.PROPERTY_TIMER_DEL_UNIQKEY));
                                    }
                                    tr.idempotentRelease();
                                    doRes = true;
                                } else {
                                    String uniqueKey = MessageClientIDSetter.getUniqID(msgExt);
                                    if (null == uniqueKey) {
                                        LOGGER.warn("No uniqueKey for msg:{}", msgExt);
                                    }
                                    if (null != uniqueKey && tr.getDeleteList() != null && tr.getDeleteList().size() > 0 && tr.getDeleteList().contains(uniqueKey)) {
                                        doRes = true;
                                        tr.idempotentRelease();
                                        perfCounterTicks.getCounter("dequeue_delete").flow(1);
                                    } else {
                                        tr.setMsg(msgExt);
                                        while (!isStopped() && !doRes) {
                                            doRes = dequeuePutQueue.offer(tr, 3, TimeUnit.SECONDS);
                                        }
                                    }
                                }
                                perfCounterTicks.getCounter("dequeue_get_msg").flow(System.currentTimeMillis() - start);
                            } else {
                                //the tr will never be processed afterwards, so idempotentRelease it
                                tr.idempotentRelease();
                                doRes = true;
                                perfCounterTicks.getCounter("dequeue_get_msg_miss").flow(System.currentTimeMillis() - start);
                            }
                        } catch (Throwable e) {
                            LOGGER.error("Unknown exception", e);
                            if (storeConfig.isTimerSkipUnknownError()) {
                                tr.idempotentRelease();
                                doRes = true;
                            } else {
                                holdMomentForUnknownError();
                            }
                        } finally {
                            if (doRes) {
                                i++;
                            }
                        }
                    }
                    trs.clear();
                } catch (Throwable e) {
                    TimerMessageStore.LOGGER.error("Error occurred in " + getServiceName(), e);
                }
            }
            TimerMessageStore.LOGGER.info(this.getServiceName() + " service end");
            setState(AbstractStateService.END);
        }
    }

    public class TimerDequeueWarmService extends ServiceThread {

        @Override
        public String getServiceName() {
            String brokerIdentifier = "";
            if (TimerMessageStore.this.messageStore instanceof DefaultMessageStore && ((DefaultMessageStore) TimerMessageStore.this.messageStore).getBrokerConfig().isInBrokerContainer()) {
                brokerIdentifier = ((DefaultMessageStore) TimerMessageStore.this.messageStore).getBrokerConfig().getIdentifier();
            }
            return brokerIdentifier + this.getClass().getSimpleName();
        }

        @Override
        public void run() {
            TimerMessageStore.LOGGER.info(this.getServiceName() + " service start");
            while (!this.isStopped()) {
                try {
                    //if (!storeConfig.isTimerWarmEnable() || -1 == TimerMessageStore.this.warmDequeue()) {
                    waitForRunning(50);
                    //}
                } catch (Throwable e) {
                    TimerMessageStore.LOGGER.error("Error occurred in " + getServiceName(), e);
                }
            }
            TimerMessageStore.LOGGER.info(this.getServiceName() + " service end");
        }
    }

    public boolean needRoll(int magic) {
        return (magic & MAGIC_ROLL) != 0;
    }

    public boolean needDelete(int magic) {
        return (magic & MAGIC_DELETE) != 0;
    }

    public class TimerFlushService extends ServiceThread {
        private final SimpleDateFormat sdf = new SimpleDateFormat("MM-dd HH:mm:ss");

        @Override public String getServiceName() {
            String brokerIdentifier = "";
            if (TimerMessageStore.this.messageStore instanceof DefaultMessageStore && ((DefaultMessageStore) TimerMessageStore.this.messageStore).getBrokerConfig().isInBrokerContainer()) {
                brokerIdentifier = ((DefaultMessageStore) TimerMessageStore.this.messageStore).getBrokerConfig().getIdentifier();
            }
            return brokerIdentifier + this.getClass().getSimpleName();
        }

        private String format(long time) {
            return sdf.format(new Date(time));
        }

        @Override
        public void run() {
            TimerMessageStore.LOGGER.info(this.getServiceName() + " service start");
            long start = System.currentTimeMillis();
            while (!this.isStopped()) {
                try {
                    prepareTimerCheckPoint();
                    timerLog.getMappedFileQueue().flush(0);
                    timerWheel.flush();
                    timerCheckpoint.flush();
                    if (System.currentTimeMillis() - start > storeConfig.getTimerProgressLogIntervalMs()) {
                        start = System.currentTimeMillis();
                        long tmpQueueOffset = currQueueOffset;
                        ConsumeQueueInterface cq = messageStore.getConsumeQueue(TIMER_TOPIC, 0);
                        long maxOffsetInQueue = cq == null ? 0 : cq.getMaxOffsetInQueue();
                        TimerMessageStore.LOGGER.info("[{}]Timer progress-check commitRead:[{}] currRead:[{}] currWrite:[{}] readBehind:{} currReadOffset:{} offsetBehind:{} behindMaster:{} " +
                                "enqPutQueue:{} deqGetQueue:{} deqPutQueue:{} allCongestNum:{} enqExpiredStoreTime:{}",
                            storeConfig.getBrokerRole(),
                            format(commitReadTimeMs), format(currReadTimeMs), format(currWriteTimeMs), getDequeueBehind(),
                            tmpQueueOffset, maxOffsetInQueue - tmpQueueOffset, timerCheckpoint.getMasterTimerQueueOffset() - tmpQueueOffset,
                            enqueuePutQueue.size(), dequeueGetQueue.size(), dequeuePutQueue.size(), getAllCongestNum(), format(lastEnqueueButExpiredStoreTime));
                    }
                    timerMetrics.persist();
                    waitForRunning(storeConfig.getTimerFlushIntervalMs());
                } catch (Throwable e) {
                    TimerMessageStore.LOGGER.error("Error occurred in " + getServiceName(), e);
                }
            }
            TimerMessageStore.LOGGER.info(this.getServiceName() + " service end");
        }
    }

    public long getAllCongestNum() {
        return timerWheel.getAllNum(currReadTimeMs);
    }

    public long getCongestNum(long deliverTimeMs) {
        return timerWheel.getNum(deliverTimeMs);
    }

    public boolean isReject(long deliverTimeMs) {
        long congestNum = timerWheel.getNum(deliverTimeMs);
        if (congestNum <= storeConfig.getTimerCongestNumEachSlot()) {
            return false;
        }
        if (congestNum >= storeConfig.getTimerCongestNumEachSlot() * 2L) {
            return true;
        }
        if (RANDOM.nextInt(1000) > 1000 * (congestNum - storeConfig.getTimerCongestNumEachSlot()) / (storeConfig.getTimerCongestNumEachSlot() + 0.1)) {
            return true;
        }
        return false;
    }

    public long getEnqueueBehindMessages() {
        long tmpQueueOffset = currQueueOffset;
        ConsumeQueueInterface cq = messageStore.getConsumeQueue(TIMER_TOPIC, 0);
        long maxOffsetInQueue = cq == null ? 0 : cq.getMaxOffsetInQueue();
        return maxOffsetInQueue - tmpQueueOffset;
    }

    public long getEnqueueBehindMillis() {
        if (System.currentTimeMillis() - lastEnqueueButExpiredTime < 2000) {
            return (System.currentTimeMillis() - lastEnqueueButExpiredStoreTime) / 1000;
        }
        return 0;
    }

    public long getEnqueueBehind() {
        return getEnqueueBehindMillis() / 1000;
    }

    public long getDequeueBehindMessages() {
        return timerWheel.getAllNum(currReadTimeMs);
    }

    public long getDequeueBehindMillis() {
        return System.currentTimeMillis() - currReadTimeMs;
    }

    public long getDequeueBehind() {
        return getDequeueBehindMillis() / 1000;
    }

    public float getEnqueueTps() {
        return perfCounterTicks.getCounter(ENQUEUE_PUT).getLastTps();
    }

    public float getDequeueTps() {
        return perfCounterTicks.getCounter("dequeue_put").getLastTps();
    }

    public void prepareTimerCheckPoint() {
        timerCheckpoint.setLastTimerLogFlushPos(timerLog.getMappedFileQueue().getFlushedWhere());
        timerCheckpoint.setLastReadTimeMs(commitReadTimeMs);
        if (shouldRunningDequeue) {
            timerCheckpoint.setMasterTimerQueueOffset(commitQueueOffset);
            if (commitReadTimeMs != lastCommitReadTimeMs || commitQueueOffset != lastCommitQueueOffset) {
                timerCheckpoint.updateDateVersion(messageStore.getStateMachineVersion());
                lastCommitReadTimeMs = commitReadTimeMs;
                lastCommitQueueOffset = commitQueueOffset;
            }
        }
        timerCheckpoint.setLastTimerQueueOffset(Math.min(commitQueueOffset, timerCheckpoint.getMasterTimerQueueOffset()));
    }

    public void registerEscapeBridgeHook(Function<MessageExtBrokerInner, PutMessageResult> escapeBridgeHook) {
        this.escapeBridgeHook = escapeBridgeHook;
    }

    public boolean isMaster() {
        return BrokerRole.SLAVE != lastBrokerRole;
    }

    public long getCurrReadTimeMs() {
        return this.currReadTimeMs;
    }

    public long getQueueOffset() {
        return currQueueOffset;
    }

    public long getCommitQueueOffset() {
        return this.commitQueueOffset;
    }

    public long getCommitReadTimeMs() {
        return this.commitReadTimeMs;
    }

    public MessageStore getMessageStore() {
        return messageStore;
    }

    public TimerWheel getTimerWheel() {
        return timerWheel;
    }

    public TimerLog getTimerLog() {
        return timerLog;
    }

    public TimerMetrics getTimerMetrics() {
        return this.timerMetrics;
    }

    public int getPrecisionMs() {
        return precisionMs;
    }

    public TimerEnqueueGetService getEnqueueGetService() {
        return enqueueGetService;
    }

    public void setEnqueueGetService(TimerEnqueueGetService enqueueGetService) {
        this.enqueueGetService = enqueueGetService;
    }

    public TimerEnqueuePutService getEnqueuePutService() {
        return enqueuePutService;
    }

    public void setEnqueuePutService(TimerEnqueuePutService enqueuePutService) {
        this.enqueuePutService = enqueuePutService;
    }

    public TimerDequeueWarmService getDequeueWarmService() {
        return dequeueWarmService;
    }

    public void setDequeueWarmService(
        TimerDequeueWarmService dequeueWarmService) {
        this.dequeueWarmService = dequeueWarmService;
    }

    public TimerDequeueGetService getDequeueGetService() {
        return dequeueGetService;
    }

    public void setDequeueGetService(TimerDequeueGetService dequeueGetService) {
        this.dequeueGetService = dequeueGetService;
    }

    public TimerDequeuePutMessageService[] getDequeuePutMessageServices() {
        return dequeuePutMessageServices;
    }

    public void setDequeuePutMessageServices(
        TimerDequeuePutMessageService[] dequeuePutMessageServices) {
        this.dequeuePutMessageServices = dequeuePutMessageServices;
    }

    public TimerDequeueGetMessageService[] getDequeueGetMessageServices() {
        return dequeueGetMessageServices;
    }

    public void setDequeueGetMessageServices(
        TimerDequeueGetMessageService[] dequeueGetMessageServices) {
        this.dequeueGetMessageServices = dequeueGetMessageServices;
    }

    public void setTimerMetrics(TimerMetrics timerMetrics) {
        this.timerMetrics = timerMetrics;
    }

    public AtomicInteger getFrequency() {
        return frequency;
    }

    public void setFrequency(AtomicInteger frequency) {
        this.frequency = frequency;
    }

    public TimerCheckpoint getTimerCheckpoint() {
        return timerCheckpoint;
    }
}<|MERGE_RESOLUTION|>--- conflicted
+++ resolved
@@ -647,32 +647,17 @@
         if (!isRunningEnqueue()) {
             return false;
         }
-<<<<<<< HEAD
         ConsumeQueueInterface cq = this.messageStore.getConsumeQueue(TIMER_TOPIC, queueId);
-=======
-        //根据定时任务的topic获取consumeQueue
-        ConsumeQueue cq = (ConsumeQueue) this.messageStore.getConsumeQueue(TIMER_TOPIC, queueId);
->>>>>>> 34c6bb04
         if (null == cq) {
-            //队列不存在，就返回（没有延迟消息）
             return false;
         }
-        //如果currQueueOffset小于cq的最小的offset,就重新给currQueueOffset赋值为cq的最小的offset
         if (currQueueOffset < cq.getMinOffsetInQueue()) {
             LOGGER.warn("Timer currQueueOffset:{} is smaller than minOffsetInQueue:{}",
                 currQueueOffset, cq.getMinOffsetInQueue());
             currQueueOffset = cq.getMinOffsetInQueue();
         }
         long offset = currQueueOffset;
-<<<<<<< HEAD
         ReferredIterator<CqUnit> iterator = null;
-=======
-        //TODO3 SelectMappedBufferResult是什么东西
-        SelectMappedBufferResult bufferCQ = cq.getIndexBuffer(offset);
-        if (null == bufferCQ) {
-            return false;
-        }
->>>>>>> 34c6bb04
         try {
             iterator = cq.iterateFrom(offset);
             if (null == iterator) {
@@ -684,17 +669,10 @@
                 i++;
                 perfCounterTicks.startTick("enqueue_get");
                 try {
-<<<<<<< HEAD
                     CqUnit cqUnit = iterator.next();
                     long offsetPy = cqUnit.getPos();
                     int sizePy = cqUnit.getSize();
                     cqUnit.getTagsCode(); //tags code
-=======
-                    long offsetPy = bufferCQ.getByteBuffer().getLong();
-                    int sizePy = bufferCQ.getByteBuffer().getInt();
-                    bufferCQ.getByteBuffer().getLong(); //tags code
-                    //根绝offset和消息size获取存储的消息
->>>>>>> 34c6bb04
                     MessageExt msgExt = getMessageByCommitOffset(offsetPy, sizePy);
                     if (null == msgExt) {
                         perfCounterTicks.getCounter("enqueue_get_miss");
@@ -705,16 +683,8 @@
                         // use CQ offset, not offset in Message
                         msgExt.setQueueOffset(offset + i);
                         TimerRequest timerRequest = new TimerRequest(offsetPy, sizePy, delayedTime, System.currentTimeMillis(), MAGIC_DEFAULT, msgExt);
-<<<<<<< HEAD
                         // System.out.printf("build enqueue request, %s%n", timerRequest);
                         while (!enqueuePutQueue.offer(timerRequest, 3, TimeUnit.SECONDS)) {
-=======
-                        while (true) {
-                            // 将延迟消息放入enqueuePutQueue队列中
-                            if (enqueuePutQueue.offer(timerRequest, 3, TimeUnit.SECONDS)) {
-                                break;
-                            }
->>>>>>> 34c6bb04
                             if (!isRunningEnqueue()) {
                                 return false;
                             }
@@ -1319,14 +1289,10 @@
 
     }
 
-<<<<<<< HEAD
-    public class TimerEnqueueGetService extends ServiceThread {
-=======
     /**
      * 负责从系统定时 Topic 里面拉取消息放入 enqueuePutQueue 等待 TimerEnqueuePutService 的处理
      */
-    class TimerEnqueueGetService extends ServiceThread {
->>>>>>> 34c6bb04
+    public  class TimerEnqueueGetService extends ServiceThread {
 
         @Override
         public String getServiceName() {
@@ -1348,8 +1314,9 @@
             TimerMessageStore.LOGGER.info(this.getServiceName() + " service end");
         }
     }
-
-<<<<<<< HEAD
+    /**
+     * 负责构建 TimerLog 记录，并将其放入时间轮的对应的刻度中
+     */
     public String getServiceThreadName() {
         String brokerIdentifier = "";
         if (TimerMessageStore.this.messageStore instanceof DefaultMessageStore) {
@@ -1360,12 +1327,6 @@
         }
         return brokerIdentifier;
     }
-=======
-    /**
-     * 负责构建 TimerLog 记录，并将其放入时间轮的对应的刻度中
-     */
-    class TimerEnqueuePutService extends ServiceThread {
->>>>>>> 34c6bb04
 
     public class TimerEnqueuePutService extends ServiceThread {
 
@@ -1460,15 +1421,10 @@
             TimerMessageStore.LOGGER.info(this.getServiceName() + " service end");
         }
     }
-
-<<<<<<< HEAD
-    public class TimerDequeueGetService extends ServiceThread {
-=======
     /**
      * 负责转动时间轮，并取出当前时间刻度的所有 TimerLog 记录放入 dequeueGetQueue
      */
-    class TimerDequeueGetService extends ServiceThread {
->>>>>>> 34c6bb04
+    public class TimerDequeueGetService extends ServiceThread {
 
         @Override
         public String getServiceName() {
@@ -1508,15 +1464,10 @@
             return this.state == state;
         }
     }
-
-<<<<<<< HEAD
-    public class TimerDequeuePutMessageService extends AbstractStateService {
-=======
     /**
      * 负责判断队列中的消息是否已经到期，如果已经到期了，那么将其投入用户的 Topic 中，等待消费消费；如果还没有到期，那么重新投入系统定时 Topic，等待重新进入时间轮
      */
-    class TimerDequeuePutMessageService extends AbstractStateService {
->>>>>>> 34c6bb04
+    public class TimerDequeuePutMessageService extends AbstractStateService {
 
         @Override
         public String getServiceName() {
@@ -1586,15 +1537,10 @@
             setState(AbstractStateService.END);
         }
     }
-
-<<<<<<< HEAD
-    public class TimerDequeueGetMessageService extends AbstractStateService {
-=======
     /**
      * 负责根据 TimerLog 记录，从 CommitLog 中读取消息
      */
-    class TimerDequeueGetMessageService extends AbstractStateService {
->>>>>>> 34c6bb04
+    public class TimerDequeueGetMessageService extends AbstractStateService {
 
         @Override
         public String getServiceName() {
