--- conflicted
+++ resolved
@@ -37,10 +37,6 @@
     public static final String COM_ROCKETMQ_REMOTING_CLIENT_CLOSE_SOCKET_IF_TIMEOUT =
         "com.rocketmq.remoting.client.closeSocketIfTimeout";
 
-<<<<<<< HEAD
-
-=======
->>>>>>> d067bfc2
     public static final boolean NETTY_POOLED_BYTE_BUF_ALLOCATOR_ENABLE = //
         Boolean.parseBoolean(System.getProperty(COM_ROCKETMQ_REMOTING_NETTY_POOLED_BYTE_BUF_ALLOCATOR_ENABLE, "false"));
     public static final int CLIENT_ASYNC_SEMAPHORE_VALUE = //
