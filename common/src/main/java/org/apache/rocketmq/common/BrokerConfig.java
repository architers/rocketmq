--- conflicted
+++ resolved
@@ -230,17 +230,13 @@
     private int popCkOffsetMaxQueueSize = 20000;
     private boolean enablePopBatchAck = false;
     private boolean enableNotifyAfterPopOrderLockRelease = true;
-<<<<<<< HEAD
     private boolean initPopOffsetByCheckMsgInMem = true;
     // read message from pop retry topic v1, for the compatibility, will be removed in the future version
     private boolean retrieveMessageFromPopRetryTopicV1 = true;
     private boolean enableRetryTopicV2 = false;
-
-=======
     /**
      * 是否实时通知消费ID改变
      */
->>>>>>> 34c6bb04
     private boolean realTimeNotifyConsumerChange = true;
 
     private boolean litePullMessageEnable = true;
@@ -324,15 +320,10 @@
 
     private boolean asyncSendEnable = true;
 
-<<<<<<< HEAD
+    /**
+     * 使用服务器端重置偏移 TODO1 有什么作用
+     */
     private boolean useServerSideResetOffset = true;
-=======
-    /**
-     * 使用服务器端重置偏移 TODO1 有什么作用
-     */
-
-    private boolean useServerSideResetOffset = false;
->>>>>>> 34c6bb04
 
     private long consumerOffsetUpdateVersionStep = 500;
 
@@ -405,7 +396,7 @@
     private boolean usePIDColdCtrStrategy = true;
     private long cgColdReadThreshold = 3 * 1024 * 1024;
     private long globalColdReadThreshold = 100 * 1024 * 1024;
-    
+
     /**
      * The interval to fetch namesrv addr, default value is 10 second
      */
@@ -1769,11 +1760,11 @@
     public void setUseStaticSubscription(boolean useStaticSubscription) {
         this.useStaticSubscription = useStaticSubscription;
     }
-    
+
     public long getFetchNamesrvAddrInterval() {
         return fetchNamesrvAddrInterval;
     }
-    
+
     public void setFetchNamesrvAddrInterval(final long fetchNamesrvAddrInterval) {
         this.fetchNamesrvAddrInterval = fetchNamesrvAddrInterval;
     }
