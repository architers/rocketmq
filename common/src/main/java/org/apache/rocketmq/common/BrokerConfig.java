/*
 * Licensed to the Apache Software Foundation (ASF) under one or more
 * contributor license agreements.  See the NOTICE file distributed with
 * this work for additional information regarding copyright ownership.
 * The ASF licenses this file to You under the Apache License, Version 2.0
 * (the "License"); you may not use this file except in compliance with
 * the License.  You may obtain a copy of the License at
 *
 *     http://www.apache.org/licenses/LICENSE-2.0
 *
 * Unless required by applicable law or agreed to in writing, software
 * distributed under the License is distributed on an "AS IS" BASIS,
 * WITHOUT WARRANTIES OR CONDITIONS OF ANY KIND, either express or implied.
 * See the License for the specific language governing permissions and
 * limitations under the License.
 */
package org.apache.rocketmq.common;

import org.apache.rocketmq.common.annotation.ImportantField;
import org.apache.rocketmq.common.constant.PermName;
import org.apache.rocketmq.common.message.MessageRequestMode;
import org.apache.rocketmq.common.metrics.MetricsExporterType;
import org.apache.rocketmq.common.topic.TopicValidator;
import org.apache.rocketmq.common.utils.NetworkUtil;

import java.util.concurrent.TimeUnit;

public class BrokerConfig extends BrokerIdentity {

    private String brokerConfigPath = null;

    private String rocketmqHome = System.getProperty(MixAll.ROCKETMQ_HOME_PROPERTY, System.getenv(MixAll.ROCKETMQ_HOME_ENV));
    @ImportantField
    private String namesrvAddr = System.getProperty(MixAll.NAMESRV_ADDR_PROPERTY, System.getenv(MixAll.NAMESRV_ADDR_ENV));

    /**
     * Listen port for single broker
     */
    @ImportantField
    private int listenPort = 6888;

    /**
     * brokerIP1 当前broker监听的IP(生产者和消费者连接broker使用的就是这个IP)
     * brokerIP2 存在broker主从时，在broker主节点上配置了brokerIP2的话,broker从节点会连接主节点配置的brokerIP2来同步。
     * 默认不配置brokerIP1和brokerIP2时，都会根据当前网卡选择一个IP使用，当你的机器有多块网卡时，很有可能会有问题。
     */
    @ImportantField
    private String brokerIP1 = NetworkUtil.getLocalAddress();
    private String brokerIP2 = NetworkUtil.getLocalAddress();

    @ImportantField
    private boolean recoverConcurrently = false;

    private int brokerPermission = PermName.PERM_READ | PermName.PERM_WRITE;
    private int defaultTopicQueueNums = 8;
    @ImportantField
    private boolean autoCreateTopicEnable = true;

    private boolean clusterTopicEnable = true;

    private boolean brokerTopicEnable = true;
    @ImportantField
    private boolean autoCreateSubscriptionGroup = true;
    private String messageStorePlugIn = "";

    private static final int PROCESSOR_NUMBER = Runtime.getRuntime().availableProcessors();
    @ImportantField
    private String msgTraceTopicName = TopicValidator.RMQ_SYS_TRACE_TOPIC;
    @ImportantField
    private boolean traceTopicEnable = false;
    /**
     * thread numbers for send message thread pool.
     */
    private int sendMessageThreadPoolNums = Math.min(PROCESSOR_NUMBER, 4);
    private int putMessageFutureThreadPoolNums = Math.min(PROCESSOR_NUMBER, 4);
    private int pullMessageThreadPoolNums = 16 + PROCESSOR_NUMBER * 2;
    private int litePullMessageThreadPoolNums = 16 + PROCESSOR_NUMBER * 2;
    private int ackMessageThreadPoolNums = 3;
    private int processReplyMessageThreadPoolNums = 16 + PROCESSOR_NUMBER * 2;
    private int queryMessageThreadPoolNums = 8 + PROCESSOR_NUMBER;

    private int adminBrokerThreadPoolNums = 16;
    private int clientManageThreadPoolNums = 32;
    private int consumerManageThreadPoolNums = 32;
    private int loadBalanceProcessorThreadPoolNums = 32;
    private int heartbeatThreadPoolNums = Math.min(32, PROCESSOR_NUMBER);
    private int recoverThreadPoolNums = 32;

    /**
     * Thread numbers for EndTransactionProcessor
     */
    private int endTransactionThreadPoolNums = Math.max(8 + PROCESSOR_NUMBER * 2,
            sendMessageThreadPoolNums * 4);

    private int flushConsumerOffsetInterval = 1000 * 5;

    private int flushConsumerOffsetHistoryInterval = 1000 * 60;

    @ImportantField
    private boolean rejectTransactionMessage = false;

    @ImportantField
    private boolean fetchNameSrvAddrByDnsLookup = false;

    @ImportantField
    private boolean fetchNamesrvAddrByAddressServer = false;

    private int sendThreadPoolQueueCapacity = 10000;
    private int putThreadPoolQueueCapacity = 10000;
    private int pullThreadPoolQueueCapacity = 100000;
    private int litePullThreadPoolQueueCapacity = 100000;
    private int ackThreadPoolQueueCapacity = 100000;
    private int replyThreadPoolQueueCapacity = 10000;
    private int queryThreadPoolQueueCapacity = 20000;
    private int clientManagerThreadPoolQueueCapacity = 1000000;
    private int consumerManagerThreadPoolQueueCapacity = 1000000;
    private int heartbeatThreadPoolQueueCapacity = 50000;
    private int endTransactionPoolQueueCapacity = 100000;
    private int adminBrokerThreadPoolQueueCapacity = 10000;
    private int loadBalanceThreadPoolQueueCapacity = 100000;

    private boolean longPollingEnable = true;

    private long shortPollingTimeMills = 1000;

    private boolean notifyConsumerIdsChangedEnable = true;

    private boolean highSpeedMode = false;

    private int commercialBaseCount = 1;

    private int commercialSizePerMsg = 4 * 1024;

    private boolean accountStatsEnable = true;
    private boolean accountStatsPrintZeroValues = true;

    private boolean transferMsgByHeap = true;

    private String regionId = MixAll.DEFAULT_TRACE_REGION_ID;
    private int registerBrokerTimeoutMills = 24000;

    private int sendHeartbeatTimeoutMillis = 1000;

    /**
     * 是否开启从clave节点拉取数据
     */
    private boolean slaveReadEnable = false;

    private boolean disableConsumeIfConsumerReadSlowly = false;
    private long consumerFallbehindThreshold = 1024L * 1024 * 1024 * 16;

    private boolean brokerFastFailureEnable = true;
    private long waitTimeMillsInSendQueue = 200;
    private long waitTimeMillsInPullQueue = 5 * 1000;
    private long waitTimeMillsInLitePullQueue = 5 * 1000;
    private long waitTimeMillsInHeartbeatQueue = 31 * 1000;
    private long waitTimeMillsInTransactionQueue = 3 * 1000;
    private long waitTimeMillsInAckQueue = 3000;

    private long startAcceptSendRequestTimeStamp = 0L;

    private boolean traceOn = true;

    // Switch of filter bit map calculation.
    // If switch on:
    // 1. Calculate filter bit map when construct queue.
    // 2. Filter bit map will be saved to consume queue extend file if allowed.
    private boolean enableCalcFilterBitMap = false;

    //Reject the pull consumer instance to pull messages from broker.
    private boolean rejectPullConsumerEnable = false;

    // Expect num of consumers will use filter.
    private int expectConsumerNumUseFilter = 32;

    // Error rate of bloom filter, 1~100.
    private int maxErrorRateOfBloomFilter = 20;

    //how long to clean filter data after dead.Default: 24h
    private long filterDataCleanTimeSpan = 24 * 3600 * 1000;

    // whether do filter when retry.
    private boolean filterSupportRetry = false;
    private boolean enablePropertyFilter = false;

    private boolean compressedRegister = false;

    private boolean forceRegister = true;

    /**
     * This configurable item defines interval of topics registration of broker to name server. Allowing values are
     * between 10,000 and 60,000 milliseconds.
     */
    private int registerNameServerPeriod = 1000 * 30;

    /**
     * the interval to send heartbeat to name server for liveness detection.
     */
    private int brokerHeartbeatInterval = 1000;

    /**
     * How long the broker will be considered as inactive by nameserver since last heartbeat. Effective only if
     * enableSlaveActingMaster is true
     */
    private long brokerNotActiveTimeoutMillis = 10 * 1000;

    private boolean enableNetWorkFlowControl = false;

    private boolean enableBroadcastOffsetStore = true;

    private long broadcastOffsetExpireSecond = 2 * 60;

    private long broadcastOffsetExpireMaxSecond = 5 * 60;

    private int popPollingSize = 1024;
    private int popPollingMapSize = 100000;
    // 20w cost 200M heap memory.
    private long maxPopPollingSize = 100000;
    private int reviveQueueNum = 8;
    private long reviveInterval = 1000;
    private long reviveMaxSlow = 3;
    private long reviveScanTime = 10000;
    private boolean enableSkipLongAwaitingAck = false;
    private long reviveAckWaitMs = TimeUnit.MINUTES.toMillis(3);
    private boolean enablePopLog = false;
    private boolean enablePopBufferMerge = false;
    private int popCkStayBufferTime = 10 * 1000;
    private int popCkStayBufferTimeOut = 3 * 1000;
    private int popCkMaxBufferSize = 200000;
    private int popCkOffsetMaxQueueSize = 20000;
    private boolean enablePopBatchAck = false;
    private boolean enableNotifyAfterPopOrderLockRelease = true;
<<<<<<< HEAD
    /**
     * 是否实时通知消费ID改变
     */
=======
    private boolean initPopOffsetByCheckMsgInMem = true;

>>>>>>> 1a681bdf
    private boolean realTimeNotifyConsumerChange = true;

    private boolean litePullMessageEnable = true;

    // The period to sync broker member group from namesrv, default value is 1 second
    private int syncBrokerMemberGroupPeriod = 1000;

    /**
     * the interval of pulling topic information from the named server
     */
    private long loadBalancePollNameServerInterval = 1000 * 30;

    /**
     * the interval of cleaning
     */
    private int cleanOfflineBrokerInterval = 1000 * 30;

    private boolean serverLoadBalancerEnable = true;

    private MessageRequestMode defaultMessageRequestMode = MessageRequestMode.PULL;

    private int defaultPopShareQueueNum = -1;

    /**
     * The minimum time of the transactional message  to be checked firstly, one message only exceed this time interval
     * that can be checked.
     */
    @ImportantField
    private long transactionTimeOut = 6 * 1000;

    /**
     * The maximum number of times the message was checked, if exceed this value, this message will be discarded.
     */
    @ImportantField
    private int transactionCheckMax = 15;

    /**
     * Transaction message check interval.
     */
    @ImportantField
    private long transactionCheckInterval = 30 * 1000;

    /**
     * transaction batch op message
     */
    private int transactionOpMsgMaxSize = 4096;

    private int transactionOpBatchInterval = 3000;

    /**
     * Acl feature switch（是否开启权限）
     */
    @ImportantField
    private boolean aclEnable = false;

    private boolean storeReplyMessageEnable = true;

    private boolean enableDetailStat = true;

    private boolean autoDeleteUnusedStats = false;

    /**
     * Whether to distinguish log paths when multiple brokers are deployed on the same machine
     */
    private boolean isolateLogEnable = false;

    private long forwardTimeout = 3 * 1000;

    /**
     * Slave will act master when failover. For example, if master down, timer or transaction message which is expire in slave will
     * put to master (master of the same process in broker container mode or other masters in cluster when enableFailoverRemotingActing is true)
     * when enableSlaveActingMaster is true
     */
    private boolean enableSlaveActingMaster = false;

    private boolean enableRemoteEscape = false;

    private boolean skipPreOnline = false;

    private boolean asyncSendEnable = true;

    /**
     * 使用服务器端重置偏移 TODO1 有什么作用
     */

    private boolean useServerSideResetOffset = false;

    private long consumerOffsetUpdateVersionStep = 500;

    private long delayOffsetUpdateVersionStep = 200;

    /**
     * Whether to lock quorum replicas.
     *
     * True: need to lock quorum replicas succeed. False: only need to lock one replica succeed.
     */
    private boolean lockInStrictMode = false;

    private boolean compatibleWithOldNameSrv = true;

    /**
     * Is startup controller mode, which support auto switch broker's role.
     * 是否能够主从切换
     */
    private boolean enableControllerMode = false;

    private String controllerAddr = "";

    private boolean fetchControllerAddrByDnsLookup = false;

    private long syncBrokerMetadataPeriod = 5 * 1000;

    private long checkSyncStateSetPeriod = 5 * 1000;

    private long syncControllerMetadataPeriod = 10 * 1000;

    private long controllerHeartBeatTimeoutMills = 10 * 1000;

    private boolean validateSystemTopicWhenUpdateTopic = true;

    /**
     * It is an important basis for the controller to choose the broker master.
     * The lower the value of brokerElectionPriority, the higher the priority of the broker being selected as the master.
     * You can set a lower priority for the broker with better machine conditions.
     */
    private int brokerElectionPriority = Integer.MAX_VALUE;

    private boolean useStaticSubscription = false;

    private MetricsExporterType metricsExporterType = MetricsExporterType.DISABLE;

    private int metricsOtelCardinalityLimit = 50 * 1000;
    private String metricsGrpcExporterTarget = "";
    private String metricsGrpcExporterHeader = "";
    private long metricGrpcExporterTimeOutInMills = 3 * 1000;
    private long metricGrpcExporterIntervalInMills = 60 * 1000;
    private long metricLoggingExporterIntervalInMills = 10 * 1000;

    private int metricsPromExporterPort = 5557;
    private String metricsPromExporterHost = "";

    // Label pairs in CSV. Each label follows pattern of Key:Value. eg: instance_id:xxx,uid:xxx
    private String metricsLabel = "";

    private boolean metricsInDelta = false;

    private long channelExpiredTimeout = 1000 * 120;
    private long subscriptionExpiredTimeout = 1000 * 60 * 10;

    /**
     * Estimate accumulation or not when subscription filter type is tag and is not SUB_ALL.
     */
    private boolean estimateAccumulation = true;

    private boolean coldCtrStrategyEnable = false;
    private boolean usePIDColdCtrStrategy = true;
    private long cgColdReadThreshold = 3 * 1024 * 1024;
    private long globalColdReadThreshold = 100 * 1024 * 1024;
    
    /**
     * The interval to fetch namesrv addr, default value is 10 second
     */
    private long fetchNamesrvAddrInterval = 10 * 1000;

    /**
     * Pop response returns the actual retry topic rather than tampering with the original topic
     */
    private boolean popResponseReturnActualRetryTopic = false;

    /**
     * If both the deleteTopicWithBrokerRegistration flag in the NameServer configuration and this flag are set to true,
     * it guarantees the ultimate consistency of data between the broker and the nameserver during topic deletion.
     */
    private boolean enableSingleTopicRegister = false;

    private boolean enableMixedMessageType = false;

    /**
     * This flag and deleteTopicWithBrokerRegistration flag in the NameServer cannot be set to true at the same time,
     * otherwise there will be a loss of routing
     */
    private boolean enableSplitRegistration = false;

    private int splitRegistrationSize = 800;

    public long getMaxPopPollingSize() {
        return maxPopPollingSize;
    }

    public void setMaxPopPollingSize(long maxPopPollingSize) {
        this.maxPopPollingSize = maxPopPollingSize;
    }

    public int getReviveQueueNum() {
        return reviveQueueNum;
    }

    public void setReviveQueueNum(int reviveQueueNum) {
        this.reviveQueueNum = reviveQueueNum;
    }

    public long getReviveInterval() {
        return reviveInterval;
    }

    public void setReviveInterval(long reviveInterval) {
        this.reviveInterval = reviveInterval;
    }

    public int getPopCkStayBufferTime() {
        return popCkStayBufferTime;
    }

    public void setPopCkStayBufferTime(int popCkStayBufferTime) {
        this.popCkStayBufferTime = popCkStayBufferTime;
    }

    public int getPopCkStayBufferTimeOut() {
        return popCkStayBufferTimeOut;
    }

    public void setPopCkStayBufferTimeOut(int popCkStayBufferTimeOut) {
        this.popCkStayBufferTimeOut = popCkStayBufferTimeOut;
    }

    public int getPopPollingMapSize() {
        return popPollingMapSize;
    }

    public void setPopPollingMapSize(int popPollingMapSize) {
        this.popPollingMapSize = popPollingMapSize;
    }

    public long getReviveScanTime() {
        return reviveScanTime;
    }

    public void setReviveScanTime(long reviveScanTime) {
        this.reviveScanTime = reviveScanTime;
    }

    public long getReviveMaxSlow() {
        return reviveMaxSlow;
    }

    public void setReviveMaxSlow(long reviveMaxSlow) {
        this.reviveMaxSlow = reviveMaxSlow;
    }

    public int getPopPollingSize() {
        return popPollingSize;
    }

    public void setPopPollingSize(int popPollingSize) {
        this.popPollingSize = popPollingSize;
    }

    public boolean isEnablePopBufferMerge() {
        return enablePopBufferMerge;
    }

    public void setEnablePopBufferMerge(boolean enablePopBufferMerge) {
        this.enablePopBufferMerge = enablePopBufferMerge;
    }

    public int getPopCkMaxBufferSize() {
        return popCkMaxBufferSize;
    }

    public void setPopCkMaxBufferSize(int popCkMaxBufferSize) {
        this.popCkMaxBufferSize = popCkMaxBufferSize;
    }

    public int getPopCkOffsetMaxQueueSize() {
        return popCkOffsetMaxQueueSize;
    }

    public void setPopCkOffsetMaxQueueSize(int popCkOffsetMaxQueueSize) {
        this.popCkOffsetMaxQueueSize = popCkOffsetMaxQueueSize;
    }

    public boolean isEnablePopBatchAck() {
        return enablePopBatchAck;
    }

    public void setEnablePopBatchAck(boolean enablePopBatchAck) {
        this.enablePopBatchAck = enablePopBatchAck;
    }

    public boolean isEnableSkipLongAwaitingAck() {
        return enableSkipLongAwaitingAck;
    }

    public void setEnableSkipLongAwaitingAck(boolean enableSkipLongAwaitingAck) {
        this.enableSkipLongAwaitingAck = enableSkipLongAwaitingAck;
    }

    public long getReviveAckWaitMs() {
        return reviveAckWaitMs;
    }

    public void setReviveAckWaitMs(long reviveAckWaitMs) {
        this.reviveAckWaitMs = reviveAckWaitMs;
    }

    public boolean isEnablePopLog() {
        return enablePopLog;
    }

    public void setEnablePopLog(boolean enablePopLog) {
        this.enablePopLog = enablePopLog;
    }

    public boolean isTraceOn() {
        return traceOn;
    }

    public void setTraceOn(final boolean traceOn) {
        this.traceOn = traceOn;
    }

    public long getStartAcceptSendRequestTimeStamp() {
        return startAcceptSendRequestTimeStamp;
    }

    public void setStartAcceptSendRequestTimeStamp(final long startAcceptSendRequestTimeStamp) {
        this.startAcceptSendRequestTimeStamp = startAcceptSendRequestTimeStamp;
    }

    public long getWaitTimeMillsInSendQueue() {
        return waitTimeMillsInSendQueue;
    }

    public void setWaitTimeMillsInSendQueue(final long waitTimeMillsInSendQueue) {
        this.waitTimeMillsInSendQueue = waitTimeMillsInSendQueue;
    }

    public long getConsumerFallbehindThreshold() {
        return consumerFallbehindThreshold;
    }

    public void setConsumerFallbehindThreshold(final long consumerFallbehindThreshold) {
        this.consumerFallbehindThreshold = consumerFallbehindThreshold;
    }

    public boolean isBrokerFastFailureEnable() {
        return brokerFastFailureEnable;
    }

    public void setBrokerFastFailureEnable(final boolean brokerFastFailureEnable) {
        this.brokerFastFailureEnable = brokerFastFailureEnable;
    }

    public long getWaitTimeMillsInPullQueue() {
        return waitTimeMillsInPullQueue;
    }

    public void setWaitTimeMillsInPullQueue(final long waitTimeMillsInPullQueue) {
        this.waitTimeMillsInPullQueue = waitTimeMillsInPullQueue;
    }

    public boolean isDisableConsumeIfConsumerReadSlowly() {
        return disableConsumeIfConsumerReadSlowly;
    }

    public void setDisableConsumeIfConsumerReadSlowly(final boolean disableConsumeIfConsumerReadSlowly) {
        this.disableConsumeIfConsumerReadSlowly = disableConsumeIfConsumerReadSlowly;
    }

    public boolean isSlaveReadEnable() {
        return slaveReadEnable;
    }

    public void setSlaveReadEnable(final boolean slaveReadEnable) {
        this.slaveReadEnable = slaveReadEnable;
    }

    public int getRegisterBrokerTimeoutMills() {
        return registerBrokerTimeoutMills;
    }

    public void setRegisterBrokerTimeoutMills(final int registerBrokerTimeoutMills) {
        this.registerBrokerTimeoutMills = registerBrokerTimeoutMills;
    }

    public String getRegionId() {
        return regionId;
    }

    public void setRegionId(final String regionId) {
        this.regionId = regionId;
    }

    public boolean isTransferMsgByHeap() {
        return transferMsgByHeap;
    }

    public void setTransferMsgByHeap(final boolean transferMsgByHeap) {
        this.transferMsgByHeap = transferMsgByHeap;
    }

    public String getMessageStorePlugIn() {
        return messageStorePlugIn;
    }

    public void setMessageStorePlugIn(String messageStorePlugIn) {
        this.messageStorePlugIn = messageStorePlugIn;
    }

    public boolean isHighSpeedMode() {
        return highSpeedMode;
    }

    public void setHighSpeedMode(final boolean highSpeedMode) {
        this.highSpeedMode = highSpeedMode;
    }

    public int getBrokerPermission() {
        return brokerPermission;
    }

    public void setBrokerPermission(int brokerPermission) {
        this.brokerPermission = brokerPermission;
    }

    public int getDefaultTopicQueueNums() {
        return defaultTopicQueueNums;
    }

    public void setDefaultTopicQueueNums(int defaultTopicQueueNums) {
        this.defaultTopicQueueNums = defaultTopicQueueNums;
    }

    public boolean isAutoCreateTopicEnable() {
        return autoCreateTopicEnable;
    }

    public void setAutoCreateTopicEnable(boolean autoCreateTopic) {
        this.autoCreateTopicEnable = autoCreateTopic;
    }

    public String getBrokerIP1() {
        return brokerIP1;
    }

    public void setBrokerIP1(String brokerIP1) {
        this.brokerIP1 = brokerIP1;
    }

    public String getBrokerIP2() {
        return brokerIP2;
    }

    public void setBrokerIP2(String brokerIP2) {
        this.brokerIP2 = brokerIP2;
    }

    public int getSendMessageThreadPoolNums() {
        return sendMessageThreadPoolNums;
    }

    public void setSendMessageThreadPoolNums(int sendMessageThreadPoolNums) {
        this.sendMessageThreadPoolNums = sendMessageThreadPoolNums;
    }

    public int getPutMessageFutureThreadPoolNums() {
        return putMessageFutureThreadPoolNums;
    }

    public void setPutMessageFutureThreadPoolNums(int putMessageFutureThreadPoolNums) {
        this.putMessageFutureThreadPoolNums = putMessageFutureThreadPoolNums;
    }

    public int getPullMessageThreadPoolNums() {
        return pullMessageThreadPoolNums;
    }

    public void setPullMessageThreadPoolNums(int pullMessageThreadPoolNums) {
        this.pullMessageThreadPoolNums = pullMessageThreadPoolNums;
    }

    public int getAckMessageThreadPoolNums() {
        return ackMessageThreadPoolNums;
    }

    public void setAckMessageThreadPoolNums(int ackMessageThreadPoolNums) {
        this.ackMessageThreadPoolNums = ackMessageThreadPoolNums;
    }

    public int getProcessReplyMessageThreadPoolNums() {
        return processReplyMessageThreadPoolNums;
    }

    public void setProcessReplyMessageThreadPoolNums(int processReplyMessageThreadPoolNums) {
        this.processReplyMessageThreadPoolNums = processReplyMessageThreadPoolNums;
    }

    public int getQueryMessageThreadPoolNums() {
        return queryMessageThreadPoolNums;
    }

    public void setQueryMessageThreadPoolNums(final int queryMessageThreadPoolNums) {
        this.queryMessageThreadPoolNums = queryMessageThreadPoolNums;
    }

    public int getAdminBrokerThreadPoolNums() {
        return adminBrokerThreadPoolNums;
    }

    public void setAdminBrokerThreadPoolNums(int adminBrokerThreadPoolNums) {
        this.adminBrokerThreadPoolNums = adminBrokerThreadPoolNums;
    }

    public int getFlushConsumerOffsetInterval() {
        return flushConsumerOffsetInterval;
    }

    public void setFlushConsumerOffsetInterval(int flushConsumerOffsetInterval) {
        this.flushConsumerOffsetInterval = flushConsumerOffsetInterval;
    }

    public int getFlushConsumerOffsetHistoryInterval() {
        return flushConsumerOffsetHistoryInterval;
    }

    public void setFlushConsumerOffsetHistoryInterval(int flushConsumerOffsetHistoryInterval) {
        this.flushConsumerOffsetHistoryInterval = flushConsumerOffsetHistoryInterval;
    }

    public boolean isClusterTopicEnable() {
        return clusterTopicEnable;
    }

    public void setClusterTopicEnable(boolean clusterTopicEnable) {
        this.clusterTopicEnable = clusterTopicEnable;
    }

    public String getNamesrvAddr() {
        return namesrvAddr;
    }

    public void setNamesrvAddr(String namesrvAddr) {
        this.namesrvAddr = namesrvAddr;
    }

    public boolean isAutoCreateSubscriptionGroup() {
        return autoCreateSubscriptionGroup;
    }

    public void setAutoCreateSubscriptionGroup(boolean autoCreateSubscriptionGroup) {
        this.autoCreateSubscriptionGroup = autoCreateSubscriptionGroup;
    }

    public String getBrokerConfigPath() {
        return brokerConfigPath;
    }

    public void setBrokerConfigPath(String brokerConfigPath) {
        this.brokerConfigPath = brokerConfigPath;
    }

    public String getRocketmqHome() {
        return rocketmqHome;
    }

    public void setRocketmqHome(String rocketmqHome) {
        this.rocketmqHome = rocketmqHome;
    }

    public int getListenPort() {
        return listenPort;
    }

    public void setListenPort(int listenPort) {
        this.listenPort = listenPort;
    }

    public int getLitePullMessageThreadPoolNums() {
        return litePullMessageThreadPoolNums;
    }

    public void setLitePullMessageThreadPoolNums(int litePullMessageThreadPoolNums) {
        this.litePullMessageThreadPoolNums = litePullMessageThreadPoolNums;
    }

    public int getLitePullThreadPoolQueueCapacity() {
        return litePullThreadPoolQueueCapacity;
    }

    public void setLitePullThreadPoolQueueCapacity(int litePullThreadPoolQueueCapacity) {
        this.litePullThreadPoolQueueCapacity = litePullThreadPoolQueueCapacity;
    }

    public int getAdminBrokerThreadPoolQueueCapacity() {
        return adminBrokerThreadPoolQueueCapacity;
    }

    public void setAdminBrokerThreadPoolQueueCapacity(int adminBrokerThreadPoolQueueCapacity) {
        this.adminBrokerThreadPoolQueueCapacity = adminBrokerThreadPoolQueueCapacity;
    }

    public int getLoadBalanceThreadPoolQueueCapacity() {
        return loadBalanceThreadPoolQueueCapacity;
    }

    public void setLoadBalanceThreadPoolQueueCapacity(int loadBalanceThreadPoolQueueCapacity) {
        this.loadBalanceThreadPoolQueueCapacity = loadBalanceThreadPoolQueueCapacity;
    }

    public int getSendHeartbeatTimeoutMillis() {
        return sendHeartbeatTimeoutMillis;
    }

    public void setSendHeartbeatTimeoutMillis(int sendHeartbeatTimeoutMillis) {
        this.sendHeartbeatTimeoutMillis = sendHeartbeatTimeoutMillis;
    }

    public long getWaitTimeMillsInLitePullQueue() {
        return waitTimeMillsInLitePullQueue;
    }

    public void setWaitTimeMillsInLitePullQueue(long waitTimeMillsInLitePullQueue) {
        this.waitTimeMillsInLitePullQueue = waitTimeMillsInLitePullQueue;
    }

    public boolean isLitePullMessageEnable() {
        return litePullMessageEnable;
    }

    public void setLitePullMessageEnable(boolean litePullMessageEnable) {
        this.litePullMessageEnable = litePullMessageEnable;
    }

    public int getSyncBrokerMemberGroupPeriod() {
        return syncBrokerMemberGroupPeriod;
    }

    public void setSyncBrokerMemberGroupPeriod(int syncBrokerMemberGroupPeriod) {
        this.syncBrokerMemberGroupPeriod = syncBrokerMemberGroupPeriod;
    }

    public boolean isRejectTransactionMessage() {
        return rejectTransactionMessage;
    }

    public void setRejectTransactionMessage(boolean rejectTransactionMessage) {
        this.rejectTransactionMessage = rejectTransactionMessage;
    }

    public boolean isFetchNamesrvAddrByAddressServer() {
        return fetchNamesrvAddrByAddressServer;
    }

    public void setFetchNamesrvAddrByAddressServer(boolean fetchNamesrvAddrByAddressServer) {
        this.fetchNamesrvAddrByAddressServer = fetchNamesrvAddrByAddressServer;
    }

    public int getSendThreadPoolQueueCapacity() {
        return sendThreadPoolQueueCapacity;
    }

    public void setSendThreadPoolQueueCapacity(int sendThreadPoolQueueCapacity) {
        this.sendThreadPoolQueueCapacity = sendThreadPoolQueueCapacity;
    }

    public int getPutThreadPoolQueueCapacity() {
        return putThreadPoolQueueCapacity;
    }

    public void setPutThreadPoolQueueCapacity(int putThreadPoolQueueCapacity) {
        this.putThreadPoolQueueCapacity = putThreadPoolQueueCapacity;
    }

    public int getPullThreadPoolQueueCapacity() {
        return pullThreadPoolQueueCapacity;
    }

    public void setPullThreadPoolQueueCapacity(int pullThreadPoolQueueCapacity) {
        this.pullThreadPoolQueueCapacity = pullThreadPoolQueueCapacity;
    }

    public int getAckThreadPoolQueueCapacity() {
        return ackThreadPoolQueueCapacity;
    }

    public void setAckThreadPoolQueueCapacity(int ackThreadPoolQueueCapacity) {
        this.ackThreadPoolQueueCapacity = ackThreadPoolQueueCapacity;
    }

    public int getReplyThreadPoolQueueCapacity() {
        return replyThreadPoolQueueCapacity;
    }

    public void setReplyThreadPoolQueueCapacity(int replyThreadPoolQueueCapacity) {
        this.replyThreadPoolQueueCapacity = replyThreadPoolQueueCapacity;
    }

    public int getQueryThreadPoolQueueCapacity() {
        return queryThreadPoolQueueCapacity;
    }

    public void setQueryThreadPoolQueueCapacity(final int queryThreadPoolQueueCapacity) {
        this.queryThreadPoolQueueCapacity = queryThreadPoolQueueCapacity;
    }

    public boolean isBrokerTopicEnable() {
        return brokerTopicEnable;
    }

    public void setBrokerTopicEnable(boolean brokerTopicEnable) {
        this.brokerTopicEnable = brokerTopicEnable;
    }

    public boolean isLongPollingEnable() {
        return longPollingEnable;
    }

    public void setLongPollingEnable(boolean longPollingEnable) {
        this.longPollingEnable = longPollingEnable;
    }

    public boolean isNotifyConsumerIdsChangedEnable() {
        return notifyConsumerIdsChangedEnable;
    }

    public void setNotifyConsumerIdsChangedEnable(boolean notifyConsumerIdsChangedEnable) {
        this.notifyConsumerIdsChangedEnable = notifyConsumerIdsChangedEnable;
    }

    public long getShortPollingTimeMills() {
        return shortPollingTimeMills;
    }

    public void setShortPollingTimeMills(long shortPollingTimeMills) {
        this.shortPollingTimeMills = shortPollingTimeMills;
    }

    public int getClientManageThreadPoolNums() {
        return clientManageThreadPoolNums;
    }

    public void setClientManageThreadPoolNums(int clientManageThreadPoolNums) {
        this.clientManageThreadPoolNums = clientManageThreadPoolNums;
    }

    public int getClientManagerThreadPoolQueueCapacity() {
        return clientManagerThreadPoolQueueCapacity;
    }

    public void setClientManagerThreadPoolQueueCapacity(int clientManagerThreadPoolQueueCapacity) {
        this.clientManagerThreadPoolQueueCapacity = clientManagerThreadPoolQueueCapacity;
    }

    public int getConsumerManagerThreadPoolQueueCapacity() {
        return consumerManagerThreadPoolQueueCapacity;
    }

    public void setConsumerManagerThreadPoolQueueCapacity(int consumerManagerThreadPoolQueueCapacity) {
        this.consumerManagerThreadPoolQueueCapacity = consumerManagerThreadPoolQueueCapacity;
    }

    public int getConsumerManageThreadPoolNums() {
        return consumerManageThreadPoolNums;
    }

    public void setConsumerManageThreadPoolNums(int consumerManageThreadPoolNums) {
        this.consumerManageThreadPoolNums = consumerManageThreadPoolNums;
    }

    public int getCommercialBaseCount() {
        return commercialBaseCount;
    }

    public void setCommercialBaseCount(int commercialBaseCount) {
        this.commercialBaseCount = commercialBaseCount;
    }

    public boolean isEnableCalcFilterBitMap() {
        return enableCalcFilterBitMap;
    }

    public void setEnableCalcFilterBitMap(boolean enableCalcFilterBitMap) {
        this.enableCalcFilterBitMap = enableCalcFilterBitMap;
    }

    public int getExpectConsumerNumUseFilter() {
        return expectConsumerNumUseFilter;
    }

    public void setExpectConsumerNumUseFilter(int expectConsumerNumUseFilter) {
        this.expectConsumerNumUseFilter = expectConsumerNumUseFilter;
    }

    public int getMaxErrorRateOfBloomFilter() {
        return maxErrorRateOfBloomFilter;
    }

    public void setMaxErrorRateOfBloomFilter(int maxErrorRateOfBloomFilter) {
        this.maxErrorRateOfBloomFilter = maxErrorRateOfBloomFilter;
    }

    public long getFilterDataCleanTimeSpan() {
        return filterDataCleanTimeSpan;
    }

    public void setFilterDataCleanTimeSpan(long filterDataCleanTimeSpan) {
        this.filterDataCleanTimeSpan = filterDataCleanTimeSpan;
    }

    public boolean isFilterSupportRetry() {
        return filterSupportRetry;
    }

    public void setFilterSupportRetry(boolean filterSupportRetry) {
        this.filterSupportRetry = filterSupportRetry;
    }

    public boolean isEnablePropertyFilter() {
        return enablePropertyFilter;
    }

    public void setEnablePropertyFilter(boolean enablePropertyFilter) {
        this.enablePropertyFilter = enablePropertyFilter;
    }

    public boolean isCompressedRegister() {
        return compressedRegister;
    }

    public void setCompressedRegister(boolean compressedRegister) {
        this.compressedRegister = compressedRegister;
    }

    public boolean isForceRegister() {
        return forceRegister;
    }

    public void setForceRegister(boolean forceRegister) {
        this.forceRegister = forceRegister;
    }

    public int getHeartbeatThreadPoolQueueCapacity() {
        return heartbeatThreadPoolQueueCapacity;
    }

    public void setHeartbeatThreadPoolQueueCapacity(int heartbeatThreadPoolQueueCapacity) {
        this.heartbeatThreadPoolQueueCapacity = heartbeatThreadPoolQueueCapacity;
    }

    public int getHeartbeatThreadPoolNums() {
        return heartbeatThreadPoolNums;
    }

    public void setHeartbeatThreadPoolNums(int heartbeatThreadPoolNums) {
        this.heartbeatThreadPoolNums = heartbeatThreadPoolNums;
    }

    public long getWaitTimeMillsInHeartbeatQueue() {
        return waitTimeMillsInHeartbeatQueue;
    }

    public void setWaitTimeMillsInHeartbeatQueue(long waitTimeMillsInHeartbeatQueue) {
        this.waitTimeMillsInHeartbeatQueue = waitTimeMillsInHeartbeatQueue;
    }

    public int getRegisterNameServerPeriod() {
        return registerNameServerPeriod;
    }

    public void setRegisterNameServerPeriod(int registerNameServerPeriod) {
        this.registerNameServerPeriod = registerNameServerPeriod;
    }

    public long getTransactionTimeOut() {
        return transactionTimeOut;
    }

    public void setTransactionTimeOut(long transactionTimeOut) {
        this.transactionTimeOut = transactionTimeOut;
    }

    public int getTransactionCheckMax() {
        return transactionCheckMax;
    }

    public void setTransactionCheckMax(int transactionCheckMax) {
        this.transactionCheckMax = transactionCheckMax;
    }

    public long getTransactionCheckInterval() {
        return transactionCheckInterval;
    }

    public void setTransactionCheckInterval(long transactionCheckInterval) {
        this.transactionCheckInterval = transactionCheckInterval;
    }

    public int getEndTransactionThreadPoolNums() {
        return endTransactionThreadPoolNums;
    }

    public void setEndTransactionThreadPoolNums(int endTransactionThreadPoolNums) {
        this.endTransactionThreadPoolNums = endTransactionThreadPoolNums;
    }

    public int getEndTransactionPoolQueueCapacity() {
        return endTransactionPoolQueueCapacity;
    }

    public void setEndTransactionPoolQueueCapacity(int endTransactionPoolQueueCapacity) {
        this.endTransactionPoolQueueCapacity = endTransactionPoolQueueCapacity;
    }

    public long getWaitTimeMillsInTransactionQueue() {
        return waitTimeMillsInTransactionQueue;
    }

    public void setWaitTimeMillsInTransactionQueue(long waitTimeMillsInTransactionQueue) {
        this.waitTimeMillsInTransactionQueue = waitTimeMillsInTransactionQueue;
    }

    public String getMsgTraceTopicName() {
        return msgTraceTopicName;
    }

    public void setMsgTraceTopicName(String msgTraceTopicName) {
        this.msgTraceTopicName = msgTraceTopicName;
    }

    public boolean isTraceTopicEnable() {
        return traceTopicEnable;
    }

    public void setTraceTopicEnable(boolean traceTopicEnable) {
        this.traceTopicEnable = traceTopicEnable;
    }

    public boolean isAclEnable() {
        return aclEnable;
    }

    public void setAclEnable(boolean aclEnable) {
        this.aclEnable = aclEnable;
    }

    public boolean isStoreReplyMessageEnable() {
        return storeReplyMessageEnable;
    }

    public void setStoreReplyMessageEnable(boolean storeReplyMessageEnable) {
        this.storeReplyMessageEnable = storeReplyMessageEnable;
    }

    public boolean isEnableDetailStat() {
        return enableDetailStat;
    }

    public void setEnableDetailStat(boolean enableDetailStat) {
        this.enableDetailStat = enableDetailStat;
    }

    public boolean isAutoDeleteUnusedStats() {
        return autoDeleteUnusedStats;
    }

    public void setAutoDeleteUnusedStats(boolean autoDeleteUnusedStats) {
        this.autoDeleteUnusedStats = autoDeleteUnusedStats;
    }

    public long getLoadBalancePollNameServerInterval() {
        return loadBalancePollNameServerInterval;
    }

    public void setLoadBalancePollNameServerInterval(long loadBalancePollNameServerInterval) {
        this.loadBalancePollNameServerInterval = loadBalancePollNameServerInterval;
    }

    public int getCleanOfflineBrokerInterval() {
        return cleanOfflineBrokerInterval;
    }

    public void setCleanOfflineBrokerInterval(int cleanOfflineBrokerInterval) {
        this.cleanOfflineBrokerInterval = cleanOfflineBrokerInterval;
    }

    public int getLoadBalanceProcessorThreadPoolNums() {
        return loadBalanceProcessorThreadPoolNums;
    }

    public void setLoadBalanceProcessorThreadPoolNums(int loadBalanceProcessorThreadPoolNums) {
        this.loadBalanceProcessorThreadPoolNums = loadBalanceProcessorThreadPoolNums;
    }

    public boolean isServerLoadBalancerEnable() {
        return serverLoadBalancerEnable;
    }

    public void setServerLoadBalancerEnable(boolean serverLoadBalancerEnable) {
        this.serverLoadBalancerEnable = serverLoadBalancerEnable;
    }

    public MessageRequestMode getDefaultMessageRequestMode() {
        return defaultMessageRequestMode;
    }

    public void setDefaultMessageRequestMode(String defaultMessageRequestMode) {
        this.defaultMessageRequestMode = MessageRequestMode.valueOf(defaultMessageRequestMode);
    }

    public int getDefaultPopShareQueueNum() {
        return defaultPopShareQueueNum;
    }

    public void setDefaultPopShareQueueNum(int defaultPopShareQueueNum) {
        this.defaultPopShareQueueNum = defaultPopShareQueueNum;
    }

    public long getForwardTimeout() {
        return forwardTimeout;
    }

    public void setForwardTimeout(long timeout) {
        this.forwardTimeout = timeout;
    }

    public int getBrokerHeartbeatInterval() {
        return brokerHeartbeatInterval;
    }

    public void setBrokerHeartbeatInterval(int brokerHeartbeatInterval) {
        this.brokerHeartbeatInterval = brokerHeartbeatInterval;
    }

    public long getBrokerNotActiveTimeoutMillis() {
        return brokerNotActiveTimeoutMillis;
    }

    public void setBrokerNotActiveTimeoutMillis(long brokerNotActiveTimeoutMillis) {
        this.brokerNotActiveTimeoutMillis = brokerNotActiveTimeoutMillis;
    }

    public boolean isEnableNetWorkFlowControl() {
        return enableNetWorkFlowControl;
    }

    public void setEnableNetWorkFlowControl(boolean enableNetWorkFlowControl) {
        this.enableNetWorkFlowControl = enableNetWorkFlowControl;
    }

    public boolean isEnableNotifyAfterPopOrderLockRelease() {
        return enableNotifyAfterPopOrderLockRelease;
    }

    public void setEnableNotifyAfterPopOrderLockRelease(boolean enableNotifyAfterPopOrderLockRelease) {
        this.enableNotifyAfterPopOrderLockRelease = enableNotifyAfterPopOrderLockRelease;
    }

    public boolean isInitPopOffsetByCheckMsgInMem() {
        return initPopOffsetByCheckMsgInMem;
    }

    public void setInitPopOffsetByCheckMsgInMem(boolean initPopOffsetByCheckMsgInMem) {
        this.initPopOffsetByCheckMsgInMem = initPopOffsetByCheckMsgInMem;
    }

    public boolean isRealTimeNotifyConsumerChange() {
        return realTimeNotifyConsumerChange;
    }

    public void setRealTimeNotifyConsumerChange(boolean realTimeNotifyConsumerChange) {
        this.realTimeNotifyConsumerChange = realTimeNotifyConsumerChange;
    }

    public boolean isEnableSlaveActingMaster() {
        return enableSlaveActingMaster;
    }

    public void setEnableSlaveActingMaster(boolean enableSlaveActingMaster) {
        this.enableSlaveActingMaster = enableSlaveActingMaster;
    }

    public boolean isEnableRemoteEscape() {
        return enableRemoteEscape;
    }

    public void setEnableRemoteEscape(boolean enableRemoteEscape) {
        this.enableRemoteEscape = enableRemoteEscape;
    }

    public boolean isSkipPreOnline() {
        return skipPreOnline;
    }

    public void setSkipPreOnline(boolean skipPreOnline) {
        this.skipPreOnline = skipPreOnline;
    }

    public boolean isAsyncSendEnable() {
        return asyncSendEnable;
    }

    public void setAsyncSendEnable(boolean asyncSendEnable) {
        this.asyncSendEnable = asyncSendEnable;
    }

    public long getConsumerOffsetUpdateVersionStep() {
        return consumerOffsetUpdateVersionStep;
    }

    public void setConsumerOffsetUpdateVersionStep(long consumerOffsetUpdateVersionStep) {
        this.consumerOffsetUpdateVersionStep = consumerOffsetUpdateVersionStep;
    }

    public long getDelayOffsetUpdateVersionStep() {
        return delayOffsetUpdateVersionStep;
    }

    public void setDelayOffsetUpdateVersionStep(long delayOffsetUpdateVersionStep) {
        this.delayOffsetUpdateVersionStep = delayOffsetUpdateVersionStep;
    }

    public int getCommercialSizePerMsg() {
        return commercialSizePerMsg;
    }

    public void setCommercialSizePerMsg(int commercialSizePerMsg) {
        this.commercialSizePerMsg = commercialSizePerMsg;
    }

    public long getWaitTimeMillsInAckQueue() {
        return waitTimeMillsInAckQueue;
    }

    public void setWaitTimeMillsInAckQueue(long waitTimeMillsInAckQueue) {
        this.waitTimeMillsInAckQueue = waitTimeMillsInAckQueue;
    }

    public boolean isRejectPullConsumerEnable() {
        return rejectPullConsumerEnable;
    }

    public void setRejectPullConsumerEnable(boolean rejectPullConsumerEnable) {
        this.rejectPullConsumerEnable = rejectPullConsumerEnable;
    }

    public boolean isAccountStatsEnable() {
        return accountStatsEnable;
    }

    public void setAccountStatsEnable(boolean accountStatsEnable) {
        this.accountStatsEnable = accountStatsEnable;
    }

    public boolean isAccountStatsPrintZeroValues() {
        return accountStatsPrintZeroValues;
    }

    public void setAccountStatsPrintZeroValues(boolean accountStatsPrintZeroValues) {
        this.accountStatsPrintZeroValues = accountStatsPrintZeroValues;
    }

    public boolean isLockInStrictMode() {
        return lockInStrictMode;
    }

    public void setLockInStrictMode(boolean lockInStrictMode) {
        this.lockInStrictMode = lockInStrictMode;
    }

    public boolean isIsolateLogEnable() {
        return isolateLogEnable;
    }

    public void setIsolateLogEnable(boolean isolateLogEnable) {
        this.isolateLogEnable = isolateLogEnable;
    }

    public boolean isCompatibleWithOldNameSrv() {
        return compatibleWithOldNameSrv;
    }

    public void setCompatibleWithOldNameSrv(boolean compatibleWithOldNameSrv) {
        this.compatibleWithOldNameSrv = compatibleWithOldNameSrv;
    }

    public boolean isEnableControllerMode() {
        return enableControllerMode;
    }

    public void setEnableControllerMode(boolean enableControllerMode) {
        this.enableControllerMode = enableControllerMode;
    }

    public String getControllerAddr() {
        return controllerAddr;
    }

    public void setControllerAddr(String controllerAddr) {
        this.controllerAddr = controllerAddr;
    }

    public boolean isFetchControllerAddrByDnsLookup() {
        return fetchControllerAddrByDnsLookup;
    }

    public void setFetchControllerAddrByDnsLookup(boolean fetchControllerAddrByDnsLookup) {
        this.fetchControllerAddrByDnsLookup = fetchControllerAddrByDnsLookup;
    }

    public long getSyncBrokerMetadataPeriod() {
        return syncBrokerMetadataPeriod;
    }

    public void setSyncBrokerMetadataPeriod(long syncBrokerMetadataPeriod) {
        this.syncBrokerMetadataPeriod = syncBrokerMetadataPeriod;
    }

    public long getCheckSyncStateSetPeriod() {
        return checkSyncStateSetPeriod;
    }

    public void setCheckSyncStateSetPeriod(long checkSyncStateSetPeriod) {
        this.checkSyncStateSetPeriod = checkSyncStateSetPeriod;
    }

    public long getSyncControllerMetadataPeriod() {
        return syncControllerMetadataPeriod;
    }

    public void setSyncControllerMetadataPeriod(long syncControllerMetadataPeriod) {
        this.syncControllerMetadataPeriod = syncControllerMetadataPeriod;
    }

    public int getBrokerElectionPriority() {
        return brokerElectionPriority;
    }

    public void setBrokerElectionPriority(int brokerElectionPriority) {
        this.brokerElectionPriority = brokerElectionPriority;
    }

    public long getControllerHeartBeatTimeoutMills() {
        return controllerHeartBeatTimeoutMills;
    }

    public void setControllerHeartBeatTimeoutMills(long controllerHeartBeatTimeoutMills) {
        this.controllerHeartBeatTimeoutMills = controllerHeartBeatTimeoutMills;
    }

    public boolean isRecoverConcurrently() {
        return recoverConcurrently;
    }

    public void setRecoverConcurrently(boolean recoverConcurrently) {
        this.recoverConcurrently = recoverConcurrently;
    }

    public int getRecoverThreadPoolNums() {
        return recoverThreadPoolNums;
    }

    public void setRecoverThreadPoolNums(int recoverThreadPoolNums) {
        this.recoverThreadPoolNums = recoverThreadPoolNums;
    }

    public boolean isFetchNameSrvAddrByDnsLookup() {
        return fetchNameSrvAddrByDnsLookup;
    }

    public void setFetchNameSrvAddrByDnsLookup(boolean fetchNameSrvAddrByDnsLookup) {
        this.fetchNameSrvAddrByDnsLookup = fetchNameSrvAddrByDnsLookup;
    }

    public boolean isUseServerSideResetOffset() {
        return useServerSideResetOffset;
    }

    public void setUseServerSideResetOffset(boolean useServerSideResetOffset) {
        this.useServerSideResetOffset = useServerSideResetOffset;
    }

    public boolean isEnableBroadcastOffsetStore() {
        return enableBroadcastOffsetStore;
    }

    public void setEnableBroadcastOffsetStore(boolean enableBroadcastOffsetStore) {
        this.enableBroadcastOffsetStore = enableBroadcastOffsetStore;
    }

    public long getBroadcastOffsetExpireSecond() {
        return broadcastOffsetExpireSecond;
    }

    public void setBroadcastOffsetExpireSecond(long broadcastOffsetExpireSecond) {
        this.broadcastOffsetExpireSecond = broadcastOffsetExpireSecond;
    }

    public long getBroadcastOffsetExpireMaxSecond() {
        return broadcastOffsetExpireMaxSecond;
    }

    public void setBroadcastOffsetExpireMaxSecond(long broadcastOffsetExpireMaxSecond) {
        this.broadcastOffsetExpireMaxSecond = broadcastOffsetExpireMaxSecond;
    }

    public MetricsExporterType getMetricsExporterType() {
        return metricsExporterType;
    }

    public void setMetricsExporterType(MetricsExporterType metricsExporterType) {
        this.metricsExporterType = metricsExporterType;
    }

    public void setMetricsExporterType(int metricsExporterType) {
        this.metricsExporterType = MetricsExporterType.valueOf(metricsExporterType);
    }

    public void setMetricsExporterType(String metricsExporterType) {
        this.metricsExporterType = MetricsExporterType.valueOf(metricsExporterType);
    }

    public int getMetricsOtelCardinalityLimit() {
        return metricsOtelCardinalityLimit;
    }

    public void setMetricsOtelCardinalityLimit(int metricsOtelCardinalityLimit) {
        this.metricsOtelCardinalityLimit = metricsOtelCardinalityLimit;
    }

    public String getMetricsGrpcExporterTarget() {
        return metricsGrpcExporterTarget;
    }

    public void setMetricsGrpcExporterTarget(String metricsGrpcExporterTarget) {
        this.metricsGrpcExporterTarget = metricsGrpcExporterTarget;
    }

    public String getMetricsGrpcExporterHeader() {
        return metricsGrpcExporterHeader;
    }

    public void setMetricsGrpcExporterHeader(String metricsGrpcExporterHeader) {
        this.metricsGrpcExporterHeader = metricsGrpcExporterHeader;
    }

    public long getMetricGrpcExporterTimeOutInMills() {
        return metricGrpcExporterTimeOutInMills;
    }

    public void setMetricGrpcExporterTimeOutInMills(long metricGrpcExporterTimeOutInMills) {
        this.metricGrpcExporterTimeOutInMills = metricGrpcExporterTimeOutInMills;
    }

    public long getMetricGrpcExporterIntervalInMills() {
        return metricGrpcExporterIntervalInMills;
    }

    public void setMetricGrpcExporterIntervalInMills(long metricGrpcExporterIntervalInMills) {
        this.metricGrpcExporterIntervalInMills = metricGrpcExporterIntervalInMills;
    }

    public long getMetricLoggingExporterIntervalInMills() {
        return metricLoggingExporterIntervalInMills;
    }

    public void setMetricLoggingExporterIntervalInMills(long metricLoggingExporterIntervalInMills) {
        this.metricLoggingExporterIntervalInMills = metricLoggingExporterIntervalInMills;
    }

    public String getMetricsLabel() {
        return metricsLabel;
    }

    public void setMetricsLabel(String metricsLabel) {
        this.metricsLabel = metricsLabel;
    }

    public boolean isMetricsInDelta() {
        return metricsInDelta;
    }

    public void setMetricsInDelta(boolean metricsInDelta) {
        this.metricsInDelta = metricsInDelta;
    }

    public int getMetricsPromExporterPort() {
        return metricsPromExporterPort;
    }

    public void setMetricsPromExporterPort(int metricsPromExporterPort) {
        this.metricsPromExporterPort = metricsPromExporterPort;
    }

    public String getMetricsPromExporterHost() {
        return metricsPromExporterHost;
    }

    public void setMetricsPromExporterHost(String metricsPromExporterHost) {
        this.metricsPromExporterHost = metricsPromExporterHost;
    }

    public int getTransactionOpMsgMaxSize() {
        return transactionOpMsgMaxSize;
    }

    public void setTransactionOpMsgMaxSize(int transactionOpMsgMaxSize) {
        this.transactionOpMsgMaxSize = transactionOpMsgMaxSize;
    }

    public int getTransactionOpBatchInterval() {
        return transactionOpBatchInterval;
    }

    public void setTransactionOpBatchInterval(int transactionOpBatchInterval) {
        this.transactionOpBatchInterval = transactionOpBatchInterval;
    }

    public long getChannelExpiredTimeout() {
        return channelExpiredTimeout;
    }

    public void setChannelExpiredTimeout(long channelExpiredTimeout) {
        this.channelExpiredTimeout = channelExpiredTimeout;
    }

    public long getSubscriptionExpiredTimeout() {
        return subscriptionExpiredTimeout;
    }

    public void setSubscriptionExpiredTimeout(long subscriptionExpiredTimeout) {
        this.subscriptionExpiredTimeout = subscriptionExpiredTimeout;
    }

    public boolean isValidateSystemTopicWhenUpdateTopic() {
        return validateSystemTopicWhenUpdateTopic;
    }

    public void setValidateSystemTopicWhenUpdateTopic(boolean validateSystemTopicWhenUpdateTopic) {
        this.validateSystemTopicWhenUpdateTopic = validateSystemTopicWhenUpdateTopic;
    }

    public boolean isEstimateAccumulation() {
        return estimateAccumulation;
    }

    public void setEstimateAccumulation(boolean estimateAccumulation) {
        this.estimateAccumulation = estimateAccumulation;
    }

    public boolean isColdCtrStrategyEnable() {
        return coldCtrStrategyEnable;
    }

    public void setColdCtrStrategyEnable(boolean coldCtrStrategyEnable) {
        this.coldCtrStrategyEnable = coldCtrStrategyEnable;
    }

    public boolean isUsePIDColdCtrStrategy() {
        return usePIDColdCtrStrategy;
    }

    public void setUsePIDColdCtrStrategy(boolean usePIDColdCtrStrategy) {
        this.usePIDColdCtrStrategy = usePIDColdCtrStrategy;
    }

    public long getCgColdReadThreshold() {
        return cgColdReadThreshold;
    }

    public void setCgColdReadThreshold(long cgColdReadThreshold) {
        this.cgColdReadThreshold = cgColdReadThreshold;
    }

    public long getGlobalColdReadThreshold() {
        return globalColdReadThreshold;
    }

    public void setGlobalColdReadThreshold(long globalColdReadThreshold) {
        this.globalColdReadThreshold = globalColdReadThreshold;
    }

    public boolean isUseStaticSubscription() {
        return useStaticSubscription;
    }

    public void setUseStaticSubscription(boolean useStaticSubscription) {
        this.useStaticSubscription = useStaticSubscription;
    }
    
    public long getFetchNamesrvAddrInterval() {
        return fetchNamesrvAddrInterval;
    }
    
    public void setFetchNamesrvAddrInterval(final long fetchNamesrvAddrInterval) {
        this.fetchNamesrvAddrInterval = fetchNamesrvAddrInterval;
    }

    public boolean isPopResponseReturnActualRetryTopic() {
        return popResponseReturnActualRetryTopic;
    }

    public void setPopResponseReturnActualRetryTopic(boolean popResponseReturnActualRetryTopic) {
        this.popResponseReturnActualRetryTopic = popResponseReturnActualRetryTopic;
    }

    public boolean isEnableSingleTopicRegister() {
        return enableSingleTopicRegister;
    }

    public void setEnableSingleTopicRegister(boolean enableSingleTopicRegister) {
        this.enableSingleTopicRegister = enableSingleTopicRegister;
    }

    public boolean isEnableMixedMessageType() {
        return enableMixedMessageType;
    }

    public void setEnableMixedMessageType(boolean enableMixedMessageType) {
        this.enableMixedMessageType = enableMixedMessageType;
    }

    public boolean isEnableSplitRegistration() {
        return enableSplitRegistration;
    }

    public void setEnableSplitRegistration(boolean enableSplitRegistration) {
        this.enableSplitRegistration = enableSplitRegistration;
    }

    public int getSplitRegistrationSize() {
        return splitRegistrationSize;
    }

    public void setSplitRegistrationSize(int splitRegistrationSize) {
        this.splitRegistrationSize = splitRegistrationSize;
    }
}<|MERGE_RESOLUTION|>--- conflicted
+++ resolved
@@ -230,14 +230,11 @@
     private int popCkOffsetMaxQueueSize = 20000;
     private boolean enablePopBatchAck = false;
     private boolean enableNotifyAfterPopOrderLockRelease = true;
-<<<<<<< HEAD
+    private boolean initPopOffsetByCheckMsgInMem = true;
+
     /**
      * 是否实时通知消费ID改变
      */
-=======
-    private boolean initPopOffsetByCheckMsgInMem = true;
-
->>>>>>> 1a681bdf
     private boolean realTimeNotifyConsumerChange = true;
 
     private boolean litePullMessageEnable = true;
