/*
 * Licensed to the Apache Software Foundation (ASF) under one or more
 * contributor license agreements.  See the NOTICE file distributed with
 * this work for additional information regarding copyright ownership.
 * The ASF licenses this file to You under the Apache License, Version 2.0
 * (the "License"); you may not use this file except in compliance with
 * the License.  You may obtain a copy of the License at
 *
 *     http://www.apache.org/licenses/LICENSE-2.0
 *
 * Unless required by applicable law or agreed to in writing, software
 * distributed under the License is distributed on an "AS IS" BASIS,
 * WITHOUT WARRANTIES OR CONDITIONS OF ANY KIND, either express or implied.
 * See the License for the specific language governing permissions and
 * limitations under the License.
 */
package org.apache.rocketmq.broker.processor;

import com.alibaba.fastjson.JSON;
import com.alibaba.fastjson.JSONObject;
import com.google.common.collect.Sets;
import io.netty.channel.Channel;
import io.netty.channel.ChannelHandlerContext;
import java.io.UnsupportedEncodingException;
import java.net.UnknownHostException;
import java.nio.charset.StandardCharsets;
import java.util.ArrayList;
import java.util.Arrays;
import java.util.HashMap;
import java.util.HashSet;
import java.util.Iterator;
import java.util.List;
import java.util.Map;
import java.util.Properties;
import java.util.Set;
import java.util.concurrent.CompletableFuture;
import java.util.concurrent.ConcurrentHashMap;
import java.util.concurrent.ConcurrentMap;
import java.util.concurrent.CountDownLatch;
import java.util.concurrent.TimeUnit;
import org.apache.commons.lang3.StringUtils;
import org.apache.rocketmq.acl.AccessValidator;
import org.apache.rocketmq.acl.plain.PlainAccessValidator;
import org.apache.rocketmq.broker.BrokerController;
import org.apache.rocketmq.broker.client.ClientChannelInfo;
import org.apache.rocketmq.broker.client.ConsumerGroupInfo;
import org.apache.rocketmq.broker.controller.ReplicasManager;
import org.apache.rocketmq.broker.filter.ConsumerFilterData;
import org.apache.rocketmq.broker.filter.ExpressionMessageFilter;
import org.apache.rocketmq.broker.plugin.BrokerAttachedPlugin;
import org.apache.rocketmq.broker.subscription.SubscriptionGroupManager;
import org.apache.rocketmq.broker.transaction.queue.TransactionalMessageUtil;
import org.apache.rocketmq.common.BrokerConfig;
import org.apache.rocketmq.common.KeyBuilder;
import org.apache.rocketmq.common.LockCallback;
import org.apache.rocketmq.common.MQVersion;
import org.apache.rocketmq.common.MixAll;
import org.apache.rocketmq.common.PlainAccessConfig;
import org.apache.rocketmq.common.TopicConfig;
import org.apache.rocketmq.common.UnlockCallback;
import org.apache.rocketmq.common.UtilAll;
import org.apache.rocketmq.common.attribute.AttributeParser;
import org.apache.rocketmq.common.attribute.TopicMessageType;
import org.apache.rocketmq.common.constant.ConsumeInitMode;
import org.apache.rocketmq.common.constant.FIleReadaheadMode;
import org.apache.rocketmq.common.constant.LoggerName;
import org.apache.rocketmq.common.constant.PermName;
import org.apache.rocketmq.common.message.MessageAccessor;
import org.apache.rocketmq.common.message.MessageConst;
import org.apache.rocketmq.common.message.MessageDecoder;
import org.apache.rocketmq.common.message.MessageExt;
import org.apache.rocketmq.common.message.MessageExtBrokerInner;
import org.apache.rocketmq.common.message.MessageId;
import org.apache.rocketmq.common.message.MessageQueue;
import org.apache.rocketmq.common.stats.StatsItem;
import org.apache.rocketmq.common.stats.StatsSnapshot;
import org.apache.rocketmq.common.topic.TopicValidator;
import org.apache.rocketmq.filter.util.BitsArray;
import org.apache.rocketmq.logging.org.slf4j.Logger;
import org.apache.rocketmq.logging.org.slf4j.LoggerFactory;
import org.apache.rocketmq.remoting.common.RemotingHelper;
import org.apache.rocketmq.remoting.exception.RemotingCommandException;
import org.apache.rocketmq.remoting.exception.RemotingTimeoutException;
import org.apache.rocketmq.remoting.netty.NettyRemotingAbstract;
import org.apache.rocketmq.remoting.netty.NettyRequestProcessor;
import org.apache.rocketmq.remoting.protocol.LanguageCode;
import org.apache.rocketmq.remoting.protocol.RemotingCommand;
import org.apache.rocketmq.remoting.protocol.RemotingSerializable;
import org.apache.rocketmq.remoting.protocol.RemotingSysResponseCode;
import org.apache.rocketmq.remoting.protocol.RequestCode;
import org.apache.rocketmq.remoting.protocol.ResponseCode;
import org.apache.rocketmq.remoting.protocol.admin.ConsumeStats;
import org.apache.rocketmq.remoting.protocol.admin.OffsetWrapper;
import org.apache.rocketmq.remoting.protocol.admin.TopicOffset;
import org.apache.rocketmq.remoting.protocol.admin.TopicStatsTable;
import org.apache.rocketmq.remoting.protocol.body.BrokerMemberGroup;
import org.apache.rocketmq.remoting.protocol.body.BrokerStatsData;
import org.apache.rocketmq.remoting.protocol.body.BrokerStatsItem;
import org.apache.rocketmq.remoting.protocol.body.Connection;
import org.apache.rocketmq.remoting.protocol.body.ConsumeQueueData;
import org.apache.rocketmq.remoting.protocol.body.ConsumeStatsList;
import org.apache.rocketmq.remoting.protocol.body.ConsumerConnection;
import org.apache.rocketmq.remoting.protocol.body.EpochEntryCache;
import org.apache.rocketmq.remoting.protocol.body.GroupList;
import org.apache.rocketmq.remoting.protocol.body.HARuntimeInfo;
import org.apache.rocketmq.remoting.protocol.body.KVTable;
import org.apache.rocketmq.remoting.protocol.body.LockBatchRequestBody;
import org.apache.rocketmq.remoting.protocol.body.LockBatchResponseBody;
import org.apache.rocketmq.remoting.protocol.body.ProducerConnection;
import org.apache.rocketmq.remoting.protocol.body.ProducerTableInfo;
import org.apache.rocketmq.remoting.protocol.body.QueryConsumeQueueResponseBody;
import org.apache.rocketmq.remoting.protocol.body.QueryConsumeTimeSpanBody;
import org.apache.rocketmq.remoting.protocol.body.QueryCorrectionOffsetBody;
import org.apache.rocketmq.remoting.protocol.body.QuerySubscriptionResponseBody;
import org.apache.rocketmq.remoting.protocol.body.QueueTimeSpan;
import org.apache.rocketmq.remoting.protocol.body.ResetOffsetBody;
import org.apache.rocketmq.remoting.protocol.body.SyncStateSet;
import org.apache.rocketmq.remoting.protocol.body.TopicConfigAndMappingSerializeWrapper;
import org.apache.rocketmq.remoting.protocol.body.TopicList;
import org.apache.rocketmq.remoting.protocol.body.UnlockBatchRequestBody;
import org.apache.rocketmq.remoting.protocol.header.CloneGroupOffsetRequestHeader;
import org.apache.rocketmq.remoting.protocol.header.ConsumeMessageDirectlyResultRequestHeader;
import org.apache.rocketmq.remoting.protocol.header.CreateAccessConfigRequestHeader;
import org.apache.rocketmq.remoting.protocol.header.CreateTopicRequestHeader;
import org.apache.rocketmq.remoting.protocol.header.DeleteAccessConfigRequestHeader;
import org.apache.rocketmq.remoting.protocol.header.DeleteSubscriptionGroupRequestHeader;
import org.apache.rocketmq.remoting.protocol.header.DeleteTopicRequestHeader;
import org.apache.rocketmq.remoting.protocol.header.ExchangeHAInfoRequestHeader;
import org.apache.rocketmq.remoting.protocol.header.ExchangeHAInfoResponseHeader;
import org.apache.rocketmq.remoting.protocol.header.GetAllProducerInfoRequestHeader;
import org.apache.rocketmq.remoting.protocol.header.GetAllTopicConfigResponseHeader;
import org.apache.rocketmq.remoting.protocol.header.GetBrokerAclConfigResponseHeader;
import org.apache.rocketmq.remoting.protocol.header.GetBrokerConfigResponseHeader;
import org.apache.rocketmq.remoting.protocol.header.GetConsumeStatsInBrokerHeader;
import org.apache.rocketmq.remoting.protocol.header.GetConsumeStatsRequestHeader;
import org.apache.rocketmq.remoting.protocol.header.GetConsumerConnectionListRequestHeader;
import org.apache.rocketmq.remoting.protocol.header.GetConsumerRunningInfoRequestHeader;
import org.apache.rocketmq.remoting.protocol.header.GetConsumerStatusRequestHeader;
import org.apache.rocketmq.remoting.protocol.header.GetEarliestMsgStoretimeRequestHeader;
import org.apache.rocketmq.remoting.protocol.header.GetEarliestMsgStoretimeResponseHeader;
import org.apache.rocketmq.remoting.protocol.header.GetMaxOffsetRequestHeader;
import org.apache.rocketmq.remoting.protocol.header.GetMaxOffsetResponseHeader;
import org.apache.rocketmq.remoting.protocol.header.GetMinOffsetRequestHeader;
import org.apache.rocketmq.remoting.protocol.header.GetMinOffsetResponseHeader;
import org.apache.rocketmq.remoting.protocol.header.GetProducerConnectionListRequestHeader;
import org.apache.rocketmq.remoting.protocol.header.GetSubscriptionGroupConfigRequestHeader;
import org.apache.rocketmq.remoting.protocol.header.GetTopicConfigRequestHeader;
import org.apache.rocketmq.remoting.protocol.header.GetTopicStatsInfoRequestHeader;
import org.apache.rocketmq.remoting.protocol.header.NotifyBrokerRoleChangedRequestHeader;
import org.apache.rocketmq.remoting.protocol.header.NotifyMinBrokerIdChangeRequestHeader;
import org.apache.rocketmq.remoting.protocol.header.QueryConsumeQueueRequestHeader;
import org.apache.rocketmq.remoting.protocol.header.QueryConsumeTimeSpanRequestHeader;
import org.apache.rocketmq.remoting.protocol.header.QueryCorrectionOffsetHeader;
import org.apache.rocketmq.remoting.protocol.header.QuerySubscriptionByConsumerRequestHeader;
import org.apache.rocketmq.remoting.protocol.header.QueryTopicConsumeByWhoRequestHeader;
import org.apache.rocketmq.remoting.protocol.header.QueryTopicsByConsumerRequestHeader;
import org.apache.rocketmq.remoting.protocol.header.ResetMasterFlushOffsetHeader;
import org.apache.rocketmq.remoting.protocol.header.ResetOffsetRequestHeader;
import org.apache.rocketmq.remoting.protocol.header.ResumeCheckHalfMessageRequestHeader;
import org.apache.rocketmq.remoting.protocol.header.SearchOffsetRequestHeader;
import org.apache.rocketmq.remoting.protocol.header.SearchOffsetResponseHeader;
import org.apache.rocketmq.remoting.protocol.header.UpdateGlobalWhiteAddrsConfigRequestHeader;
import org.apache.rocketmq.remoting.protocol.header.UpdateGroupForbiddenRequestHeader;
import org.apache.rocketmq.remoting.protocol.header.ViewBrokerStatsDataRequestHeader;
import org.apache.rocketmq.remoting.protocol.heartbeat.SubscriptionData;
import org.apache.rocketmq.remoting.protocol.statictopic.LogicQueueMappingItem;
import org.apache.rocketmq.remoting.protocol.statictopic.TopicConfigAndQueueMapping;
import org.apache.rocketmq.remoting.protocol.statictopic.TopicQueueMappingContext;
import org.apache.rocketmq.remoting.protocol.statictopic.TopicQueueMappingDetail;
import org.apache.rocketmq.remoting.protocol.statictopic.TopicQueueMappingUtils;
import org.apache.rocketmq.remoting.protocol.subscription.GroupForbidden;
import org.apache.rocketmq.remoting.protocol.subscription.SubscriptionGroupConfig;
import org.apache.rocketmq.remoting.rpc.RpcClientUtils;
import org.apache.rocketmq.remoting.rpc.RpcException;
import org.apache.rocketmq.remoting.rpc.RpcRequest;
import org.apache.rocketmq.remoting.rpc.RpcResponse;
import org.apache.rocketmq.store.ConsumeQueueExt;
import org.apache.rocketmq.store.DefaultMessageStore;
import org.apache.rocketmq.store.MessageFilter;
import org.apache.rocketmq.store.MessageStore;
import org.apache.rocketmq.store.PutMessageResult;
import org.apache.rocketmq.store.PutMessageStatus;
import org.apache.rocketmq.store.SelectMappedBufferResult;
import org.apache.rocketmq.store.config.BrokerRole;
import org.apache.rocketmq.store.queue.ConsumeQueueInterface;
import org.apache.rocketmq.store.queue.CqUnit;
import org.apache.rocketmq.store.queue.ReferredIterator;
import org.apache.rocketmq.store.timer.TimerCheckpoint;
import org.apache.rocketmq.store.timer.TimerMessageStore;
import org.apache.rocketmq.store.util.LibC;

import static org.apache.rocketmq.remoting.protocol.RemotingCommand.buildErrorResponse;

public class AdminBrokerProcessor implements NettyRequestProcessor {
    private static final Logger LOGGER = LoggerFactory.getLogger(LoggerName.BROKER_LOGGER_NAME);
    protected final BrokerController brokerController;
    protected Set<String> configBlackList = new HashSet<>();

    public AdminBrokerProcessor(final BrokerController brokerController) {
        this.brokerController = brokerController;
        initConfigBlackList();
    }

    private void initConfigBlackList() {
        configBlackList.add("brokerConfigPath");
        configBlackList.add("rocketmqHome");
        configBlackList.add("configBlackList");
        String[] configArray = brokerController.getBrokerConfig().getConfigBlackList().split(";");
        configBlackList.addAll(Arrays.asList(configArray));
    }

    @Override
    public RemotingCommand processRequest(ChannelHandlerContext ctx,
        RemotingCommand request) throws RemotingCommandException {
        switch (request.getCode()) {
            case RequestCode.UPDATE_AND_CREATE_TOPIC:
                return this.updateAndCreateTopic(ctx, request);
            case RequestCode.DELETE_TOPIC_IN_BROKER:
                return this.deleteTopic(ctx, request);
            case RequestCode.GET_ALL_TOPIC_CONFIG:
                return this.getAllTopicConfig(ctx, request);
            case RequestCode.GET_TIMER_CHECK_POINT:
                return this.getTimerCheckPoint(ctx, request);
            case RequestCode.GET_TIMER_METRICS:
                return this.getTimerMetrics(ctx, request);
            case RequestCode.UPDATE_BROKER_CONFIG:
                return this.updateBrokerConfig(ctx, request);
            case RequestCode.GET_BROKER_CONFIG:
                return this.getBrokerConfig(ctx, request);
            case RequestCode.UPDATE_COLD_DATA_FLOW_CTR_CONFIG:
                return this.updateColdDataFlowCtrGroupConfig(ctx, request);
            case RequestCode.REMOVE_COLD_DATA_FLOW_CTR_CONFIG:
                return this.removeColdDataFlowCtrGroupConfig(ctx, request);
            case RequestCode.GET_COLD_DATA_FLOW_CTR_INFO:
                return this.getColdDataFlowCtrInfo(ctx);
            case RequestCode.SET_COMMITLOG_READ_MODE:
                return this.setCommitLogReadaheadMode(ctx, request);
            case RequestCode.SEARCH_OFFSET_BY_TIMESTAMP:
                return this.searchOffsetByTimestamp(ctx, request);
            case RequestCode.GET_MAX_OFFSET:
                return this.getMaxOffset(ctx, request);
            case RequestCode.GET_MIN_OFFSET:
                return this.getMinOffset(ctx, request);
            case RequestCode.GET_EARLIEST_MSG_STORETIME:
                return this.getEarliestMsgStoretime(ctx, request);
            case RequestCode.GET_BROKER_RUNTIME_INFO:
                return this.getBrokerRuntimeInfo(ctx, request);
            case RequestCode.LOCK_BATCH_MQ:
                return this.lockBatchMQ(ctx, request);
            case RequestCode.UNLOCK_BATCH_MQ:
                return this.unlockBatchMQ(ctx, request);
            case RequestCode.UPDATE_AND_CREATE_SUBSCRIPTIONGROUP:
                return this.updateAndCreateSubscriptionGroup(ctx, request);
            case RequestCode.GET_ALL_SUBSCRIPTIONGROUP_CONFIG:
                return this.getAllSubscriptionGroup(ctx, request);
            case RequestCode.DELETE_SUBSCRIPTIONGROUP:
                return this.deleteSubscriptionGroup(ctx, request);
            case RequestCode.GET_TOPIC_STATS_INFO:
                return this.getTopicStatsInfo(ctx, request);
            case RequestCode.GET_CONSUMER_CONNECTION_LIST:
                return this.getConsumerConnectionList(ctx, request);
            case RequestCode.GET_PRODUCER_CONNECTION_LIST:
                return this.getProducerConnectionList(ctx, request);
            case RequestCode.GET_ALL_PRODUCER_INFO:
                return this.getAllProducerInfo(ctx, request);
            case RequestCode.GET_CONSUME_STATS:
                return this.getConsumeStats(ctx, request);
            case RequestCode.GET_ALL_CONSUMER_OFFSET:
                return this.getAllConsumerOffset(ctx, request);
            case RequestCode.GET_ALL_DELAY_OFFSET:
                return this.getAllDelayOffset(ctx, request);
            case RequestCode.GET_ALL_MESSAGE_REQUEST_MODE:
                return this.getAllMessageRequestMode(ctx, request);
            case RequestCode.INVOKE_BROKER_TO_RESET_OFFSET:
                return this.resetOffset(ctx, request);
            case RequestCode.INVOKE_BROKER_TO_GET_CONSUMER_STATUS:
                return this.getConsumerStatus(ctx, request);
            case RequestCode.QUERY_TOPIC_CONSUME_BY_WHO:
                return this.queryTopicConsumeByWho(ctx, request);
            case RequestCode.QUERY_TOPICS_BY_CONSUMER:
                return this.queryTopicsByConsumer(ctx, request);
            case RequestCode.QUERY_SUBSCRIPTION_BY_CONSUMER:
                return this.querySubscriptionByConsumer(ctx, request);
            case RequestCode.QUERY_CONSUME_TIME_SPAN:
                return this.queryConsumeTimeSpan(ctx, request);
            case RequestCode.GET_SYSTEM_TOPIC_LIST_FROM_BROKER:
                return this.getSystemTopicListFromBroker(ctx, request);
            case RequestCode.CLEAN_EXPIRED_CONSUMEQUEUE:
                return this.cleanExpiredConsumeQueue();
            case RequestCode.DELETE_EXPIRED_COMMITLOG:
                return this.deleteExpiredCommitLog();
            case RequestCode.CLEAN_UNUSED_TOPIC:
                return this.cleanUnusedTopic();
            case RequestCode.GET_CONSUMER_RUNNING_INFO:
                return this.getConsumerRunningInfo(ctx, request);
            case RequestCode.QUERY_CORRECTION_OFFSET:
                return this.queryCorrectionOffset(ctx, request);
            case RequestCode.CONSUME_MESSAGE_DIRECTLY:
                return this.consumeMessageDirectly(ctx, request);
            case RequestCode.CLONE_GROUP_OFFSET:
                return this.cloneGroupOffset(ctx, request);
            case RequestCode.VIEW_BROKER_STATS_DATA:
                return ViewBrokerStatsData(ctx, request);
            case RequestCode.GET_BROKER_CONSUME_STATS:
                return fetchAllConsumeStatsInBroker(ctx, request);
            case RequestCode.QUERY_CONSUME_QUEUE:
                return queryConsumeQueue(ctx, request);
            case RequestCode.UPDATE_AND_GET_GROUP_FORBIDDEN:
                return this.updateAndGetGroupForbidden(ctx, request);
            case RequestCode.GET_SUBSCRIPTIONGROUP_CONFIG:
                return this.getSubscriptionGroup(ctx, request);
            case RequestCode.UPDATE_AND_CREATE_ACL_CONFIG:
                return updateAndCreateAccessConfig(ctx, request);
            case RequestCode.DELETE_ACL_CONFIG:
                return deleteAccessConfig(ctx, request);
            case RequestCode.GET_BROKER_CLUSTER_ACL_INFO:
                return getBrokerAclConfigVersion(ctx, request);
            case RequestCode.UPDATE_GLOBAL_WHITE_ADDRS_CONFIG:
                return updateGlobalWhiteAddrsConfig(ctx, request);
            case RequestCode.RESUME_CHECK_HALF_MESSAGE:
                return resumeCheckHalfMessage(ctx, request);
            case RequestCode.GET_TOPIC_CONFIG:
                return getTopicConfig(ctx, request);
            case RequestCode.UPDATE_AND_CREATE_STATIC_TOPIC:
                return this.updateAndCreateStaticTopic(ctx, request);
            case RequestCode.NOTIFY_MIN_BROKER_ID_CHANGE:
                return this.notifyMinBrokerIdChange(ctx, request);
            case RequestCode.EXCHANGE_BROKER_HA_INFO:
                return this.updateBrokerHaInfo(ctx, request);
            case RequestCode.GET_BROKER_HA_STATUS:
                return this.getBrokerHaStatus(ctx, request);
            case RequestCode.RESET_MASTER_FLUSH_OFFSET:
                return this.resetMasterFlushOffset(ctx, request);
            case RequestCode.GET_BROKER_EPOCH_CACHE:
                return this.getBrokerEpochCache(ctx, request);
            case RequestCode.NOTIFY_BROKER_ROLE_CHANGED:
                return this.notifyBrokerRoleChanged(ctx, request);
            default:
                return getUnknownCmdResponse(ctx, request);
        }
    }

    /**
     * @param ctx
     * @param request
     * @return
     * @throws RemotingCommandException
     */
    private RemotingCommand getSubscriptionGroup(ChannelHandlerContext ctx,
        RemotingCommand request) throws RemotingCommandException {
        GetSubscriptionGroupConfigRequestHeader requestHeader = (GetSubscriptionGroupConfigRequestHeader) request.decodeCommandCustomHeader(GetSubscriptionGroupConfigRequestHeader.class);
        final RemotingCommand response = RemotingCommand.createResponseCommand(null);

        SubscriptionGroupConfig groupConfig = this.brokerController.getSubscriptionGroupManager().getSubscriptionGroupTable().get(requestHeader.getGroup());
        if (groupConfig == null) {
            LOGGER.error("No group in this broker, client: {} group: {}", ctx.channel().remoteAddress(), requestHeader.getGroup());
            response.setCode(ResponseCode.SYSTEM_ERROR);
            response.setRemark("No group in this broker");
            return response;
        }
        String content = JSONObject.toJSONString(groupConfig);
        try {
            response.setBody(content.getBytes(MixAll.DEFAULT_CHARSET));
        } catch (UnsupportedEncodingException e) {
            LOGGER.error("UnsupportedEncodingException getSubscriptionGroup: group=" + groupConfig.getGroupName(), e);

            response.setCode(ResponseCode.SYSTEM_ERROR);
            response.setRemark("UnsupportedEncodingException " + e.getMessage());
            return response;
        }
        response.setCode(ResponseCode.SUCCESS);
        response.setRemark(null);

        return response;
    }

    /**
     * @param ctx
     * @param request
     * @return
     */
    private RemotingCommand updateAndGetGroupForbidden(ChannelHandlerContext ctx, RemotingCommand request)
        throws RemotingCommandException {
        final RemotingCommand response = RemotingCommand.createResponseCommand(null);
        UpdateGroupForbiddenRequestHeader requestHeader = (UpdateGroupForbiddenRequestHeader) //
            request.decodeCommandCustomHeader(UpdateGroupForbiddenRequestHeader.class);
        String group = requestHeader.getGroup();
        String topic = requestHeader.getTopic();
        LOGGER.info("updateAndGetGroupForbidden called by {} for object {}@{} readable={}",//
            RemotingHelper.parseChannelRemoteAddr(ctx.channel()), group, //
            topic, requestHeader.getReadable());
        SubscriptionGroupManager groupManager = this.brokerController.getSubscriptionGroupManager();
        if (requestHeader.getReadable() != null) {
            groupManager.updateForbidden(group, topic, PermName.INDEX_PERM_READ, !requestHeader.getReadable());
        }

        response.setCode(ResponseCode.SUCCESS);
        response.setRemark("");
        GroupForbidden groupForbidden = new GroupForbidden();
        groupForbidden.setGroup(group);
        groupForbidden.setTopic(topic);
        groupForbidden.setReadable(!groupManager.getForbidden(group, topic, PermName.INDEX_PERM_READ));
        response.setBody(groupForbidden.toJson().getBytes(StandardCharsets.UTF_8));
        return response;
    }

    @Override
    public boolean rejectRequest() {
        return false;
    }

    private synchronized RemotingCommand updateAndCreateTopic(ChannelHandlerContext ctx,
        RemotingCommand request) throws RemotingCommandException {
        final RemotingCommand response = RemotingCommand.createResponseCommand(null);
        final CreateTopicRequestHeader requestHeader =
            (CreateTopicRequestHeader) request.decodeCommandCustomHeader(CreateTopicRequestHeader.class);

        LOGGER.info("Broker receive request to update or create topic={}, caller address={}",
            requestHeader.getTopic(), RemotingHelper.parseChannelRemoteAddr(ctx.channel()));

        String topic = requestHeader.getTopic();

        TopicValidator.ValidateTopicResult result = TopicValidator.validateTopic(topic);
        if (!result.isValid()) {
            response.setCode(ResponseCode.SYSTEM_ERROR);
            response.setRemark(result.getRemark());
            return response;
        }
        if (brokerController.getBrokerConfig().isValidateSystemTopicWhenUpdateTopic()) {
            if (TopicValidator.isSystemTopic(topic)) {
                response.setCode(ResponseCode.SYSTEM_ERROR);
                response.setRemark("The topic[" + topic + "] is conflict with system topic.");
                return response;
            }
        }

        TopicConfig topicConfig = new TopicConfig(topic);
        topicConfig.setReadQueueNums(requestHeader.getReadQueueNums());
        topicConfig.setWriteQueueNums(requestHeader.getWriteQueueNums());
        topicConfig.setTopicFilterType(requestHeader.getTopicFilterTypeEnum());
        topicConfig.setPerm(requestHeader.getPerm());
        topicConfig.setTopicSysFlag(requestHeader.getTopicSysFlag() == null ? 0 : requestHeader.getTopicSysFlag());
        topicConfig.setOrder(requestHeader.getOrder());
        String attributesModification = requestHeader.getAttributes();
        topicConfig.setAttributes(AttributeParser.parseToMap(attributesModification));

        if (topicConfig.getTopicMessageType() == TopicMessageType.MIXED
            && !brokerController.getBrokerConfig().isEnableMixedMessageType()) {
            response.setCode(ResponseCode.SYSTEM_ERROR);
            response.setRemark("MIXED message type is not supported.");
            return response;
        }

        if (topicConfig.equals(this.brokerController.getTopicConfigManager().getTopicConfigTable().get(topic))) {
            LOGGER.info("Broker receive request to update or create topic={}, but topicConfig has  no changes , so idempotent, caller address={}",
                requestHeader.getTopic(), RemotingHelper.parseChannelRemoteAddr(ctx.channel()));
            response.setCode(ResponseCode.SUCCESS);
            return response;
        }

        try {
            this.brokerController.getTopicConfigManager().updateTopicConfig(topicConfig);
            if (brokerController.getBrokerConfig().isEnableSingleTopicRegister()) {
                this.brokerController.registerSingleTopicAll(topicConfig);
            } else {
                this.brokerController.registerIncrementBrokerData(topicConfig, this.brokerController.getTopicConfigManager().getDataVersion());
            }
            response.setCode(ResponseCode.SUCCESS);
        } catch (Exception e) {
            LOGGER.error("Update / create topic failed for [{}]", request, e);
            response.setCode(ResponseCode.SYSTEM_ERROR);
            response.setRemark(e.getMessage());
        }

        return response;
    }

    private synchronized RemotingCommand updateAndCreateStaticTopic(ChannelHandlerContext ctx,
        RemotingCommand request) throws RemotingCommandException {
        final RemotingCommand response = RemotingCommand.createResponseCommand(null);
        final CreateTopicRequestHeader requestHeader =
            (CreateTopicRequestHeader) request.decodeCommandCustomHeader(CreateTopicRequestHeader.class);
        LOGGER.info("Broker receive request to update or create static topic={}, caller address={}", requestHeader.getTopic(), RemotingHelper.parseChannelRemoteAddr(ctx.channel()));

        final TopicQueueMappingDetail topicQueueMappingDetail = RemotingSerializable.decode(request.getBody(), TopicQueueMappingDetail.class);

        String topic = requestHeader.getTopic();

        TopicValidator.ValidateTopicResult result = TopicValidator.validateTopic(topic);
        if (!result.isValid()) {
            response.setCode(ResponseCode.SYSTEM_ERROR);
            response.setRemark(result.getRemark());
            return response;
        }
        if (brokerController.getBrokerConfig().isValidateSystemTopicWhenUpdateTopic()) {
            if (TopicValidator.isSystemTopic(topic)) {
                response.setCode(ResponseCode.SYSTEM_ERROR);
                response.setRemark("The topic[" + topic + "] is conflict with system topic.");
                return response;
            }
        }
        boolean force = false;
        if (requestHeader.getForce() != null && requestHeader.getForce()) {
            force = true;
        }

        TopicConfig topicConfig = new TopicConfig(topic);
        topicConfig.setReadQueueNums(requestHeader.getReadQueueNums());
        topicConfig.setWriteQueueNums(requestHeader.getWriteQueueNums());
        topicConfig.setTopicFilterType(requestHeader.getTopicFilterTypeEnum());
        topicConfig.setPerm(requestHeader.getPerm());
        topicConfig.setTopicSysFlag(requestHeader.getTopicSysFlag() == null ? 0 : requestHeader.getTopicSysFlag());

        try {
            this.brokerController.getTopicConfigManager().updateTopicConfig(topicConfig);

            this.brokerController.getTopicQueueMappingManager().updateTopicQueueMapping(topicQueueMappingDetail, force, false, true);

            this.brokerController.registerIncrementBrokerData(topicConfig, this.brokerController.getTopicConfigManager().getDataVersion());
            response.setCode(ResponseCode.SUCCESS);
        } catch (Exception e) {
            LOGGER.error("Update static topic failed for [{}]", request, e);
            response.setCode(ResponseCode.SYSTEM_ERROR);
            response.setRemark(e.getMessage());
        }
        return response;
    }

    /**
     * 删除topic
     */
    private synchronized RemotingCommand deleteTopic(ChannelHandlerContext ctx,
        RemotingCommand request) throws RemotingCommandException {
        final RemotingCommand response = RemotingCommand.createResponseCommand(null);
        DeleteTopicRequestHeader requestHeader =
            (DeleteTopicRequestHeader) request.decodeCommandCustomHeader(DeleteTopicRequestHeader.class);

        LOGGER.info("AdminBrokerProcessor#deleteTopic: broker receive request to delete topic={}, caller={}",
            requestHeader.getTopic(), RemotingHelper.parseChannelRemoteAddr(ctx.channel()));

        String topic = requestHeader.getTopic();

        if (UtilAll.isBlank(topic)) {
            response.setCode(ResponseCode.SYSTEM_ERROR);
            response.setRemark("The specified topic is blank.");
            return response;
        }
<<<<<<< HEAD

=======
        //默认情况，系统topic不能被删除
>>>>>>> 34c6bb04
        if (brokerController.getBrokerConfig().isValidateSystemTopicWhenUpdateTopic()) {
            if (TopicValidator.isSystemTopic(topic)) {
                response.setCode(ResponseCode.SYSTEM_ERROR);
                response.setRemark("The topic[" + topic + "] is conflict with system topic.");
                return response;
            }
        }
<<<<<<< HEAD

        final Set<String> groups = this.brokerController.getConsumerOffsetManager().whichGroupByTopic(topic);
        // delete pop retry topics first
        try {
            for (String group : groups) {
                final String popRetryTopicV2 = KeyBuilder.buildPopRetryTopic(topic, group, true);
                if (brokerController.getTopicConfigManager().selectTopicConfig(popRetryTopicV2) != null) {
                    deleteTopicInBroker(popRetryTopicV2);
                }
                final String popRetryTopicV1 = KeyBuilder.buildPopRetryTopicV1(topic, group);
                if (brokerController.getTopicConfigManager().selectTopicConfig(popRetryTopicV1) != null) {
                    deleteTopicInBroker(popRetryTopicV1);
                }
            }
            // delete topic
            deleteTopicInBroker(topic);
        } catch (Throwable t) {
            return buildErrorResponse(ResponseCode.SYSTEM_ERROR, t.getMessage());
        }
=======
        //删除topic配置
        this.brokerController.getTopicConfigManager().deleteTopicConfig(requestHeader.getTopic());
        //删除topic的队列映射信息
        this.brokerController.getTopicQueueMappingManager().delete(requestHeader.getTopic());
        //删除消费的offset信息
        this.brokerController.getConsumerOffsetManager().cleanOffsetByTopic(requestHeader.getTopic());
        //TODO2
        this.brokerController.getPopInflightMessageCounter().clearInFlightMessageNumByTopicName(requestHeader.getTopic());
        //删除topic的存储信息
        this.brokerController.getMessageStore().deleteTopics(Sets.newHashSet(requestHeader.getTopic()));
>>>>>>> 34c6bb04
        response.setCode(ResponseCode.SUCCESS);
        response.setRemark(null);
        return response;
    }

    private void deleteTopicInBroker(String topic) {
        this.brokerController.getTopicConfigManager().deleteTopicConfig(topic);
        this.brokerController.getTopicQueueMappingManager().delete(topic);
        this.brokerController.getConsumerOffsetManager().cleanOffsetByTopic(topic);
        this.brokerController.getPopInflightMessageCounter().clearInFlightMessageNumByTopicName(topic);
        this.brokerController.getMessageStore().deleteTopics(Sets.newHashSet(topic));
    }

    private synchronized RemotingCommand updateAndCreateAccessConfig(ChannelHandlerContext ctx,
        RemotingCommand request) throws RemotingCommandException {
        final RemotingCommand response = RemotingCommand.createResponseCommand(null);

        final CreateAccessConfigRequestHeader requestHeader =
            (CreateAccessConfigRequestHeader) request.decodeCommandCustomHeader(CreateAccessConfigRequestHeader.class);

        PlainAccessConfig accessConfig = new PlainAccessConfig();
        accessConfig.setAccessKey(requestHeader.getAccessKey());
        accessConfig.setSecretKey(requestHeader.getSecretKey());
        accessConfig.setWhiteRemoteAddress(requestHeader.getWhiteRemoteAddress());
        accessConfig.setDefaultTopicPerm(requestHeader.getDefaultTopicPerm());
        accessConfig.setDefaultGroupPerm(requestHeader.getDefaultGroupPerm());
        accessConfig.setTopicPerms(UtilAll.split(requestHeader.getTopicPerms(), ","));
        accessConfig.setGroupPerms(UtilAll.split(requestHeader.getGroupPerms(), ","));
        accessConfig.setAdmin(requestHeader.isAdmin());
        try {

            AccessValidator accessValidator = this.brokerController.getAccessValidatorMap().get(PlainAccessValidator.class);
            if (accessValidator.updateAccessConfig(accessConfig)) {
                response.setCode(ResponseCode.SUCCESS);
                response.setOpaque(request.getOpaque());
                response.markResponseType();
                response.setRemark(null);
                NettyRemotingAbstract.writeResponse(ctx.channel(), request, response);
            } else {
                String errorMsg = "The accessKey[" + requestHeader.getAccessKey() + "] corresponding to accessConfig has been updated failed.";
                LOGGER.warn(errorMsg);
                response.setCode(ResponseCode.UPDATE_AND_CREATE_ACL_CONFIG_FAILED);
                response.setRemark(errorMsg);
                return response;
            }
        } catch (Exception e) {
            LOGGER.error("Failed to generate a proper update accessValidator response", e);
            response.setCode(ResponseCode.UPDATE_AND_CREATE_ACL_CONFIG_FAILED);
            response.setRemark(e.getMessage());
            return response;
        }

        return null;
    }

    private synchronized RemotingCommand deleteAccessConfig(ChannelHandlerContext ctx,
        RemotingCommand request) throws RemotingCommandException {
        final RemotingCommand response = RemotingCommand.createResponseCommand(null);

        final DeleteAccessConfigRequestHeader requestHeader =
            (DeleteAccessConfigRequestHeader) request.decodeCommandCustomHeader(DeleteAccessConfigRequestHeader.class);
        LOGGER.info("DeleteAccessConfig called by {}", RemotingHelper.parseChannelRemoteAddr(ctx.channel()));

        try {
            String accessKey = requestHeader.getAccessKey();
            AccessValidator accessValidator = this.brokerController.getAccessValidatorMap().get(PlainAccessValidator.class);
            if (accessValidator.deleteAccessConfig(accessKey)) {
                response.setCode(ResponseCode.SUCCESS);
                response.setOpaque(request.getOpaque());
                response.markResponseType();
                response.setRemark(null);
                NettyRemotingAbstract.writeResponse(ctx.channel(), request, response);
            } else {
                String errorMsg = "The accessKey[" + requestHeader.getAccessKey() + "] corresponding to accessConfig has been deleted failed.";
                LOGGER.warn(errorMsg);
                response.setCode(ResponseCode.DELETE_ACL_CONFIG_FAILED);
                response.setRemark(errorMsg);
                return response;
            }

        } catch (Exception e) {
            LOGGER.error("Failed to generate a proper delete accessValidator response", e);
            response.setCode(ResponseCode.DELETE_ACL_CONFIG_FAILED);
            response.setRemark(e.getMessage());
            return response;
        }

        return null;
    }

    private synchronized RemotingCommand updateGlobalWhiteAddrsConfig(ChannelHandlerContext ctx,
        RemotingCommand request) throws RemotingCommandException {

        final RemotingCommand response = RemotingCommand.createResponseCommand(null);

        final UpdateGlobalWhiteAddrsConfigRequestHeader requestHeader =
            (UpdateGlobalWhiteAddrsConfigRequestHeader) request.decodeCommandCustomHeader(UpdateGlobalWhiteAddrsConfigRequestHeader.class);

        try {
            AccessValidator accessValidator = this.brokerController.getAccessValidatorMap().get(PlainAccessValidator.class);
            if (accessValidator.updateGlobalWhiteAddrsConfig(UtilAll.split(requestHeader.getGlobalWhiteAddrs(), ","),
                requestHeader.getAclFileFullPath())) {
                response.setCode(ResponseCode.SUCCESS);
                response.setOpaque(request.getOpaque());
                response.markResponseType();
                response.setRemark(null);
                NettyRemotingAbstract.writeResponse(ctx.channel(), request, response);
            } else {
                String errorMsg = "The globalWhiteAddresses[" + requestHeader.getGlobalWhiteAddrs() + "] has been updated failed.";
                LOGGER.warn(errorMsg);
                response.setCode(ResponseCode.UPDATE_GLOBAL_WHITE_ADDRS_CONFIG_FAILED);
                response.setRemark(errorMsg);
                return response;
            }
        } catch (Exception e) {
            LOGGER.error("Failed to generate a proper update globalWhiteAddresses response", e);
            response.setCode(ResponseCode.UPDATE_GLOBAL_WHITE_ADDRS_CONFIG_FAILED);
            response.setRemark(e.getMessage());
            return response;
        }

        return null;
    }

    private RemotingCommand getBrokerAclConfigVersion(ChannelHandlerContext ctx, RemotingCommand request) {

        final RemotingCommand response = RemotingCommand.createResponseCommand(GetBrokerAclConfigResponseHeader.class);

        final GetBrokerAclConfigResponseHeader responseHeader = (GetBrokerAclConfigResponseHeader) response.readCustomHeader();

        try {
            AccessValidator accessValidator = this.brokerController.getAccessValidatorMap().get(PlainAccessValidator.class);

            responseHeader.setVersion(accessValidator.getAclConfigVersion());
            responseHeader.setBrokerAddr(this.brokerController.getBrokerAddr());
            responseHeader.setBrokerName(this.brokerController.getBrokerConfig().getBrokerName());
            responseHeader.setClusterName(this.brokerController.getBrokerConfig().getBrokerClusterName());

            response.setCode(ResponseCode.SUCCESS);
            response.setRemark(null);
            return response;
        } catch (Exception e) {
            LOGGER.error("Failed to generate a proper getBrokerAclConfigVersion response", e);
        }

        return null;
    }

    private RemotingCommand getUnknownCmdResponse(ChannelHandlerContext ctx, RemotingCommand request) {
        String error = " request type " + request.getCode() + " not supported";
        final RemotingCommand response =
            RemotingCommand.createResponseCommand(RemotingSysResponseCode.REQUEST_CODE_NOT_SUPPORTED, error);
        return response;
    }

    private RemotingCommand getAllTopicConfig(ChannelHandlerContext ctx, RemotingCommand request) {
        final RemotingCommand response = RemotingCommand.createResponseCommand(GetAllTopicConfigResponseHeader.class);
        // final GetAllTopicConfigResponseHeader responseHeader =
        // (GetAllTopicConfigResponseHeader) response.readCustomHeader();

        TopicConfigAndMappingSerializeWrapper topicConfigAndMappingSerializeWrapper = new TopicConfigAndMappingSerializeWrapper();

        topicConfigAndMappingSerializeWrapper.setDataVersion(this.brokerController.getTopicConfigManager().getDataVersion());
        topicConfigAndMappingSerializeWrapper.setTopicConfigTable(this.brokerController.getTopicConfigManager().getTopicConfigTable());

        topicConfigAndMappingSerializeWrapper.setMappingDataVersion(this.brokerController.getTopicQueueMappingManager().getDataVersion());
        topicConfigAndMappingSerializeWrapper.setTopicQueueMappingDetailMap(this.brokerController.getTopicQueueMappingManager().getTopicQueueMappingTable());

        String content = topicConfigAndMappingSerializeWrapper.toJson();
        if (content != null && content.length() > 0) {
            try {
                response.setBody(content.getBytes(MixAll.DEFAULT_CHARSET));
            } catch (UnsupportedEncodingException e) {
                LOGGER.error("", e);

                response.setCode(ResponseCode.SYSTEM_ERROR);
                response.setRemark("UnsupportedEncodingException " + e.getMessage());
                return response;
            }
        } else {
            LOGGER.error("No topic in this broker, client: {}", ctx.channel().remoteAddress());
            response.setCode(ResponseCode.SYSTEM_ERROR);
            response.setRemark("No topic in this broker");
            return response;
        }

        response.setCode(ResponseCode.SUCCESS);
        response.setRemark(null);

        return response;
    }

    private RemotingCommand getTimerCheckPoint(ChannelHandlerContext ctx, RemotingCommand request) {
        final RemotingCommand response = RemotingCommand.createResponseCommand(ResponseCode.SYSTEM_ERROR, "Unknown");
        TimerCheckpoint timerCheckpoint = this.brokerController.getTimerCheckpoint();
        if (null == timerCheckpoint) {
            LOGGER.error("AdminBrokerProcessor#getTimerCheckPoint: checkpoint is null, caller={}", ctx.channel().remoteAddress());
            response.setCode(ResponseCode.SYSTEM_ERROR);
            response.setRemark("The checkpoint is null");
            return response;
        }
        response.setBody(TimerCheckpoint.encode(timerCheckpoint).array());
        response.setCode(ResponseCode.SUCCESS);
        response.setRemark(null);
        return response;
    }

    private RemotingCommand getTimerMetrics(ChannelHandlerContext ctx, RemotingCommand request) {
        final RemotingCommand response = RemotingCommand.createResponseCommand(ResponseCode.SYSTEM_ERROR, "Unknown");
        TimerMessageStore timerMessageStore = this.brokerController.getMessageStore().getTimerMessageStore();
        if (null == timerMessageStore) {
            LOGGER.error("The timer message store is null, client: {}", ctx.channel().remoteAddress());
            response.setCode(ResponseCode.SYSTEM_ERROR);
            response.setRemark("The timer message store is null");
            return response;
        }
        response.setBody(timerMessageStore.getTimerMetrics().encode().getBytes(StandardCharsets.UTF_8));
        response.setCode(ResponseCode.SUCCESS);
        response.setRemark(null);
        return response;
    }

    private synchronized RemotingCommand updateColdDataFlowCtrGroupConfig(ChannelHandlerContext ctx,
        RemotingCommand request) {
        final RemotingCommand response = RemotingCommand.createResponseCommand(null);
        LOGGER.info("updateColdDataFlowCtrGroupConfig called by {}", RemotingHelper.parseChannelRemoteAddr(ctx.channel()));

        byte[] body = request.getBody();
        if (body != null) {
            try {
                String bodyStr = new String(body, MixAll.DEFAULT_CHARSET);
                Properties properties = MixAll.string2Properties(bodyStr);
                if (properties != null) {
                    LOGGER.info("updateColdDataFlowCtrGroupConfig new config: {}, client: {}", properties, ctx.channel().remoteAddress());
                    properties.entrySet().stream().forEach(i -> {
                        try {
                            String consumerGroup = String.valueOf(i.getKey());
                            Long threshold = Long.valueOf(String.valueOf(i.getValue()));
                            this.brokerController.getColdDataCgCtrService().addOrUpdateGroupConfig(consumerGroup, threshold);
                        } catch (Exception e) {
                            LOGGER.error("updateColdDataFlowCtrGroupConfig properties on entry error, key: {}, val: {}", i.getKey(), i.getValue(), e);
                        }
                    });
                } else {
                    LOGGER.error("updateColdDataFlowCtrGroupConfig string2Properties error");
                    response.setCode(ResponseCode.SYSTEM_ERROR);
                    response.setRemark("string2Properties error");
                    return response;
                }
            } catch (UnsupportedEncodingException e) {
                LOGGER.error("updateColdDataFlowCtrGroupConfig UnsupportedEncodingException", e);
                response.setCode(ResponseCode.SYSTEM_ERROR);
                response.setRemark("UnsupportedEncodingException " + e);
                return response;
            }
        }
        response.setCode(ResponseCode.SUCCESS);
        response.setRemark(null);
        return response;
    }

    private synchronized RemotingCommand removeColdDataFlowCtrGroupConfig(ChannelHandlerContext ctx,
        RemotingCommand request) {
        final RemotingCommand response = RemotingCommand.createResponseCommand(null);
        LOGGER.info("removeColdDataFlowCtrGroupConfig called by {}", RemotingHelper.parseChannelRemoteAddr(ctx.channel()));

        byte[] body = request.getBody();
        if (body != null) {
            try {
                String consumerGroup = new String(body, MixAll.DEFAULT_CHARSET);
                if (consumerGroup != null) {
                    LOGGER.info("removeColdDataFlowCtrGroupConfig, consumerGroup: {} client: {}", consumerGroup, ctx.channel().remoteAddress());
                    this.brokerController.getColdDataCgCtrService().removeGroupConfig(consumerGroup);
                } else {
                    LOGGER.error("removeColdDataFlowCtrGroupConfig string parse error");
                    response.setCode(ResponseCode.SYSTEM_ERROR);
                    response.setRemark("string parse error");
                    return response;
                }
            } catch (UnsupportedEncodingException e) {
                LOGGER.error("removeColdDataFlowCtrGroupConfig UnsupportedEncodingException", e);
                response.setCode(ResponseCode.SYSTEM_ERROR);
                response.setRemark("UnsupportedEncodingException " + e);
                return response;
            }
        }
        response.setCode(ResponseCode.SUCCESS);
        response.setRemark(null);
        return response;
    }

    private RemotingCommand getColdDataFlowCtrInfo(ChannelHandlerContext ctx) {
        final RemotingCommand response = RemotingCommand.createResponseCommand(null);
        LOGGER.info("getColdDataFlowCtrInfo called by {}", RemotingHelper.parseChannelRemoteAddr(ctx.channel()));

        String content = this.brokerController.getColdDataCgCtrService().getColdDataFlowCtrInfo();
        if (content != null) {
            try {
                response.setBody(content.getBytes(MixAll.DEFAULT_CHARSET));
            } catch (UnsupportedEncodingException e) {
                LOGGER.error("getColdDataFlowCtrInfo UnsupportedEncodingException", e);
                response.setCode(ResponseCode.SYSTEM_ERROR);
                response.setRemark("UnsupportedEncodingException " + e);
                return response;
            }
        }
        response.setCode(ResponseCode.SUCCESS);
        response.setRemark(null);
        return response;
    }

    private RemotingCommand setCommitLogReadaheadMode(ChannelHandlerContext ctx, RemotingCommand request) {
        final RemotingCommand response = RemotingCommand.createResponseCommand(null);
        LOGGER.info("setCommitLogReadaheadMode called by {}", RemotingHelper.parseChannelRemoteAddr(ctx.channel()));

        try {
            HashMap<String, String> extFields = request.getExtFields();
            if (null == extFields) {
                response.setCode(ResponseCode.SYSTEM_ERROR);
                response.setRemark("set commitlog readahead mode param error");
                return response;
            }
            int mode = Integer.parseInt(extFields.get(FIleReadaheadMode.READ_AHEAD_MODE));
            if (mode != LibC.MADV_RANDOM && mode != LibC.MADV_NORMAL) {
                response.setCode(ResponseCode.SYSTEM_ERROR);
                response.setRemark("set commitlog readahead mode param value error");
                return response;
            }
            MessageStore messageStore = this.brokerController.getMessageStore();
            if (messageStore instanceof DefaultMessageStore) {
                DefaultMessageStore defaultMessageStore = (DefaultMessageStore) messageStore;
                if (mode == LibC.MADV_NORMAL) {
                    defaultMessageStore.getMessageStoreConfig().setDataReadAheadEnable(true);
                } else {
                    defaultMessageStore.getMessageStoreConfig().setDataReadAheadEnable(false);
                }
                defaultMessageStore.getCommitLog().scanFileAndSetReadMode(mode);
            }
            response.setCode(ResponseCode.SUCCESS);
            response.setRemark("set commitlog readahead mode success, mode: " + mode);
        } catch (Exception e) {
            LOGGER.error("set commitlog readahead mode failed", e);
            response.setCode(ResponseCode.SYSTEM_ERROR);
            response.setRemark("set commitlog readahead mode failed");
        }
        return response;
    }

    private synchronized RemotingCommand updateBrokerConfig(ChannelHandlerContext ctx, RemotingCommand request) {
        final RemotingCommand response = RemotingCommand.createResponseCommand(null);

        final String callerAddress = RemotingHelper.parseChannelRemoteAddr(ctx.channel());
        LOGGER.info("Broker receive request to update config, caller address={}", callerAddress);

        byte[] body = request.getBody();
        if (body != null) {
            try {
                String bodyStr = new String(body, MixAll.DEFAULT_CHARSET);
                Properties properties = MixAll.string2Properties(bodyStr);
                if (properties != null) {
                    LOGGER.info("updateBrokerConfig, new config: [{}] client: {} ", properties, callerAddress);
                    if (validateBlackListConfigExist(properties)) {
                        response.setCode(ResponseCode.NO_PERMISSION);
                        response.setRemark("Can not update config in black list.");
                        return response;
                    }

                    this.brokerController.getConfiguration().update(properties);
                    if (properties.containsKey("brokerPermission")) {
                        long stateMachineVersion = brokerController.getMessageStore() != null ? brokerController.getMessageStore().getStateMachineVersion() : 0;
                        this.brokerController.getTopicConfigManager().getDataVersion().nextVersion(stateMachineVersion);
                        this.brokerController.registerBrokerAll(false, false, true);
                    }

                } else {
                    LOGGER.error("string2Properties error");
                    response.setCode(ResponseCode.SYSTEM_ERROR);
                    response.setRemark("string2Properties error");
                    return response;
                }
            } catch (UnsupportedEncodingException e) {
                LOGGER.error("AdminBrokerProcessor#updateBrokerConfig: unexpected error, caller={}",
                    callerAddress, e);
                response.setCode(ResponseCode.SYSTEM_ERROR);
                response.setRemark("UnsupportedEncodingException " + e);
                return response;
            }
        }

        response.setCode(ResponseCode.SUCCESS);
        response.setRemark(null);
        return response;
    }

    private RemotingCommand getBrokerConfig(ChannelHandlerContext ctx, RemotingCommand request) {

        final RemotingCommand response = RemotingCommand.createResponseCommand(GetBrokerConfigResponseHeader.class);
        final GetBrokerConfigResponseHeader responseHeader = (GetBrokerConfigResponseHeader) response.readCustomHeader();

        String content = this.brokerController.getConfiguration().getAllConfigsFormatString();
        if (content != null && content.length() > 0) {
            try {
                response.setBody(content.getBytes(MixAll.DEFAULT_CHARSET));
            } catch (UnsupportedEncodingException e) {
                LOGGER.error("AdminBrokerProcessor#getBrokerConfig: unexpected error, caller={}",
                    RemotingHelper.parseChannelRemoteAddr(ctx.channel()), e);

                response.setCode(ResponseCode.SYSTEM_ERROR);
                response.setRemark("UnsupportedEncodingException " + e);
                return response;
            }
        }

        responseHeader.setVersion(this.brokerController.getConfiguration().getDataVersionJson());

        response.setCode(ResponseCode.SUCCESS);
        response.setRemark(null);
        return response;
    }

    private RemotingCommand rewriteRequestForStaticTopic(SearchOffsetRequestHeader requestHeader,
        TopicQueueMappingContext mappingContext) {
        try {
            if (mappingContext.getMappingDetail() == null) {
                return null;
            }

            TopicQueueMappingDetail mappingDetail = mappingContext.getMappingDetail();
            List<LogicQueueMappingItem> mappingItems = mappingContext.getMappingItemList();
            if (!mappingContext.isLeader()) {
                return buildErrorResponse(ResponseCode.NOT_LEADER_FOR_QUEUE, String.format("%s-%d does not exit in request process of current broker %s", mappingContext.getTopic(), mappingContext.getGlobalId(), mappingDetail.getBname()));
            }
            //TO DO should make sure the timestampOfOffset is equal or bigger than the searched timestamp
            Long timestamp = requestHeader.getTimestamp();
            long offset = -1;
            for (int i = 0; i < mappingItems.size(); i++) {
                LogicQueueMappingItem item = mappingItems.get(i);
                if (!item.checkIfLogicoffsetDecided()) {
                    continue;
                }
                if (mappingDetail.getBname().equals(item.getBname())) {
                    offset = this.brokerController.getMessageStore().getOffsetInQueueByTime(mappingContext.getTopic(), item.getQueueId(), timestamp, requestHeader.getBoundaryType());
                    if (offset > 0) {
                        offset = item.computeStaticQueueOffsetStrictly(offset);
                        break;
                    }
                } else {
                    requestHeader.setLo(false);
                    requestHeader.setTimestamp(timestamp);
                    requestHeader.setQueueId(item.getQueueId());
                    requestHeader.setBrokerName(item.getBname());
                    RpcRequest rpcRequest = new RpcRequest(RequestCode.SEARCH_OFFSET_BY_TIMESTAMP, requestHeader, null);
                    RpcResponse rpcResponse = this.brokerController.getBrokerOuterAPI().getRpcClient().invoke(rpcRequest, this.brokerController.getBrokerConfig().getForwardTimeout()).get();
                    if (rpcResponse.getException() != null) {
                        throw rpcResponse.getException();
                    }
                    SearchOffsetResponseHeader offsetResponseHeader = (SearchOffsetResponseHeader) rpcResponse.getHeader();
                    if (offsetResponseHeader.getOffset() < 0
                        || item.checkIfEndOffsetDecided() && offsetResponseHeader.getOffset() >= item.getEndOffset()) {
                        continue;
                    } else {
                        offset = item.computeStaticQueueOffsetStrictly(offsetResponseHeader.getOffset());
                    }

                }
            }
            final RemotingCommand response = RemotingCommand.createResponseCommand(SearchOffsetResponseHeader.class);
            final SearchOffsetResponseHeader responseHeader = (SearchOffsetResponseHeader) response.readCustomHeader();
            responseHeader.setOffset(offset);
            response.setCode(ResponseCode.SUCCESS);
            response.setRemark(null);
            return response;
        } catch (Throwable t) {
            return buildErrorResponse(ResponseCode.SYSTEM_ERROR, t.getMessage());
        }
    }

    private RemotingCommand searchOffsetByTimestamp(ChannelHandlerContext ctx,
        RemotingCommand request) throws RemotingCommandException {
        final RemotingCommand response = RemotingCommand.createResponseCommand(SearchOffsetResponseHeader.class);
        final SearchOffsetResponseHeader responseHeader = (SearchOffsetResponseHeader) response.readCustomHeader();
        final SearchOffsetRequestHeader requestHeader =
            (SearchOffsetRequestHeader) request.decodeCommandCustomHeader(SearchOffsetRequestHeader.class);

        TopicQueueMappingContext mappingContext = this.brokerController.getTopicQueueMappingManager().buildTopicQueueMappingContext(requestHeader);

        RemotingCommand rewriteResult = rewriteRequestForStaticTopic(requestHeader, mappingContext);
        if (rewriteResult != null) {
            return rewriteResult;
        }

        long offset = this.brokerController.getMessageStore().getOffsetInQueueByTime(requestHeader.getTopic(), requestHeader.getQueueId(),
            requestHeader.getTimestamp(), requestHeader.getBoundaryType());

        responseHeader.setOffset(offset);

        response.setCode(ResponseCode.SUCCESS);
        response.setRemark(null);
        return response;
    }

    private RemotingCommand rewriteRequestForStaticTopic(GetMaxOffsetRequestHeader requestHeader,
        TopicQueueMappingContext mappingContext) {
        if (mappingContext.getMappingDetail() == null) {
            return null;
        }

        TopicQueueMappingDetail mappingDetail = mappingContext.getMappingDetail();
        LogicQueueMappingItem mappingItem = mappingContext.getLeaderItem();
        if (!mappingContext.isLeader()) {
            return buildErrorResponse(ResponseCode.NOT_LEADER_FOR_QUEUE, String.format("%s-%d does not exit in request process of current broker %s", mappingContext.getTopic(), mappingContext.getGlobalId(), mappingDetail.getBname()));
        }

        try {
            LogicQueueMappingItem maxItem = TopicQueueMappingUtils.findLogicQueueMappingItem(mappingContext.getMappingItemList(), Long.MAX_VALUE, true);
            assert maxItem != null;
            assert maxItem.getLogicOffset() >= 0;
            requestHeader.setBrokerName(maxItem.getBname());
            requestHeader.setLo(false);
            requestHeader.setQueueId(mappingItem.getQueueId());

            long maxPhysicalOffset = Long.MAX_VALUE;
            if (maxItem.getBname().equals(mappingDetail.getBname())) {
                //current broker
                maxPhysicalOffset = this.brokerController.getMessageStore().getMaxOffsetInQueue(mappingContext.getTopic(), mappingItem.getQueueId());
            } else {
                RpcRequest rpcRequest = new RpcRequest(RequestCode.GET_MAX_OFFSET, requestHeader, null);
                RpcResponse rpcResponse = this.brokerController.getBrokerOuterAPI().getRpcClient().invoke(rpcRequest, this.brokerController.getBrokerConfig().getForwardTimeout()).get();
                if (rpcResponse.getException() != null) {
                    throw rpcResponse.getException();
                }
                GetMaxOffsetResponseHeader offsetResponseHeader = (GetMaxOffsetResponseHeader) rpcResponse.getHeader();
                maxPhysicalOffset = offsetResponseHeader.getOffset();
            }

            final RemotingCommand response = RemotingCommand.createResponseCommand(GetMaxOffsetResponseHeader.class);
            final GetMaxOffsetResponseHeader responseHeader = (GetMaxOffsetResponseHeader) response.readCustomHeader();
            responseHeader.setOffset(maxItem.computeStaticQueueOffsetStrictly(maxPhysicalOffset));
            response.setCode(ResponseCode.SUCCESS);
            response.setRemark(null);
            return response;
        } catch (Throwable t) {
            return buildErrorResponse(ResponseCode.SYSTEM_ERROR, t.getMessage());
        }
    }

    private RemotingCommand getMaxOffset(ChannelHandlerContext ctx,
        RemotingCommand request) throws RemotingCommandException {
        final RemotingCommand response = RemotingCommand.createResponseCommand(GetMaxOffsetResponseHeader.class);
        final GetMaxOffsetResponseHeader responseHeader = (GetMaxOffsetResponseHeader) response.readCustomHeader();
        final GetMaxOffsetRequestHeader requestHeader =
            (GetMaxOffsetRequestHeader) request.decodeCommandCustomHeader(GetMaxOffsetRequestHeader.class);

        TopicQueueMappingContext mappingContext = this.brokerController.getTopicQueueMappingManager().buildTopicQueueMappingContext(requestHeader);
        RemotingCommand rewriteResult = rewriteRequestForStaticTopic(requestHeader, mappingContext);
        if (rewriteResult != null) {
            return rewriteResult;
        }

        long offset = this.brokerController.getMessageStore().getMaxOffsetInQueue(requestHeader.getTopic(), requestHeader.getQueueId());

        responseHeader.setOffset(offset);

        response.setCode(ResponseCode.SUCCESS);
        response.setRemark(null);
        return response;
    }

    private CompletableFuture<RpcResponse> handleGetMinOffsetForStaticTopic(RpcRequest request,
        TopicQueueMappingContext mappingContext) {
        if (mappingContext.getMappingDetail() == null) {
            return null;
        }
        TopicQueueMappingDetail mappingDetail = mappingContext.getMappingDetail();
        if (!mappingContext.isLeader()) {
            //this may not
            return CompletableFuture.completedFuture(new RpcResponse(new RpcException(ResponseCode.NOT_LEADER_FOR_QUEUE,
                String.format("%s-%d is not leader in broker %s, request code %d", mappingContext.getTopic(), mappingContext.getGlobalId(), mappingDetail.getBname(), request.getCode()))));
        }
        GetMinOffsetRequestHeader requestHeader = (GetMinOffsetRequestHeader) request.getHeader();
        LogicQueueMappingItem mappingItem = TopicQueueMappingUtils.findLogicQueueMappingItem(mappingContext.getMappingItemList(), 0L, true);
        assert mappingItem != null;
        try {
            requestHeader.setBrokerName(mappingItem.getBname());
            requestHeader.setLo(false);
            requestHeader.setQueueId(mappingItem.getQueueId());
            long physicalOffset;
            //run in local
            if (mappingItem.getBname().equals(mappingDetail.getBname())) {
                physicalOffset = this.brokerController.getMessageStore().getMinOffsetInQueue(mappingDetail.getTopic(), mappingItem.getQueueId());
            } else {
                RpcRequest rpcRequest = new RpcRequest(RequestCode.GET_MIN_OFFSET, requestHeader, null);
                RpcResponse rpcResponse = this.brokerController.getBrokerOuterAPI().getRpcClient().invoke(rpcRequest, this.brokerController.getBrokerConfig().getForwardTimeout()).get();
                if (rpcResponse.getException() != null) {
                    throw rpcResponse.getException();
                }
                GetMinOffsetResponseHeader offsetResponseHeader = (GetMinOffsetResponseHeader) rpcResponse.getHeader();
                physicalOffset = offsetResponseHeader.getOffset();
            }
            long offset = mappingItem.computeStaticQueueOffsetLoosely(physicalOffset);

            final GetMinOffsetResponseHeader responseHeader = new GetMinOffsetResponseHeader();
            responseHeader.setOffset(offset);
            return CompletableFuture.completedFuture(new RpcResponse(ResponseCode.SUCCESS, responseHeader, null));
        } catch (Throwable t) {
            LOGGER.error("rewriteRequestForStaticTopic failed", t);
            return CompletableFuture.completedFuture(new RpcResponse(new RpcException(ResponseCode.SYSTEM_ERROR, t.getMessage(), t)));
        }
    }

    private CompletableFuture<RpcResponse> handleGetMinOffset(RpcRequest request) {
        assert request.getCode() == RequestCode.GET_MIN_OFFSET;
        GetMinOffsetRequestHeader requestHeader = (GetMinOffsetRequestHeader) request.getHeader();
        TopicQueueMappingContext mappingContext = this.brokerController.getTopicQueueMappingManager().buildTopicQueueMappingContext(requestHeader, false);
        CompletableFuture<RpcResponse> rewriteResult = handleGetMinOffsetForStaticTopic(request, mappingContext);
        if (rewriteResult != null) {
            return rewriteResult;
        }
        final GetMinOffsetResponseHeader responseHeader = new GetMinOffsetResponseHeader();
        long offset = this.brokerController.getMessageStore().getMinOffsetInQueue(requestHeader.getTopic(), requestHeader.getQueueId());
        responseHeader.setOffset(offset);
        return CompletableFuture.completedFuture(new RpcResponse(ResponseCode.SUCCESS, responseHeader, null));
    }

    private RemotingCommand getMinOffset(ChannelHandlerContext ctx,
        RemotingCommand request) throws RemotingCommandException {
        final GetMinOffsetRequestHeader requestHeader =
            (GetMinOffsetRequestHeader) request.decodeCommandCustomHeader(GetMinOffsetRequestHeader.class);
        try {
            CompletableFuture<RpcResponse> responseFuture = handleGetMinOffset(new RpcRequest(RequestCode.GET_MIN_OFFSET, requestHeader, null));
            RpcResponse rpcResponse = responseFuture.get();
            return RpcClientUtils.createCommandForRpcResponse(rpcResponse);
        } catch (Throwable t) {
            return buildErrorResponse(ResponseCode.SYSTEM_ERROR, t.getMessage());
        }
    }

    private RemotingCommand rewriteRequestForStaticTopic(GetEarliestMsgStoretimeRequestHeader requestHeader,
        TopicQueueMappingContext mappingContext) {
        if (mappingContext.getMappingDetail() == null) {
            return null;
        }

        TopicQueueMappingDetail mappingDetail = mappingContext.getMappingDetail();
        if (!mappingContext.isLeader()) {
            return buildErrorResponse(ResponseCode.NOT_LEADER_FOR_QUEUE, String.format("%s-%d does not exit in request process of current broker %s", mappingContext.getTopic(), mappingContext.getGlobalId(), mappingDetail.getBname()));
        }
        LogicQueueMappingItem mappingItem = TopicQueueMappingUtils.findLogicQueueMappingItem(mappingContext.getMappingItemList(), 0L, true);
        assert mappingItem != null;
        try {
            requestHeader.setBrokerName(mappingItem.getBname());
            requestHeader.setLo(false);
            RpcRequest rpcRequest = new RpcRequest(RequestCode.GET_EARLIEST_MSG_STORETIME, requestHeader, null);
            //TO DO check if it is in current broker
            RpcResponse rpcResponse = this.brokerController.getBrokerOuterAPI().getRpcClient().invoke(rpcRequest, this.brokerController.getBrokerConfig().getForwardTimeout()).get();
            if (rpcResponse.getException() != null) {
                throw rpcResponse.getException();
            }
            GetEarliestMsgStoretimeResponseHeader offsetResponseHeader = (GetEarliestMsgStoretimeResponseHeader) rpcResponse.getHeader();

            final RemotingCommand response = RemotingCommand.createResponseCommand(GetEarliestMsgStoretimeResponseHeader.class);
            final GetEarliestMsgStoretimeResponseHeader responseHeader = (GetEarliestMsgStoretimeResponseHeader) response.readCustomHeader();
            responseHeader.setTimestamp(offsetResponseHeader.getTimestamp());
            response.setCode(ResponseCode.SUCCESS);
            response.setRemark(null);
            return response;
        } catch (Throwable t) {
            return buildErrorResponse(ResponseCode.SYSTEM_ERROR, t.getMessage());
        }
    }

    private RemotingCommand getEarliestMsgStoretime(ChannelHandlerContext ctx,
        RemotingCommand request) throws RemotingCommandException {
        final RemotingCommand response = RemotingCommand.createResponseCommand(GetEarliestMsgStoretimeResponseHeader.class);
        final GetEarliestMsgStoretimeResponseHeader responseHeader = (GetEarliestMsgStoretimeResponseHeader) response.readCustomHeader();
        final GetEarliestMsgStoretimeRequestHeader requestHeader =
            (GetEarliestMsgStoretimeRequestHeader) request.decodeCommandCustomHeader(GetEarliestMsgStoretimeRequestHeader.class);

        TopicQueueMappingContext mappingContext = this.brokerController.getTopicQueueMappingManager().buildTopicQueueMappingContext(requestHeader, false);
        RemotingCommand rewriteResult = rewriteRequestForStaticTopic(requestHeader, mappingContext);
        if (rewriteResult != null) {
            return rewriteResult;
        }

        long timestamp =
            this.brokerController.getMessageStore().getEarliestMessageTime(requestHeader.getTopic(), requestHeader.getQueueId());

        responseHeader.setTimestamp(timestamp);
        response.setCode(ResponseCode.SUCCESS);
        response.setRemark(null);
        return response;
    }

    private RemotingCommand getBrokerRuntimeInfo(ChannelHandlerContext ctx, RemotingCommand request) {
        final RemotingCommand response = RemotingCommand.createResponseCommand(null);

        HashMap<String, String> runtimeInfo = this.prepareRuntimeInfo();
        KVTable kvTable = new KVTable();
        kvTable.setTable(runtimeInfo);

        byte[] body = kvTable.encode();
        response.setBody(body);
        response.setCode(ResponseCode.SUCCESS);
        response.setRemark(null);
        return response;
    }

    private RemotingCommand lockBatchMQ(ChannelHandlerContext ctx,
        RemotingCommand request) throws RemotingCommandException {
        final RemotingCommand response = RemotingCommand.createResponseCommand(null);
        LockBatchRequestBody requestBody = LockBatchRequestBody.decode(request.getBody(), LockBatchRequestBody.class);

        Set<MessageQueue> lockOKMQSet = new HashSet<>();
        Set<MessageQueue> selfLockOKMQSet = this.brokerController.getRebalanceLockManager().tryLockBatch(
            requestBody.getConsumerGroup(),
            requestBody.getMqSet(),
            requestBody.getClientId());
        if (requestBody.isOnlyThisBroker() || !brokerController.getBrokerConfig().isLockInStrictMode()) {
            lockOKMQSet = selfLockOKMQSet;
        } else {
            requestBody.setOnlyThisBroker(true);
            int replicaSize = this.brokerController.getMessageStoreConfig().getTotalReplicas();

            int quorum = replicaSize / 2 + 1;

            if (quorum <= 1) {
                lockOKMQSet = selfLockOKMQSet;
            } else {
                final ConcurrentMap<MessageQueue, Integer> mqLockMap = new ConcurrentHashMap<>();
                for (MessageQueue mq : selfLockOKMQSet) {
                    if (!mqLockMap.containsKey(mq)) {
                        mqLockMap.put(mq, 0);
                    }
                    mqLockMap.put(mq, mqLockMap.get(mq) + 1);
                }

                BrokerMemberGroup memberGroup = this.brokerController.getBrokerMemberGroup();

                if (memberGroup != null) {
                    Map<Long, String> addrMap = new HashMap<>(memberGroup.getBrokerAddrs());
                    addrMap.remove(this.brokerController.getBrokerConfig().getBrokerId());
                    final CountDownLatch countDownLatch = new CountDownLatch(addrMap.size());
                    requestBody.setMqSet(selfLockOKMQSet);
                    requestBody.setOnlyThisBroker(true);
                    for (Long brokerId : addrMap.keySet()) {
                        try {
                            this.brokerController.getBrokerOuterAPI().lockBatchMQAsync(addrMap.get(brokerId),
                                requestBody, 1000, new LockCallback() {
                                    @Override
                                    public void onSuccess(Set<MessageQueue> lockOKMQSet) {
                                        for (MessageQueue mq : lockOKMQSet) {
                                            if (!mqLockMap.containsKey(mq)) {
                                                mqLockMap.put(mq, 0);
                                            }
                                            mqLockMap.put(mq, mqLockMap.get(mq) + 1);
                                        }
                                        countDownLatch.countDown();
                                    }

                                    @Override
                                    public void onException(Throwable e) {
                                        LOGGER.warn("lockBatchMQAsync on {} failed, {}", addrMap.get(brokerId), e);
                                        countDownLatch.countDown();
                                    }
                                });
                        } catch (Exception e) {
                            LOGGER.warn("lockBatchMQAsync on {} failed, {}", addrMap.get(brokerId), e);
                            countDownLatch.countDown();
                        }
                    }
                    try {
                        countDownLatch.await(2000, TimeUnit.MILLISECONDS);
                    } catch (InterruptedException e) {
                        LOGGER.warn("lockBatchMQ exception on {}, {}", this.brokerController.getBrokerConfig().getBrokerName(), e);
                    }
                }

                for (MessageQueue mq : mqLockMap.keySet()) {
                    if (mqLockMap.get(mq) >= quorum) {
                        lockOKMQSet.add(mq);
                    }
                }
            }
        }

        LockBatchResponseBody responseBody = new LockBatchResponseBody();
        responseBody.setLockOKMQSet(lockOKMQSet);

        response.setBody(responseBody.encode());
        response.setCode(ResponseCode.SUCCESS);
        response.setRemark(null);
        return response;
    }

    private RemotingCommand unlockBatchMQ(ChannelHandlerContext ctx,
        RemotingCommand request) throws RemotingCommandException {
        final RemotingCommand response = RemotingCommand.createResponseCommand(null);
        UnlockBatchRequestBody requestBody = UnlockBatchRequestBody.decode(request.getBody(), UnlockBatchRequestBody.class);

        if (requestBody.isOnlyThisBroker() || !this.brokerController.getBrokerConfig().isLockInStrictMode()) {
            this.brokerController.getRebalanceLockManager().unlockBatch(
                requestBody.getConsumerGroup(),
                requestBody.getMqSet(),
                requestBody.getClientId());
        } else {
            requestBody.setOnlyThisBroker(true);
            BrokerMemberGroup memberGroup = this.brokerController.getBrokerMemberGroup();

            if (memberGroup != null) {
                Map<Long, String> addrMap = memberGroup.getBrokerAddrs();
                for (Long brokerId : addrMap.keySet()) {
                    try {
                        this.brokerController.getBrokerOuterAPI().unlockBatchMQAsync(addrMap.get(brokerId), requestBody, 1000, new UnlockCallback() {
                            @Override
                            public void onSuccess() {

                            }

                            @Override
                            public void onException(Throwable e) {
                                LOGGER.warn("unlockBatchMQ exception on {}, {}", addrMap.get(brokerId), e);
                            }
                        });
                    } catch (Exception e) {
                        LOGGER.warn("unlockBatchMQ exception on {}, {}", addrMap.get(brokerId), e);
                    }
                }
            }
        }

        response.setCode(ResponseCode.SUCCESS);
        response.setRemark(null);
        return response;
    }

    private RemotingCommand updateAndCreateSubscriptionGroup(ChannelHandlerContext ctx, RemotingCommand request)
        throws RemotingCommandException {
        final RemotingCommand response = RemotingCommand.createResponseCommand(null);

        LOGGER.info("AdminBrokerProcessor#updateAndCreateSubscriptionGroup called by {}",
            RemotingHelper.parseChannelRemoteAddr(ctx.channel()));

        SubscriptionGroupConfig config = RemotingSerializable.decode(request.getBody(), SubscriptionGroupConfig.class);
        if (config != null) {
            this.brokerController.getSubscriptionGroupManager().updateSubscriptionGroupConfig(config);
        }

        response.setCode(ResponseCode.SUCCESS);
        response.setRemark(null);
        return response;
    }

    private void initConsumerOffset(String clientHost, String groupName, int mode, TopicConfig topicConfig) {
        String topic = topicConfig.getTopicName();
        for (int queueId = 0; queueId < topicConfig.getReadQueueNums(); queueId++) {
            if (this.brokerController.getConsumerOffsetManager().queryOffset(groupName, topic, queueId) > -1) {
                continue;
            }
            long offset = 0;
            if (this.brokerController.getMessageStore().getConsumeQueue(topic, queueId) != null) {
                if (ConsumeInitMode.MAX == mode) {
                    offset = this.brokerController.getMessageStore().getMaxOffsetInQueue(topic, queueId);
                } else if (ConsumeInitMode.MIN == mode) {
                    offset = this.brokerController.getMessageStore().getMinOffsetInQueue(topic, queueId);
                }
            }
            this.brokerController.getConsumerOffsetManager().commitOffset(clientHost, groupName, topic, queueId, offset);
            LOGGER.info("AdminBrokerProcessor#initConsumerOffset: consumerGroup={}, topic={}, queueId={}, offset={}",
                groupName, topic, queueId, offset);
        }
    }

    private RemotingCommand getAllSubscriptionGroup(ChannelHandlerContext ctx,
        RemotingCommand request) throws RemotingCommandException {
        final RemotingCommand response = RemotingCommand.createResponseCommand(null);
        String content = this.brokerController.getSubscriptionGroupManager().encode();
        if (content != null && content.length() > 0) {
            try {
                response.setBody(content.getBytes(MixAll.DEFAULT_CHARSET));
            } catch (UnsupportedEncodingException e) {
                LOGGER.error("UnsupportedEncodingException getAllSubscriptionGroup", e);

                response.setCode(ResponseCode.SYSTEM_ERROR);
                response.setRemark("UnsupportedEncodingException " + e.getMessage());
                return response;
            }
        } else {
            LOGGER.error("No subscription group in this broker, client:{} ", ctx.channel().remoteAddress());
            response.setCode(ResponseCode.SYSTEM_ERROR);
            response.setRemark("No subscription group in this broker");
            return response;
        }

        response.setCode(ResponseCode.SUCCESS);
        response.setRemark(null);

        return response;
    }

    private RemotingCommand deleteSubscriptionGroup(ChannelHandlerContext ctx,
        RemotingCommand request) throws RemotingCommandException {
        final RemotingCommand response = RemotingCommand.createResponseCommand(null);
        DeleteSubscriptionGroupRequestHeader requestHeader =
            (DeleteSubscriptionGroupRequestHeader) request.decodeCommandCustomHeader(DeleteSubscriptionGroupRequestHeader.class);

        LOGGER.info("AdminBrokerProcessor#deleteSubscriptionGroup, caller={}",
            RemotingHelper.parseChannelRemoteAddr(ctx.channel()));

        this.brokerController.getSubscriptionGroupManager().deleteSubscriptionGroupConfig(requestHeader.getGroupName());

        if (requestHeader.isCleanOffset()) {
            this.brokerController.getConsumerOffsetManager().removeOffset(requestHeader.getGroupName());
            this.brokerController.getPopInflightMessageCounter().clearInFlightMessageNumByGroupName(requestHeader.getGroupName());
        }

        if (this.brokerController.getBrokerConfig().isAutoDeleteUnusedStats()) {
            this.brokerController.getBrokerStatsManager().onGroupDeleted(requestHeader.getGroupName());
        }
        response.setCode(ResponseCode.SUCCESS);
        response.setRemark(null);
        return response;
    }

    private RemotingCommand getTopicStatsInfo(ChannelHandlerContext ctx,
        RemotingCommand request) throws RemotingCommandException {
        final RemotingCommand response = RemotingCommand.createResponseCommand(null);
        final GetTopicStatsInfoRequestHeader requestHeader =
            (GetTopicStatsInfoRequestHeader) request.decodeCommandCustomHeader(GetTopicStatsInfoRequestHeader.class);

        final String topic = requestHeader.getTopic();
        TopicConfig topicConfig = this.brokerController.getTopicConfigManager().selectTopicConfig(topic);
        if (null == topicConfig) {
            response.setCode(ResponseCode.TOPIC_NOT_EXIST);
            response.setRemark("topic[" + topic + "] not exist");
            return response;
        }

        TopicStatsTable topicStatsTable = new TopicStatsTable();
        for (int i = 0; i < topicConfig.getWriteQueueNums(); i++) {
            MessageQueue mq = new MessageQueue();
            mq.setTopic(topic);
            mq.setBrokerName(this.brokerController.getBrokerConfig().getBrokerName());
            mq.setQueueId(i);

            TopicOffset topicOffset = new TopicOffset();
            long min = this.brokerController.getMessageStore().getMinOffsetInQueue(topic, i);
            if (min < 0) {
                min = 0;
            }

            long max = this.brokerController.getMessageStore().getMaxOffsetInQueue(topic, i);
            if (max < 0) {
                max = 0;
            }

            long timestamp = 0;
            if (max > 0) {
                timestamp = this.brokerController.getMessageStore().getMessageStoreTimeStamp(topic, i, max - 1);
            }

            topicOffset.setMinOffset(min);
            topicOffset.setMaxOffset(max);
            topicOffset.setLastUpdateTimestamp(timestamp);

            topicStatsTable.getOffsetTable().put(mq, topicOffset);
        }

        byte[] body = topicStatsTable.encode();
        response.setBody(body);
        response.setCode(ResponseCode.SUCCESS);
        response.setRemark(null);
        return response;
    }

    private RemotingCommand getConsumerConnectionList(ChannelHandlerContext ctx,
        RemotingCommand request) throws RemotingCommandException {
        final RemotingCommand response = RemotingCommand.createResponseCommand(null);
        final GetConsumerConnectionListRequestHeader requestHeader =
            (GetConsumerConnectionListRequestHeader) request.decodeCommandCustomHeader(GetConsumerConnectionListRequestHeader.class);

        ConsumerGroupInfo consumerGroupInfo =
            this.brokerController.getConsumerManager().getConsumerGroupInfo(requestHeader.getConsumerGroup());
        if (consumerGroupInfo != null) {
            ConsumerConnection bodydata = new ConsumerConnection();
            bodydata.setConsumeFromWhere(consumerGroupInfo.getConsumeFromWhere());
            bodydata.setConsumeType(consumerGroupInfo.getConsumeType());
            bodydata.setMessageModel(consumerGroupInfo.getMessageModel());
            bodydata.getSubscriptionTable().putAll(consumerGroupInfo.getSubscriptionTable());

            Iterator<Map.Entry<Channel, ClientChannelInfo>> it = consumerGroupInfo.getChannelInfoTable().entrySet().iterator();
            while (it.hasNext()) {
                ClientChannelInfo info = it.next().getValue();
                Connection connection = new Connection();
                connection.setClientId(info.getClientId());
                connection.setLanguage(info.getLanguage());
                connection.setVersion(info.getVersion());
                connection.setClientAddr(RemotingHelper.parseChannelRemoteAddr(info.getChannel()));

                bodydata.getConnectionSet().add(connection);
            }

            byte[] body = bodydata.encode();
            response.setBody(body);
            response.setCode(ResponseCode.SUCCESS);
            response.setRemark(null);

            return response;
        }

        response.setCode(ResponseCode.CONSUMER_NOT_ONLINE);
        response.setRemark("the consumer group[" + requestHeader.getConsumerGroup() + "] not online");
        return response;
    }

    private RemotingCommand getAllProducerInfo(ChannelHandlerContext ctx,
        RemotingCommand request) throws RemotingCommandException {
        final RemotingCommand response = RemotingCommand.createResponseCommand(null);
        final GetAllProducerInfoRequestHeader requestHeader =
            (GetAllProducerInfoRequestHeader) request.decodeCommandCustomHeader(GetAllProducerInfoRequestHeader.class);

        ProducerTableInfo producerTable = this.brokerController.getProducerManager().getProducerTable();
        if (producerTable != null) {
            byte[] body = producerTable.encode();
            response.setBody(body);
            response.setCode(ResponseCode.SUCCESS);
            response.setRemark(null);
            return response;
        }

        response.setCode(ResponseCode.SYSTEM_ERROR);
        return response;
    }

    private RemotingCommand getProducerConnectionList(ChannelHandlerContext ctx,
        RemotingCommand request) throws RemotingCommandException {
        final RemotingCommand response = RemotingCommand.createResponseCommand(null);
        final GetProducerConnectionListRequestHeader requestHeader =
            (GetProducerConnectionListRequestHeader) request.decodeCommandCustomHeader(GetProducerConnectionListRequestHeader.class);

        ProducerConnection bodydata = new ProducerConnection();
        Map<Channel, ClientChannelInfo> channelInfoHashMap =
            this.brokerController.getProducerManager().getGroupChannelTable().get(requestHeader.getProducerGroup());
        if (channelInfoHashMap != null) {
            Iterator<Map.Entry<Channel, ClientChannelInfo>> it = channelInfoHashMap.entrySet().iterator();
            while (it.hasNext()) {
                ClientChannelInfo info = it.next().getValue();
                Connection connection = new Connection();
                connection.setClientId(info.getClientId());
                connection.setLanguage(info.getLanguage());
                connection.setVersion(info.getVersion());
                connection.setClientAddr(RemotingHelper.parseChannelRemoteAddr(info.getChannel()));

                bodydata.getConnectionSet().add(connection);
            }

            byte[] body = bodydata.encode();
            response.setBody(body);
            response.setCode(ResponseCode.SUCCESS);
            response.setRemark(null);
            return response;
        }

        response.setCode(ResponseCode.SYSTEM_ERROR);
        response.setRemark("the producer group[" + requestHeader.getProducerGroup() + "] not exist");
        return response;
    }

    private RemotingCommand getConsumeStats(ChannelHandlerContext ctx,
        RemotingCommand request) throws RemotingCommandException {
        final RemotingCommand response = RemotingCommand.createResponseCommand(null);
        final GetConsumeStatsRequestHeader requestHeader =
            (GetConsumeStatsRequestHeader) request.decodeCommandCustomHeader(GetConsumeStatsRequestHeader.class);

        ConsumeStats consumeStats = new ConsumeStats();

        Set<String> topics = new HashSet<>();
        if (UtilAll.isBlank(requestHeader.getTopic())) {
            topics = this.brokerController.getConsumerOffsetManager().whichTopicByConsumer(requestHeader.getConsumerGroup());
        } else {
            topics.add(requestHeader.getTopic());
        }

        for (String topic : topics) {
            TopicConfig topicConfig = this.brokerController.getTopicConfigManager().selectTopicConfig(topic);
            if (null == topicConfig) {
                LOGGER.warn("AdminBrokerProcessor#getConsumeStats: topic config does not exist, topic={}", topic);
                continue;
            }

            TopicQueueMappingDetail mappingDetail = this.brokerController.getTopicQueueMappingManager().getTopicQueueMapping(topic);

            {
                SubscriptionData findSubscriptionData =
                    this.brokerController.getConsumerManager().findSubscriptionData(requestHeader.getConsumerGroup(), topic);

                if (null == findSubscriptionData
                    && this.brokerController.getConsumerManager().findSubscriptionDataCount(requestHeader.getConsumerGroup()) > 0) {
                    LOGGER.warn(
                        "AdminBrokerProcessor#getConsumeStats: topic does not exist in consumer group's subscription, "
                            + "topic={}, consumer group={}", topic, requestHeader.getConsumerGroup());
                    continue;
                }
            }

            for (int i = 0; i < topicConfig.getReadQueueNums(); i++) {
                MessageQueue mq = new MessageQueue();
                mq.setTopic(topic);
                mq.setBrokerName(this.brokerController.getBrokerConfig().getBrokerName());
                mq.setQueueId(i);

                OffsetWrapper offsetWrapper = new OffsetWrapper();

                long brokerOffset = this.brokerController.getMessageStore().getMaxOffsetInQueue(topic, i);
                if (brokerOffset < 0) {
                    brokerOffset = 0;
                }

                long consumerOffset = this.brokerController.getConsumerOffsetManager().queryOffset(
                    requestHeader.getConsumerGroup(), topic, i);

                // the consumerOffset cannot be zero for static topic because of the "double read check" strategy
                // just remain the logic for dynamic topic
                // maybe we should remove it in the future
                if (mappingDetail == null) {
                    if (consumerOffset < 0) {
                        consumerOffset = 0;
                    }
                }

                long pullOffset = this.brokerController.getConsumerOffsetManager().queryPullOffset(
                    requestHeader.getConsumerGroup(), topic, i);

                offsetWrapper.setBrokerOffset(brokerOffset);
                offsetWrapper.setConsumerOffset(consumerOffset);
                offsetWrapper.setPullOffset(Math.max(consumerOffset, pullOffset));

                long timeOffset = consumerOffset - 1;
                if (timeOffset >= 0) {
                    long lastTimestamp = this.brokerController.getMessageStore().getMessageStoreTimeStamp(topic, i, timeOffset);
                    if (lastTimestamp > 0) {
                        offsetWrapper.setLastTimestamp(lastTimestamp);
                    }
                }

                consumeStats.getOffsetTable().put(mq, offsetWrapper);
            }

            double consumeTps = this.brokerController.getBrokerStatsManager().tpsGroupGetNums(requestHeader.getConsumerGroup(), topic);

            consumeTps += consumeStats.getConsumeTps();
            consumeStats.setConsumeTps(consumeTps);
        }

        byte[] body = consumeStats.encode();
        response.setBody(body);
        response.setCode(ResponseCode.SUCCESS);
        response.setRemark(null);
        return response;
    }

    private RemotingCommand getAllConsumerOffset(ChannelHandlerContext ctx, RemotingCommand request) {
        final RemotingCommand response = RemotingCommand.createResponseCommand(null);

        String content = this.brokerController.getConsumerOffsetManager().encode();
        if (content != null && content.length() > 0) {
            try {
                response.setBody(content.getBytes(MixAll.DEFAULT_CHARSET));
            } catch (UnsupportedEncodingException e) {
                LOGGER.error("get all consumer offset from master error.", e);

                response.setCode(ResponseCode.SYSTEM_ERROR);
                response.setRemark("UnsupportedEncodingException " + e.getMessage());
                return response;
            }
        } else {
            LOGGER.error("No consumer offset in this broker, client: {} ", ctx.channel().remoteAddress());
            response.setCode(ResponseCode.SYSTEM_ERROR);
            response.setRemark("No consumer offset in this broker");
            return response;
        }

        response.setCode(ResponseCode.SUCCESS);
        response.setRemark(null);

        return response;
    }

    private RemotingCommand getAllDelayOffset(ChannelHandlerContext ctx, RemotingCommand request) {
        final RemotingCommand response = RemotingCommand.createResponseCommand(null);

        String content = this.brokerController.getScheduleMessageService().encode();
        if (content != null && content.length() > 0) {
            try {
                response.setBody(content.getBytes(MixAll.DEFAULT_CHARSET));
            } catch (UnsupportedEncodingException e) {
                LOGGER.error("AdminBrokerProcessor#getAllDelayOffset: unexpected error, caller={}.",
                    RemotingHelper.parseChannelRemoteAddr(ctx.channel()), e);

                response.setCode(ResponseCode.SYSTEM_ERROR);
                response.setRemark("UnsupportedEncodingException " + e);
                return response;
            }
        } else {
            LOGGER.error("AdminBrokerProcessor#getAllDelayOffset: no delay offset in this broker, caller={}",
                RemotingHelper.parseChannelRemoteAddr(ctx.channel()));
            response.setCode(ResponseCode.SYSTEM_ERROR);
            response.setRemark("No delay offset in this broker");
            return response;
        }

        response.setCode(ResponseCode.SUCCESS);
        response.setRemark(null);

        return response;
    }

    private RemotingCommand getAllMessageRequestMode(ChannelHandlerContext ctx, RemotingCommand request) {
        final RemotingCommand response = RemotingCommand.createResponseCommand(null);

        String content = this.brokerController.getQueryAssignmentProcessor().getMessageRequestModeManager().encode();
        if (content != null && content.length() > 0) {
            try {
                response.setBody(content.getBytes(MixAll.DEFAULT_CHARSET));
            } catch (UnsupportedEncodingException e) {
                LOGGER.error("get all message request mode from master error.", e);

                response.setCode(ResponseCode.SYSTEM_ERROR);
                response.setRemark("UnsupportedEncodingException " + e);
                return response;
            }
        } else {
            LOGGER.error("No message request mode in this broker, client: {} ", ctx.channel().remoteAddress());
            response.setCode(ResponseCode.SYSTEM_ERROR);
            response.setRemark("No message request mode in this broker");
            return response;
        }

        response.setCode(ResponseCode.SUCCESS);
        response.setRemark(null);

        return response;
    }

    public RemotingCommand resetOffset(ChannelHandlerContext ctx,
        RemotingCommand request) throws RemotingCommandException {
        final ResetOffsetRequestHeader requestHeader =
            (ResetOffsetRequestHeader) request.decodeCommandCustomHeader(ResetOffsetRequestHeader.class);
        LOGGER.info("[reset-offset] reset offset started by {}. topic={}, group={}, timestamp={}, isForce={}",
            RemotingHelper.parseChannelRemoteAddr(ctx.channel()), requestHeader.getTopic(), requestHeader.getGroup(),
            requestHeader.getTimestamp(), requestHeader.isForce());

        if (this.brokerController.getBrokerConfig().isUseServerSideResetOffset()) {
            String topic = requestHeader.getTopic();
            String group = requestHeader.getGroup();
            int queueId = requestHeader.getQueueId();
            long timestamp = requestHeader.getTimestamp();
            Long offset = requestHeader.getOffset();
            return resetOffsetInner(topic, group, queueId, timestamp, offset);
        }

        boolean isC = false;
        LanguageCode language = request.getLanguage();
        switch (language) {
            case CPP:
                isC = true;
                break;
        }
        return this.brokerController.getBroker2Client().resetOffset(requestHeader.getTopic(), requestHeader.getGroup(),
            requestHeader.getTimestamp(), requestHeader.isForce(), isC);
    }

    private Long searchOffsetByTimestamp(String topic, int queueId, long timestamp) {
        if (timestamp < 0) {
            return brokerController.getMessageStore().getMaxOffsetInQueue(topic, queueId);
        } else {
            return brokerController.getMessageStore().getOffsetInQueueByTime(topic, queueId, timestamp);
        }
    }

    /**
     * Reset consumer offset.
     *
     * @param topic Required, not null.
     * @param group Required, not null.
     * @param queueId if target queue ID is negative, all message queues will be reset; otherwise, only the target queue
     * would get reset.
     * @param timestamp if timestamp is negative, offset would be reset to broker offset at the time being; otherwise,
     * binary search is performed to locate target offset.
     * @param offset Target offset to reset to if target queue ID is properly provided.
     * @return Affected queues and their new offset
     */
    private RemotingCommand resetOffsetInner(String topic, String group, int queueId, long timestamp, Long offset) {
        RemotingCommand response = RemotingCommand.createResponseCommand(ResponseCode.SUCCESS, null);

        if (BrokerRole.SLAVE == brokerController.getMessageStoreConfig().getBrokerRole()) {
            response.setCode(ResponseCode.SYSTEM_ERROR);
            response.setRemark("Can not reset offset in slave broker");
            return response;
        }

        Map<Integer, Long> queueOffsetMap = new HashMap<>();

        // Reset offset for all queues belonging to the specified topic
        TopicConfig topicConfig = brokerController.getTopicConfigManager().getTopicConfigTable().get(topic);
        if (null == topicConfig) {
            response.setCode(ResponseCode.TOPIC_NOT_EXIST);
            response.setRemark("Topic " + topic + " does not exist");
            LOGGER.warn("Reset offset failed, topic does not exist. topic={}, group={}", topic, group);
            return response;
        }

        if (!brokerController.getSubscriptionGroupManager().containsSubscriptionGroup(group)) {
            response.setCode(ResponseCode.SUBSCRIPTION_GROUP_NOT_EXIST);
            response.setRemark("Group " + group + " does not exist");
            LOGGER.warn("Reset offset failed, group does not exist. topic={}, group={}", topic, group);
            return response;
        }

        if (queueId >= 0) {
            if (null != offset && -1 != offset) {
                long min = brokerController.getMessageStore().getMinOffsetInQueue(topic, queueId);
                long max = brokerController.getMessageStore().getMaxOffsetInQueue(topic, queueId);
                if (min >= 0 && offset < min || offset > max + 1) {
                    response.setCode(ResponseCode.SYSTEM_ERROR);
                    response.setRemark(
                        String.format("Target offset %d not in consume queue range [%d-%d]", offset, min, max));
                    return response;
                }
            } else {
                offset = searchOffsetByTimestamp(topic, queueId, timestamp);
            }
            queueOffsetMap.put(queueId, offset);
        } else {
            for (int index = 0; index < topicConfig.getReadQueueNums(); index++) {
                offset = searchOffsetByTimestamp(topic, index, timestamp);
                queueOffsetMap.put(index, offset);
            }
        }

        if (queueOffsetMap.isEmpty()) {
            response.setCode(ResponseCode.SYSTEM_ERROR);
            response.setRemark("No queues to reset.");
            LOGGER.warn("Reset offset aborted: no queues to reset");
            return response;
        }

        for (Map.Entry<Integer, Long> entry : queueOffsetMap.entrySet()) {
            brokerController.getConsumerOffsetManager()
                .assignResetOffset(topic, group, entry.getKey(), entry.getValue());
        }

        // Prepare reset result.
        ResetOffsetBody body = new ResetOffsetBody();
        String brokerName = brokerController.getBrokerConfig().getBrokerName();
        for (Map.Entry<Integer, Long> entry : queueOffsetMap.entrySet()) {
            brokerController.getPopInflightMessageCounter().clearInFlightMessageNum(topic, group, entry.getKey());
            body.getOffsetTable().put(new MessageQueue(topic, brokerName, entry.getKey()), entry.getValue());
        }

        LOGGER.info("Reset offset, topic={}, group={}, queues={}", topic, group, body.toJson(false));
        response.setBody(body.encode());
        return response;
    }

    public RemotingCommand getConsumerStatus(ChannelHandlerContext ctx,
        RemotingCommand request) throws RemotingCommandException {
        final GetConsumerStatusRequestHeader requestHeader =
            (GetConsumerStatusRequestHeader) request.decodeCommandCustomHeader(GetConsumerStatusRequestHeader.class);

        LOGGER.info("[get-consumer-status] get consumer status by {}. topic={}, group={}",
            RemotingHelper.parseChannelRemoteAddr(ctx.channel()), requestHeader.getTopic(), requestHeader.getGroup());

        return this.brokerController.getBroker2Client().getConsumeStatus(requestHeader.getTopic(), requestHeader.getGroup(),
            requestHeader.getClientAddr());
    }

    private RemotingCommand queryTopicConsumeByWho(ChannelHandlerContext ctx,
        RemotingCommand request) throws RemotingCommandException {
        final RemotingCommand response = RemotingCommand.createResponseCommand(null);
        QueryTopicConsumeByWhoRequestHeader requestHeader =
            (QueryTopicConsumeByWhoRequestHeader) request.decodeCommandCustomHeader(QueryTopicConsumeByWhoRequestHeader.class);

        HashSet<String> groups = this.brokerController.getConsumerManager().queryTopicConsumeByWho(requestHeader.getTopic());

        Set<String> groupInOffset = this.brokerController.getConsumerOffsetManager().whichGroupByTopic(requestHeader.getTopic());
        if (groupInOffset != null && !groupInOffset.isEmpty()) {
            groups.addAll(groupInOffset);
        }

        GroupList groupList = new GroupList();
        groupList.setGroupList(groups);
        byte[] body = groupList.encode();

        response.setBody(body);
        response.setCode(ResponseCode.SUCCESS);
        response.setRemark(null);
        return response;
    }

    private RemotingCommand queryTopicsByConsumer(ChannelHandlerContext ctx,
        RemotingCommand request) throws RemotingCommandException {
        final RemotingCommand response = RemotingCommand.createResponseCommand(null);
        QueryTopicsByConsumerRequestHeader requestHeader =
            (QueryTopicsByConsumerRequestHeader) request.decodeCommandCustomHeader(QueryTopicsByConsumerRequestHeader.class);

        Set<String> topics = this.brokerController.getConsumerOffsetManager().whichTopicByConsumer(requestHeader.getGroup());

        TopicList topicList = new TopicList();
        topicList.setTopicList(topics);
        topicList.setBrokerAddr(brokerController.getBrokerAddr());
        byte[] body = topicList.encode();

        response.setBody(body);
        response.setCode(ResponseCode.SUCCESS);
        response.setRemark(null);
        return response;
    }

    private RemotingCommand querySubscriptionByConsumer(ChannelHandlerContext ctx,
        RemotingCommand request) throws RemotingCommandException {
        final RemotingCommand response = RemotingCommand.createResponseCommand(null);
        QuerySubscriptionByConsumerRequestHeader requestHeader =
            (QuerySubscriptionByConsumerRequestHeader) request.decodeCommandCustomHeader(QuerySubscriptionByConsumerRequestHeader.class);

        SubscriptionData subscriptionData = this.brokerController.getConsumerManager()
            .findSubscriptionData(requestHeader.getGroup(), requestHeader.getTopic());

        QuerySubscriptionResponseBody responseBody = new QuerySubscriptionResponseBody();
        responseBody.setGroup(requestHeader.getGroup());
        responseBody.setTopic(requestHeader.getTopic());
        responseBody.setSubscriptionData(subscriptionData);
        byte[] body = responseBody.encode();

        response.setBody(body);
        response.setCode(ResponseCode.SUCCESS);
        response.setRemark(null);
        return response;

    }

    private RemotingCommand queryConsumeTimeSpan(ChannelHandlerContext ctx,
        RemotingCommand request) throws RemotingCommandException {
        final RemotingCommand response = RemotingCommand.createResponseCommand(null);
        QueryConsumeTimeSpanRequestHeader requestHeader =
            (QueryConsumeTimeSpanRequestHeader) request.decodeCommandCustomHeader(QueryConsumeTimeSpanRequestHeader.class);

        final String topic = requestHeader.getTopic();
        TopicConfig topicConfig = this.brokerController.getTopicConfigManager().selectTopicConfig(topic);
        if (null == topicConfig) {
            response.setCode(ResponseCode.TOPIC_NOT_EXIST);
            response.setRemark("topic[" + topic + "] not exist");
            return response;
        }

        List<QueueTimeSpan> timeSpanSet = new ArrayList<>();
        for (int i = 0; i < topicConfig.getWriteQueueNums(); i++) {
            QueueTimeSpan timeSpan = new QueueTimeSpan();
            MessageQueue mq = new MessageQueue();
            mq.setTopic(topic);
            mq.setBrokerName(this.brokerController.getBrokerConfig().getBrokerName());
            mq.setQueueId(i);
            timeSpan.setMessageQueue(mq);

            long minTime = this.brokerController.getMessageStore().getEarliestMessageTime(topic, i);
            timeSpan.setMinTimeStamp(minTime);

            long max = this.brokerController.getMessageStore().getMaxOffsetInQueue(topic, i);
            long maxTime = this.brokerController.getMessageStore().getMessageStoreTimeStamp(topic, i, max - 1);
            timeSpan.setMaxTimeStamp(maxTime);

            long consumeTime;
            long consumerOffset = this.brokerController.getConsumerOffsetManager().queryOffset(
                requestHeader.getGroup(), topic, i);
            if (consumerOffset > 0) {
                consumeTime = this.brokerController.getMessageStore().getMessageStoreTimeStamp(topic, i, consumerOffset - 1);
            } else {
                consumeTime = minTime;
            }
            timeSpan.setConsumeTimeStamp(consumeTime);

            long maxBrokerOffset = this.brokerController.getMessageStore().getMaxOffsetInQueue(requestHeader.getTopic(), i);
            if (consumerOffset < maxBrokerOffset) {
                long nextTime = this.brokerController.getMessageStore().getMessageStoreTimeStamp(topic, i, consumerOffset);
                timeSpan.setDelayTime(System.currentTimeMillis() - nextTime);
            }
            timeSpanSet.add(timeSpan);
        }

        QueryConsumeTimeSpanBody queryConsumeTimeSpanBody = new QueryConsumeTimeSpanBody();
        queryConsumeTimeSpanBody.setConsumeTimeSpanSet(timeSpanSet);
        response.setBody(queryConsumeTimeSpanBody.encode());
        response.setCode(ResponseCode.SUCCESS);
        response.setRemark(null);
        return response;
    }

    private RemotingCommand getSystemTopicListFromBroker(ChannelHandlerContext ctx, RemotingCommand request)
        throws RemotingCommandException {
        final RemotingCommand response = RemotingCommand.createResponseCommand(null);

        Set<String> topics = TopicValidator.getSystemTopicSet();
        TopicList topicList = new TopicList();
        topicList.setTopicList(topics);
        response.setBody(topicList.encode());
        response.setCode(ResponseCode.SUCCESS);
        response.setRemark(null);
        return response;
    }

    public RemotingCommand cleanExpiredConsumeQueue() {
        LOGGER.info("AdminBrokerProcessor#cleanExpiredConsumeQueue: start.");
        final RemotingCommand response = RemotingCommand.createResponseCommand(null);
        try {
            brokerController.getMessageStore().cleanExpiredConsumerQueue();
        } catch (Throwable t) {
            return buildErrorResponse(ResponseCode.SYSTEM_ERROR, t.getMessage());
        }
        LOGGER.info("AdminBrokerProcessor#cleanExpiredConsumeQueue: end.");
        response.setCode(ResponseCode.SUCCESS);
        response.setRemark(null);
        return response;
    }

    public RemotingCommand deleteExpiredCommitLog() {
        LOGGER.warn("invoke deleteExpiredCommitLog start.");
        final RemotingCommand response = RemotingCommand.createResponseCommand(null);
        brokerController.getMessageStore().executeDeleteFilesManually();
        LOGGER.warn("invoke deleteExpiredCommitLog end.");
        response.setCode(ResponseCode.SUCCESS);
        response.setRemark(null);
        return response;
    }

    public RemotingCommand cleanUnusedTopic() {
        LOGGER.warn("invoke cleanUnusedTopic start.");
        final RemotingCommand response = RemotingCommand.createResponseCommand(null);
        brokerController.getMessageStore().cleanUnusedTopic(brokerController.getTopicConfigManager().getTopicConfigTable().keySet());
        LOGGER.warn("invoke cleanUnusedTopic end.");
        response.setCode(ResponseCode.SUCCESS);
        response.setRemark(null);
        return response;
    }

    private RemotingCommand getConsumerRunningInfo(ChannelHandlerContext ctx,
        RemotingCommand request) throws RemotingCommandException {
        final GetConsumerRunningInfoRequestHeader requestHeader =
            (GetConsumerRunningInfoRequestHeader) request.decodeCommandCustomHeader(GetConsumerRunningInfoRequestHeader.class);

        return this.callConsumer(RequestCode.GET_CONSUMER_RUNNING_INFO, request, requestHeader.getConsumerGroup(),
            requestHeader.getClientId());
    }

    private RemotingCommand queryCorrectionOffset(ChannelHandlerContext ctx,
        RemotingCommand request) throws RemotingCommandException {
        final RemotingCommand response = RemotingCommand.createResponseCommand(null);
        QueryCorrectionOffsetHeader requestHeader =
            (QueryCorrectionOffsetHeader) request.decodeCommandCustomHeader(QueryCorrectionOffsetHeader.class);

        Map<Integer, Long> correctionOffset = this.brokerController.getConsumerOffsetManager()
            .queryMinOffsetInAllGroup(requestHeader.getTopic(), requestHeader.getFilterGroups());

        Map<Integer, Long> compareOffset =
            this.brokerController.getConsumerOffsetManager().queryOffset(requestHeader.getCompareGroup(), requestHeader.getTopic());

        if (compareOffset != null && !compareOffset.isEmpty()) {
            for (Map.Entry<Integer, Long> entry : compareOffset.entrySet()) {
                Integer queueId = entry.getKey();
                correctionOffset.put(queueId,
                    correctionOffset.get(queueId) > entry.getValue() ? Long.MAX_VALUE : correctionOffset.get(queueId));
            }
        }

        QueryCorrectionOffsetBody body = new QueryCorrectionOffsetBody();
        body.setCorrectionOffsets(correctionOffset);
        response.setBody(body.encode());
        response.setCode(ResponseCode.SUCCESS);
        response.setRemark(null);
        return response;
    }

    private RemotingCommand consumeMessageDirectly(ChannelHandlerContext ctx,
        RemotingCommand request) throws RemotingCommandException {
        final ConsumeMessageDirectlyResultRequestHeader requestHeader = (ConsumeMessageDirectlyResultRequestHeader) request
            .decodeCommandCustomHeader(ConsumeMessageDirectlyResultRequestHeader.class);

        // brokerName
        request.getExtFields().put("brokerName", this.brokerController.getBrokerConfig().getBrokerName());
        // topicSysFlag
        if (StringUtils.isNotEmpty(requestHeader.getTopic())) {
            TopicConfig topicConfig = this.brokerController.getTopicConfigManager().getTopicConfigTable().get(requestHeader.getTopic());
            if (topicConfig != null) {
                request.addExtField("topicSysFlag", String.valueOf(topicConfig.getTopicSysFlag()));
            }
        }
        // groupSysFlag
        if (StringUtils.isNotEmpty(requestHeader.getConsumerGroup())) {
            SubscriptionGroupConfig groupConfig = brokerController.getSubscriptionGroupManager().getSubscriptionGroupTable().get(requestHeader.getConsumerGroup());
            if (groupConfig != null) {
                request.addExtField("groupSysFlag", String.valueOf(groupConfig.getGroupSysFlag()));
            }
        }
        SelectMappedBufferResult selectMappedBufferResult = null;
        try {
            MessageId messageId = MessageDecoder.decodeMessageId(requestHeader.getMsgId());
            selectMappedBufferResult = this.brokerController.getMessageStore().selectOneMessageByOffset(messageId.getOffset());

            byte[] body = new byte[selectMappedBufferResult.getSize()];
            selectMappedBufferResult.getByteBuffer().get(body);
            request.setBody(body);
        } catch (UnknownHostException e) {
        } finally {
            if (selectMappedBufferResult != null) {
                selectMappedBufferResult.release();
            }
        }

        return this.callConsumer(RequestCode.CONSUME_MESSAGE_DIRECTLY, request, requestHeader.getConsumerGroup(),
            requestHeader.getClientId());
    }

    private RemotingCommand cloneGroupOffset(ChannelHandlerContext ctx,
        RemotingCommand request) throws RemotingCommandException {
        final RemotingCommand response = RemotingCommand.createResponseCommand(null);
        CloneGroupOffsetRequestHeader requestHeader =
            (CloneGroupOffsetRequestHeader) request.decodeCommandCustomHeader(CloneGroupOffsetRequestHeader.class);

        Set<String> topics;
        if (UtilAll.isBlank(requestHeader.getTopic())) {
            topics = this.brokerController.getConsumerOffsetManager().whichTopicByConsumer(requestHeader.getSrcGroup());
        } else {
            topics = new HashSet<>();
            topics.add(requestHeader.getTopic());
        }

        for (String topic : topics) {
            TopicConfig topicConfig = this.brokerController.getTopicConfigManager().selectTopicConfig(topic);
            if (null == topicConfig) {
                LOGGER.warn("[cloneGroupOffset], topic config not exist, {}", topic);
                continue;
            }

            if (!requestHeader.isOffline()) {

                SubscriptionData findSubscriptionData =
                    this.brokerController.getConsumerManager().findSubscriptionData(requestHeader.getSrcGroup(), topic);
                if (this.brokerController.getConsumerManager().findSubscriptionDataCount(requestHeader.getSrcGroup()) > 0
                    && findSubscriptionData == null) {
                    LOGGER.warn(
                        "AdminBrokerProcessor#cloneGroupOffset: topic does not exist in consumer group's "
                            + "subscription, topic={}, consumer group={}", topic, requestHeader.getSrcGroup());
                    continue;
                }
            }

            this.brokerController.getConsumerOffsetManager().cloneOffset(requestHeader.getSrcGroup(), requestHeader.getDestGroup(),
                requestHeader.getTopic());
        }

        response.setCode(ResponseCode.SUCCESS);
        response.setRemark(null);
        return response;
    }

    private RemotingCommand ViewBrokerStatsData(ChannelHandlerContext ctx,
        RemotingCommand request) throws RemotingCommandException {
        final ViewBrokerStatsDataRequestHeader requestHeader =
            (ViewBrokerStatsDataRequestHeader) request.decodeCommandCustomHeader(ViewBrokerStatsDataRequestHeader.class);
        final RemotingCommand response = RemotingCommand.createResponseCommand(null);
        MessageStore messageStore = this.brokerController.getMessageStore();

        StatsItem statsItem = messageStore.getBrokerStatsManager().getStatsItem(requestHeader.getStatsName(), requestHeader.getStatsKey());
        if (null == statsItem) {
            response.setCode(ResponseCode.SYSTEM_ERROR);
            response.setRemark(String.format("The stats <%s> <%s> not exist", requestHeader.getStatsName(), requestHeader.getStatsKey()));
            return response;
        }

        BrokerStatsData brokerStatsData = new BrokerStatsData();

        {
            BrokerStatsItem it = new BrokerStatsItem();
            StatsSnapshot ss = statsItem.getStatsDataInMinute();
            it.setSum(ss.getSum());
            it.setTps(ss.getTps());
            it.setAvgpt(ss.getAvgpt());
            brokerStatsData.setStatsMinute(it);
        }

        {
            BrokerStatsItem it = new BrokerStatsItem();
            StatsSnapshot ss = statsItem.getStatsDataInHour();
            it.setSum(ss.getSum());
            it.setTps(ss.getTps());
            it.setAvgpt(ss.getAvgpt());
            brokerStatsData.setStatsHour(it);
        }

        {
            BrokerStatsItem it = new BrokerStatsItem();
            StatsSnapshot ss = statsItem.getStatsDataInDay();
            it.setSum(ss.getSum());
            it.setTps(ss.getTps());
            it.setAvgpt(ss.getAvgpt());
            brokerStatsData.setStatsDay(it);
        }

        response.setBody(brokerStatsData.encode());
        response.setCode(ResponseCode.SUCCESS);
        response.setRemark(null);
        return response;
    }

    private RemotingCommand fetchAllConsumeStatsInBroker(ChannelHandlerContext ctx, RemotingCommand request)
        throws RemotingCommandException {
        final RemotingCommand response = RemotingCommand.createResponseCommand(null);
        GetConsumeStatsInBrokerHeader requestHeader =
            (GetConsumeStatsInBrokerHeader) request.decodeCommandCustomHeader(GetConsumeStatsInBrokerHeader.class);
        boolean isOrder = requestHeader.isOrder();
        ConcurrentMap<String, SubscriptionGroupConfig> subscriptionGroups =
            brokerController.getSubscriptionGroupManager().getSubscriptionGroupTable();

        List<Map<String/* subscriptionGroupName */, List<ConsumeStats>>> brokerConsumeStatsList =
            new ArrayList<>();

        long totalDiff = 0L;
        long totalInflightDiff = 0L;
        for (String group : subscriptionGroups.keySet()) {
            Map<String, List<ConsumeStats>> subscripTopicConsumeMap = new HashMap<>();
            Set<String> topics = this.brokerController.getConsumerOffsetManager().whichTopicByConsumer(group);
            List<ConsumeStats> consumeStatsList = new ArrayList<>();
            for (String topic : topics) {
                ConsumeStats consumeStats = new ConsumeStats();
                TopicConfig topicConfig = this.brokerController.getTopicConfigManager().selectTopicConfig(topic);
                if (null == topicConfig) {
                    LOGGER.warn(
                        "AdminBrokerProcessor#fetchAllConsumeStatsInBroker: topic config does not exist, topic={}",
                        topic);
                    continue;
                }

                if (isOrder && !topicConfig.isOrder()) {
                    continue;
                }

                {
                    SubscriptionData findSubscriptionData = this.brokerController.getConsumerManager().findSubscriptionData(group, topic);

                    if (null == findSubscriptionData
                        && this.brokerController.getConsumerManager().findSubscriptionDataCount(group) > 0) {
                        LOGGER.warn(
                            "AdminBrokerProcessor#fetchAllConsumeStatsInBroker: topic does not exist in consumer "
                                + "group's subscription, topic={}, consumer group={}", topic, group);
                        continue;
                    }
                }

                for (int i = 0; i < topicConfig.getWriteQueueNums(); i++) {
                    MessageQueue mq = new MessageQueue();
                    mq.setTopic(topic);
                    mq.setBrokerName(this.brokerController.getBrokerConfig().getBrokerName());
                    mq.setQueueId(i);
                    OffsetWrapper offsetWrapper = new OffsetWrapper();
                    long brokerOffset = this.brokerController.getMessageStore().getMaxOffsetInQueue(topic, i);
                    if (brokerOffset < 0) {
                        brokerOffset = 0;
                    }
                    long consumerOffset = this.brokerController.getConsumerOffsetManager().queryOffset(
                        group,
                        topic,
                        i);
                    if (consumerOffset < 0)
                        consumerOffset = 0;

                    offsetWrapper.setBrokerOffset(brokerOffset);
                    offsetWrapper.setConsumerOffset(consumerOffset);

                    long timeOffset = consumerOffset - 1;
                    if (timeOffset >= 0) {
                        long lastTimestamp = this.brokerController.getMessageStore().getMessageStoreTimeStamp(topic, i, timeOffset);
                        if (lastTimestamp > 0) {
                            offsetWrapper.setLastTimestamp(lastTimestamp);
                        }
                    }
                    consumeStats.getOffsetTable().put(mq, offsetWrapper);
                }
                double consumeTps = this.brokerController.getBrokerStatsManager().tpsGroupGetNums(group, topic);
                consumeTps += consumeStats.getConsumeTps();
                consumeStats.setConsumeTps(consumeTps);
                totalDiff += consumeStats.computeTotalDiff();
                totalInflightDiff += consumeStats.computeInflightTotalDiff();
                consumeStatsList.add(consumeStats);
            }
            subscripTopicConsumeMap.put(group, consumeStatsList);
            brokerConsumeStatsList.add(subscripTopicConsumeMap);
        }
        ConsumeStatsList consumeStats = new ConsumeStatsList();
        consumeStats.setBrokerAddr(brokerController.getBrokerAddr());
        consumeStats.setConsumeStatsList(brokerConsumeStatsList);
        consumeStats.setTotalDiff(totalDiff);
        consumeStats.setTotalInflightDiff(totalInflightDiff);
        response.setBody(consumeStats.encode());
        response.setCode(ResponseCode.SUCCESS);
        response.setRemark(null);
        return response;
    }

    private HashMap<String, String> prepareRuntimeInfo() {
        HashMap<String, String> runtimeInfo = this.brokerController.getMessageStore().getRuntimeInfo();

        for (BrokerAttachedPlugin brokerAttachedPlugin : brokerController.getBrokerAttachedPlugins()) {
            if (brokerAttachedPlugin != null) {
                brokerAttachedPlugin.buildRuntimeInfo(runtimeInfo);
            }
        }

        this.brokerController.getScheduleMessageService().buildRunningStats(runtimeInfo);
        runtimeInfo.put("brokerActive", String.valueOf(this.brokerController.isSpecialServiceRunning()));
        runtimeInfo.put("brokerVersionDesc", MQVersion.getVersionDesc(MQVersion.CURRENT_VERSION));
        runtimeInfo.put("brokerVersion", String.valueOf(MQVersion.CURRENT_VERSION));

        runtimeInfo.put("msgPutTotalYesterdayMorning",
            String.valueOf(this.brokerController.getBrokerStats().getMsgPutTotalYesterdayMorning()));
        runtimeInfo.put("msgPutTotalTodayMorning", String.valueOf(this.brokerController.getBrokerStats().getMsgPutTotalTodayMorning()));
        runtimeInfo.put("msgPutTotalTodayNow", String.valueOf(this.brokerController.getBrokerStats().getMsgPutTotalTodayNow()));

        runtimeInfo.put("msgGetTotalYesterdayMorning",
            String.valueOf(this.brokerController.getBrokerStats().getMsgGetTotalYesterdayMorning()));
        runtimeInfo.put("msgGetTotalTodayMorning", String.valueOf(this.brokerController.getBrokerStats().getMsgGetTotalTodayMorning()));
        runtimeInfo.put("msgGetTotalTodayNow", String.valueOf(this.brokerController.getBrokerStats().getMsgGetTotalTodayNow()));

        runtimeInfo.put("dispatchBehindBytes", String.valueOf(this.brokerController.getMessageStore().dispatchBehindBytes()));
        runtimeInfo.put("pageCacheLockTimeMills", String.valueOf(this.brokerController.getMessageStore().lockTimeMills()));

        runtimeInfo.put("earliestMessageTimeStamp", String.valueOf(this.brokerController.getMessageStore().getEarliestMessageTime()));
        runtimeInfo.put("startAcceptSendRequestTimeStamp", String.valueOf(this.brokerController.getBrokerConfig().getStartAcceptSendRequestTimeStamp()));

        if (this.brokerController.getMessageStoreConfig().isTimerWheelEnable()) {
            runtimeInfo.put("timerReadBehind", String.valueOf(this.brokerController.getMessageStore().getTimerMessageStore().getDequeueBehind()));
            runtimeInfo.put("timerOffsetBehind", String.valueOf(this.brokerController.getMessageStore().getTimerMessageStore().getEnqueueBehindMessages()));
            runtimeInfo.put("timerCongestNum", String.valueOf(this.brokerController.getMessageStore().getTimerMessageStore().getAllCongestNum()));
            runtimeInfo.put("timerEnqueueTps", String.valueOf(this.brokerController.getMessageStore().getTimerMessageStore().getEnqueueTps()));
            runtimeInfo.put("timerDequeueTps", String.valueOf(this.brokerController.getMessageStore().getTimerMessageStore().getDequeueTps()));
        } else {
            runtimeInfo.put("timerReadBehind", "0");
            runtimeInfo.put("timerOffsetBehind", "0");
            runtimeInfo.put("timerCongestNum", "0");
            runtimeInfo.put("timerEnqueueTps", "0.0");
            runtimeInfo.put("timerDequeueTps", "0.0");
        }
        MessageStore messageStore = this.brokerController.getMessageStore();
        runtimeInfo.put("remainTransientStoreBufferNumbs", String.valueOf(messageStore.remainTransientStoreBufferNumbs()));
        if (this.brokerController.getMessageStore() instanceof DefaultMessageStore && ((DefaultMessageStore) this.brokerController.getMessageStore()).isTransientStorePoolEnable()) {
            runtimeInfo.put("remainHowManyDataToCommit", MixAll.humanReadableByteCount(messageStore.remainHowManyDataToCommit(), false));
        }
        runtimeInfo.put("remainHowManyDataToFlush", MixAll.humanReadableByteCount(messageStore.remainHowManyDataToFlush(), false));

        java.io.File commitLogDir = new java.io.File(this.brokerController.getMessageStoreConfig().getStorePathRootDir());
        if (commitLogDir.exists()) {
            runtimeInfo.put("commitLogDirCapacity", String.format("Total : %s, Free : %s.", MixAll.humanReadableByteCount(commitLogDir.getTotalSpace(), false), MixAll.humanReadableByteCount(commitLogDir.getFreeSpace(), false)));
        }

        runtimeInfo.put("sendThreadPoolQueueSize", String.valueOf(this.brokerController.getSendThreadPoolQueue().size()));
        runtimeInfo.put("sendThreadPoolQueueCapacity",
            String.valueOf(this.brokerController.getBrokerConfig().getSendThreadPoolQueueCapacity()));

        runtimeInfo.put("pullThreadPoolQueueSize", String.valueOf(this.brokerController.getPullThreadPoolQueue().size()));
        runtimeInfo.put("pullThreadPoolQueueCapacity",
            String.valueOf(this.brokerController.getBrokerConfig().getPullThreadPoolQueueCapacity()));

        runtimeInfo.put("litePullThreadPoolQueueSize", String.valueOf(brokerController.getLitePullThreadPoolQueue().size()));
        runtimeInfo.put("litePullThreadPoolQueueCapacity",
            String.valueOf(this.brokerController.getBrokerConfig().getLitePullThreadPoolQueueCapacity()));

        runtimeInfo.put("queryThreadPoolQueueSize", String.valueOf(this.brokerController.getQueryThreadPoolQueue().size()));
        runtimeInfo.put("queryThreadPoolQueueCapacity",
            String.valueOf(this.brokerController.getBrokerConfig().getQueryThreadPoolQueueCapacity()));

        runtimeInfo.put("sendThreadPoolQueueHeadWaitTimeMills", String.valueOf(this.brokerController.headSlowTimeMills4SendThreadPoolQueue()));
        runtimeInfo.put("pullThreadPoolQueueHeadWaitTimeMills", String.valueOf(brokerController.headSlowTimeMills4PullThreadPoolQueue()));
        runtimeInfo.put("queryThreadPoolQueueHeadWaitTimeMills", String.valueOf(this.brokerController.headSlowTimeMills4QueryThreadPoolQueue()));
        runtimeInfo.put("litePullThreadPoolQueueHeadWaitTimeMills", String.valueOf(brokerController.headSlowTimeMills4LitePullThreadPoolQueue()));

        runtimeInfo.put("EndTransactionQueueSize", String.valueOf(this.brokerController.getEndTransactionThreadPoolQueue().size()));
        runtimeInfo.put("EndTransactionThreadPoolQueueCapacity",
            String.valueOf(this.brokerController.getBrokerConfig().getEndTransactionPoolQueueCapacity()));

        return runtimeInfo;
    }

    private RemotingCommand callConsumer(
        final int requestCode,
        final RemotingCommand request,
        final String consumerGroup,
        final String clientId) throws RemotingCommandException {
        final RemotingCommand response = RemotingCommand.createResponseCommand(null);
        ClientChannelInfo clientChannelInfo = this.brokerController.getConsumerManager().findChannel(consumerGroup, clientId);

        if (null == clientChannelInfo) {
            response.setCode(ResponseCode.SYSTEM_ERROR);
            response.setRemark(String.format("The Consumer <%s> <%s> not online", consumerGroup, clientId));
            return response;
        }

        if (clientChannelInfo.getVersion() < MQVersion.Version.V3_1_8_SNAPSHOT.ordinal()) {
            response.setCode(ResponseCode.SYSTEM_ERROR);
            response.setRemark(String.format("The Consumer <%s> Version <%s> too low to finish, please upgrade it to V3_1_8_SNAPSHOT",
                clientId,
                MQVersion.getVersionDesc(clientChannelInfo.getVersion())));
            return response;
        }

        try {
            RemotingCommand newRequest = RemotingCommand.createRequestCommand(requestCode, null);
            newRequest.setExtFields(request.getExtFields());
            newRequest.setBody(request.getBody());

            return this.brokerController.getBroker2Client().callClient(clientChannelInfo.getChannel(), newRequest);
        } catch (RemotingTimeoutException e) {
            response.setCode(ResponseCode.CONSUME_MSG_TIMEOUT);
            response
                .setRemark(String.format("consumer <%s> <%s> Timeout: %s", consumerGroup, clientId, UtilAll.exceptionSimpleDesc(e)));
            return response;
        } catch (Exception e) {
            response.setCode(ResponseCode.SYSTEM_ERROR);
            response.setRemark(
                String.format("invoke consumer <%s> <%s> Exception: %s", consumerGroup, clientId, UtilAll.exceptionSimpleDesc(e)));
            return response;
        }
    }

    private RemotingCommand queryConsumeQueue(ChannelHandlerContext ctx,
        RemotingCommand request) throws RemotingCommandException {
        QueryConsumeQueueRequestHeader requestHeader =
            (QueryConsumeQueueRequestHeader) request.decodeCommandCustomHeader(QueryConsumeQueueRequestHeader.class);

        RemotingCommand response = RemotingCommand.createResponseCommand(null);

        ConsumeQueueInterface consumeQueue = this.brokerController.getMessageStore().getConsumeQueue(requestHeader.getTopic(),
            requestHeader.getQueueId());
        if (consumeQueue == null) {
            response.setCode(ResponseCode.SYSTEM_ERROR);
            response.setRemark(String.format("%d@%s is not exist!", requestHeader.getQueueId(), requestHeader.getTopic()));
            return response;
        }
        response.setCode(ResponseCode.SUCCESS);

        QueryConsumeQueueResponseBody body = new QueryConsumeQueueResponseBody();
        body.setMaxQueueIndex(consumeQueue.getMaxOffsetInQueue());
        body.setMinQueueIndex(consumeQueue.getMinOffsetInQueue());

        MessageFilter messageFilter = null;
        if (requestHeader.getConsumerGroup() != null) {
            SubscriptionData subscriptionData = this.brokerController.getConsumerManager().findSubscriptionData(
                requestHeader.getConsumerGroup(), requestHeader.getTopic()
            );
            body.setSubscriptionData(subscriptionData);
            if (subscriptionData == null) {
                body.setFilterData(String.format("%s@%s is not online!", requestHeader.getConsumerGroup(), requestHeader.getTopic()));
            } else {
                ConsumerFilterData filterData = this.brokerController.getConsumerFilterManager()
                    .get(requestHeader.getTopic(), requestHeader.getConsumerGroup());
                body.setFilterData(JSON.toJSONString(filterData, true));

                messageFilter = new ExpressionMessageFilter(subscriptionData, filterData,
                    this.brokerController.getConsumerFilterManager());
            }
        }

        ReferredIterator<CqUnit> result = consumeQueue.iterateFrom(requestHeader.getIndex());
        if (result == null) {
            response.setRemark(String.format("Index %d of %d@%s is not exist!", requestHeader.getIndex(), requestHeader.getQueueId(), requestHeader.getTopic()));
            return response;
        }
        try {
            List<ConsumeQueueData> queues = new ArrayList<>();
            while (result.hasNext()) {
                CqUnit cqUnit = result.next();
                if (cqUnit.getQueueOffset() - requestHeader.getIndex() >= requestHeader.getCount()) {
                    break;
                }

                ConsumeQueueData one = new ConsumeQueueData();
                one.setPhysicOffset(cqUnit.getPos());
                one.setPhysicSize(cqUnit.getSize());
                one.setTagsCode(cqUnit.getTagsCode());

                if (cqUnit.getCqExtUnit() == null && cqUnit.isTagsCodeValid()) {
                    queues.add(one);
                    continue;
                }

                if (cqUnit.getCqExtUnit() != null) {
                    ConsumeQueueExt.CqExtUnit cqExtUnit = cqUnit.getCqExtUnit();
                    one.setExtendDataJson(JSON.toJSONString(cqExtUnit));
                    if (cqExtUnit.getFilterBitMap() != null) {
                        one.setBitMap(BitsArray.create(cqExtUnit.getFilterBitMap()).toString());
                    }
                    if (messageFilter != null) {
                        one.setEval(messageFilter.isMatchedByConsumeQueue(cqExtUnit.getTagsCode(), cqExtUnit));
                    }
                } else {
                    one.setMsg("Cq extend not exist!addr: " + one.getTagsCode());
                }

                queues.add(one);
            }
            body.setQueueData(queues);
        } finally {
            result.release();
        }
        response.setBody(body.encode());
        return response;
    }

    private RemotingCommand resumeCheckHalfMessage(ChannelHandlerContext ctx,
        RemotingCommand request)
        throws RemotingCommandException {
        final ResumeCheckHalfMessageRequestHeader requestHeader = (ResumeCheckHalfMessageRequestHeader) request
            .decodeCommandCustomHeader(ResumeCheckHalfMessageRequestHeader.class);
        final RemotingCommand response = RemotingCommand.createResponseCommand(null);
        SelectMappedBufferResult selectMappedBufferResult = null;
        try {
            MessageId messageId = MessageDecoder.decodeMessageId(requestHeader.getMsgId());
            selectMappedBufferResult = this.brokerController.getMessageStore()
                .selectOneMessageByOffset(messageId.getOffset());
            MessageExt msg = MessageDecoder.decode(selectMappedBufferResult.getByteBuffer());
            msg.putUserProperty(MessageConst.PROPERTY_TRANSACTION_CHECK_TIMES, String.valueOf(0));
            PutMessageResult putMessageResult = this.brokerController.getMessageStore()
                .putMessage(toMessageExtBrokerInner(msg));
            if (putMessageResult != null
                && putMessageResult.getPutMessageStatus() == PutMessageStatus.PUT_OK) {
                LOGGER.info(
                    "Put message back to RMQ_SYS_TRANS_HALF_TOPIC. real topic={}",
                    msg.getUserProperty(MessageConst.PROPERTY_REAL_TOPIC));
                response.setCode(ResponseCode.SUCCESS);
                response.setRemark(null);
            } else {
                LOGGER.error("Put message back to RMQ_SYS_TRANS_HALF_TOPIC failed.");
                response.setCode(ResponseCode.SYSTEM_ERROR);
                response.setRemark("Put message back to RMQ_SYS_TRANS_HALF_TOPIC failed.");
            }
        } catch (Exception e) {
            LOGGER.error("Exception was thrown when putting message back to RMQ_SYS_TRANS_HALF_TOPIC.");
            response.setCode(ResponseCode.SYSTEM_ERROR);
            response.setRemark("Exception was thrown when putting message back to RMQ_SYS_TRANS_HALF_TOPIC.");
        } finally {
            if (selectMappedBufferResult != null) {
                selectMappedBufferResult.release();
            }
        }
        return response;
    }

    private MessageExtBrokerInner toMessageExtBrokerInner(MessageExt msgExt) {
        MessageExtBrokerInner inner = new MessageExtBrokerInner();
        inner.setTopic(TransactionalMessageUtil.buildHalfTopic());
        inner.setBody(msgExt.getBody());
        inner.setFlag(msgExt.getFlag());
        MessageAccessor.setProperties(inner, msgExt.getProperties());
        inner.setPropertiesString(MessageDecoder.messageProperties2String(msgExt.getProperties()));
        inner.setTagsCode(MessageExtBrokerInner.tagsString2tagsCode(msgExt.getTags()));
        inner.setQueueId(0);
        inner.setSysFlag(msgExt.getSysFlag());
        inner.setBornHost(msgExt.getBornHost());
        inner.setBornTimestamp(msgExt.getBornTimestamp());
        inner.setStoreHost(msgExt.getStoreHost());
        inner.setReconsumeTimes(msgExt.getReconsumeTimes());
        inner.setMsgId(msgExt.getMsgId());
        inner.setWaitStoreMsgOK(false);
        return inner;
    }

    private RemotingCommand getTopicConfig(ChannelHandlerContext ctx,
        RemotingCommand request) throws RemotingCommandException {
        GetTopicConfigRequestHeader requestHeader = (GetTopicConfigRequestHeader) request.decodeCommandCustomHeader(GetTopicConfigRequestHeader.class);
        final RemotingCommand response = RemotingCommand.createResponseCommand(null);

        TopicConfig topicConfig = this.brokerController.getTopicConfigManager().getTopicConfigTable().get(requestHeader.getTopic());
        if (topicConfig == null) {
            LOGGER.error("No topic in this broker, client: {} topic: {}", ctx.channel().remoteAddress(), requestHeader.getTopic());
            //be care of the response code, should set "not-exist" explicitly
            response.setCode(ResponseCode.TOPIC_NOT_EXIST);
            response.setRemark("No topic in this broker. topic: " + requestHeader.getTopic());
            return response;
        }
        TopicQueueMappingDetail topicQueueMappingDetail = null;
        if (Boolean.TRUE.equals(requestHeader.getLo())) {
            topicQueueMappingDetail = this.brokerController.getTopicQueueMappingManager().getTopicQueueMapping(requestHeader.getTopic());
        }
        String content = JSONObject.toJSONString(new TopicConfigAndQueueMapping(topicConfig, topicQueueMappingDetail));
        try {
            response.setBody(content.getBytes(MixAll.DEFAULT_CHARSET));
        } catch (UnsupportedEncodingException e) {
            LOGGER.error("UnsupportedEncodingException getTopicConfig: topic=" + topicConfig.getTopicName(), e);

            response.setCode(ResponseCode.SYSTEM_ERROR);
            response.setRemark("UnsupportedEncodingException " + e.getMessage());
            return response;
        }
        response.setCode(ResponseCode.SUCCESS);
        response.setRemark(null);

        return response;
    }

    private RemotingCommand notifyMinBrokerIdChange(ChannelHandlerContext ctx,
        RemotingCommand request) throws RemotingCommandException {
        NotifyMinBrokerIdChangeRequestHeader requestHeader = (NotifyMinBrokerIdChangeRequestHeader) request.decodeCommandCustomHeader(NotifyMinBrokerIdChangeRequestHeader.class);

        RemotingCommand response = RemotingCommand.createResponseCommand(null);

        LOGGER.warn("min broker id changed, prev {}, new {}", this.brokerController.getMinBrokerIdInGroup(), requestHeader.getMinBrokerId());

        this.brokerController.updateMinBroker(requestHeader.getMinBrokerId(), requestHeader.getMinBrokerAddr(),
            requestHeader.getOfflineBrokerAddr(),
            requestHeader.getHaBrokerAddr());

        response.setCode(ResponseCode.SUCCESS);
        response.setRemark(null);

        return response;
    }

    private RemotingCommand updateBrokerHaInfo(ChannelHandlerContext ctx,
        RemotingCommand request) throws RemotingCommandException {
        RemotingCommand response = RemotingCommand.createResponseCommand(ExchangeHAInfoResponseHeader.class);

        ExchangeHAInfoRequestHeader requestHeader = (ExchangeHAInfoRequestHeader) request.decodeCommandCustomHeader(ExchangeHAInfoRequestHeader.class);
        if (requestHeader.getMasterHaAddress() != null) {
            this.brokerController.getMessageStore().updateHaMasterAddress(requestHeader.getMasterHaAddress());
            this.brokerController.getMessageStore().updateMasterAddress(requestHeader.getMasterAddress());
            if (this.brokerController.getMessageStore().getMasterFlushedOffset() == 0
                && this.brokerController.getMessageStoreConfig().isSyncMasterFlushOffsetWhenStartup()) {
                LOGGER.info("Set master flush offset in slave to {}", requestHeader.getMasterFlushOffset());
                this.brokerController.getMessageStore().setMasterFlushedOffset(requestHeader.getMasterFlushOffset());
            }
        } else if (this.brokerController.getBrokerConfig().getBrokerId() == MixAll.MASTER_ID) {
            final ExchangeHAInfoResponseHeader responseHeader = (ExchangeHAInfoResponseHeader) response.readCustomHeader();
            responseHeader.setMasterHaAddress(this.brokerController.getHAServerAddr());
            responseHeader.setMasterFlushOffset(this.brokerController.getMessageStore().getBrokerInitMaxOffset());
            responseHeader.setMasterAddress(this.brokerController.getBrokerAddr());
        }

        response.setCode(ResponseCode.SUCCESS);
        response.setRemark(null);

        return response;
    }

    private RemotingCommand getBrokerHaStatus(ChannelHandlerContext ctx, RemotingCommand request) {
        final RemotingCommand response = RemotingCommand.createResponseCommand(null);

        HARuntimeInfo runtimeInfo = this.brokerController.getMessageStore().getHARuntimeInfo();

        if (runtimeInfo != null) {
            byte[] body = runtimeInfo.encode();
            response.setBody(body);
            response.setCode(ResponseCode.SUCCESS);
            response.setRemark(null);
        } else {
            response.setCode(ResponseCode.SYSTEM_ERROR);
            response.setRemark("Can not get HARuntimeInfo, may be duplicationEnable is true");
        }

        return response;
    }

    private RemotingCommand getBrokerEpochCache(ChannelHandlerContext ctx, RemotingCommand request) {
        final ReplicasManager replicasManager = this.brokerController.getReplicasManager();
        assert replicasManager != null;
        final BrokerConfig brokerConfig = this.brokerController.getBrokerConfig();
        final RemotingCommand response = RemotingCommand.createResponseCommand(null);

        if (!brokerConfig.isEnableControllerMode()) {
            response.setCode(ResponseCode.SYSTEM_ERROR);
            response.setRemark("this request only for controllerMode ");
            return response;
        }
        final EpochEntryCache entryCache = new EpochEntryCache(brokerConfig.getBrokerClusterName(),
            brokerConfig.getBrokerName(), brokerConfig.getBrokerId(), replicasManager.getEpochEntries(), this.brokerController.getMessageStore().getMaxPhyOffset());

        response.setBody(entryCache.encode());
        response.setCode(ResponseCode.SUCCESS);
        response.setRemark(null);
        return response;
    }

    private RemotingCommand resetMasterFlushOffset(ChannelHandlerContext ctx,
        RemotingCommand request) throws RemotingCommandException {
        final RemotingCommand response = RemotingCommand.createResponseCommand(null);

        if (this.brokerController.getBrokerConfig().getBrokerId() != MixAll.MASTER_ID) {

            ResetMasterFlushOffsetHeader requestHeader = (ResetMasterFlushOffsetHeader) request.decodeCommandCustomHeader(ResetMasterFlushOffsetHeader.class);

            if (requestHeader.getMasterFlushOffset() != null) {
                this.brokerController.getMessageStore().setMasterFlushedOffset(requestHeader.getMasterFlushOffset());
            }
        }

        response.setCode(ResponseCode.SUCCESS);
        response.setRemark(null);
        return response;
    }

    private RemotingCommand notifyBrokerRoleChanged(ChannelHandlerContext ctx,
        RemotingCommand request) throws RemotingCommandException {
        NotifyBrokerRoleChangedRequestHeader requestHeader = (NotifyBrokerRoleChangedRequestHeader) request.decodeCommandCustomHeader(NotifyBrokerRoleChangedRequestHeader.class);
        SyncStateSet syncStateSetInfo = RemotingSerializable.decode(request.getBody(), SyncStateSet.class);

        RemotingCommand response = RemotingCommand.createResponseCommand(null);

        LOGGER.info("Receive notifyBrokerRoleChanged request, try to change brokerRole, request:{}", requestHeader);

        final ReplicasManager replicasManager = this.brokerController.getReplicasManager();
        if (replicasManager != null) {
            try {
                replicasManager.changeBrokerRole(requestHeader.getMasterBrokerId(), requestHeader.getMasterAddress(), requestHeader.getMasterEpoch(), requestHeader.getSyncStateSetEpoch(), syncStateSetInfo.getSyncStateSet());
            } catch (Exception e) {
                throw new RemotingCommandException(e.getMessage());
            }
        }
        response.setCode(ResponseCode.SUCCESS);
        response.setRemark(null);

        return response;
    }

    private boolean validateSlave(RemotingCommand response) {
        if (this.brokerController.getMessageStoreConfig().getBrokerRole().equals(BrokerRole.SLAVE)) {
            response.setCode(ResponseCode.SYSTEM_ERROR);
            response.setRemark("Can't modify topic or subscription group from slave broker, " +
                "please execute it from master broker.");
            return true;
        }
        return false;
    }

    private boolean validateBlackListConfigExist(Properties properties) {
        for (String blackConfig:configBlackList) {
            if (properties.containsKey(blackConfig)) {
                return true;
            }
        }
        return false;
    }
}<|MERGE_RESOLUTION|>--- conflicted
+++ resolved
@@ -545,11 +545,7 @@
             response.setRemark("The specified topic is blank.");
             return response;
         }
-<<<<<<< HEAD
-
-=======
         //默认情况，系统topic不能被删除
->>>>>>> 34c6bb04
         if (brokerController.getBrokerConfig().isValidateSystemTopicWhenUpdateTopic()) {
             if (TopicValidator.isSystemTopic(topic)) {
                 response.setCode(ResponseCode.SYSTEM_ERROR);
@@ -557,7 +553,6 @@
                 return response;
             }
         }
-<<<<<<< HEAD
 
         final Set<String> groups = this.brokerController.getConsumerOffsetManager().whichGroupByTopic(topic);
         // delete pop retry topics first
@@ -577,18 +572,6 @@
         } catch (Throwable t) {
             return buildErrorResponse(ResponseCode.SYSTEM_ERROR, t.getMessage());
         }
-=======
-        //删除topic配置
-        this.brokerController.getTopicConfigManager().deleteTopicConfig(requestHeader.getTopic());
-        //删除topic的队列映射信息
-        this.brokerController.getTopicQueueMappingManager().delete(requestHeader.getTopic());
-        //删除消费的offset信息
-        this.brokerController.getConsumerOffsetManager().cleanOffsetByTopic(requestHeader.getTopic());
-        //TODO2
-        this.brokerController.getPopInflightMessageCounter().clearInFlightMessageNumByTopicName(requestHeader.getTopic());
-        //删除topic的存储信息
-        this.brokerController.getMessageStore().deleteTopics(Sets.newHashSet(requestHeader.getTopic()));
->>>>>>> 34c6bb04
         response.setCode(ResponseCode.SUCCESS);
         response.setRemark(null);
         return response;
