/*
 * Licensed to the Apache Software Foundation (ASF) under one or more
 * contributor license agreements.  See the NOTICE file distributed with
 * this work for additional information regarding copyright ownership.
 * The ASF licenses this file to You under the Apache License, Version 2.0
 * (the "License"); you may not use this file except in compliance with
 * the License.  You may obtain a copy of the License at
 *
 *     http://www.apache.org/licenses/LICENSE-2.0
 *
 * Unless required by applicable law or agreed to in writing, software
 * distributed under the License is distributed on an "AS IS" BASIS,
 * WITHOUT WARRANTIES OR CONDITIONS OF ANY KIND, either express or implied.
 * See the License for the specific language governing permissions and
 * limitations under the License.
 */
package org.apache.rocketmq.broker;

import java.io.BufferedInputStream;
import java.io.InputStream;
import java.nio.file.Files;
import java.nio.file.Paths;
import java.util.Properties;
import java.util.concurrent.atomic.AtomicInteger;
import org.apache.commons.cli.CommandLine;
import org.apache.commons.cli.DefaultParser;
import org.apache.commons.cli.Option;
import org.apache.commons.cli.Options;
import org.apache.commons.lang3.StringUtils;
import org.apache.rocketmq.common.BrokerConfig;
import org.apache.rocketmq.common.MQVersion;
import org.apache.rocketmq.common.MixAll;
import org.apache.rocketmq.common.constant.LoggerName;
import org.apache.rocketmq.common.utils.NetworkUtil;
import org.apache.rocketmq.logging.org.slf4j.Logger;
import org.apache.rocketmq.logging.org.slf4j.LoggerFactory;
import org.apache.rocketmq.remoting.netty.NettyClientConfig;
import org.apache.rocketmq.remoting.netty.NettyServerConfig;
import org.apache.rocketmq.remoting.protocol.RemotingCommand;
import org.apache.rocketmq.srvutil.ServerUtil;
import org.apache.rocketmq.store.config.BrokerRole;
import org.apache.rocketmq.store.config.MessageStoreConfig;

public class BrokerStartup {

    public static Logger log;
    public static final SystemConfigFileHelper CONFIG_FILE_HELPER = new SystemConfigFileHelper();

    public static void main(String[] args) {
        start(createBrokerController(args));
    }

    public static BrokerController start(BrokerController controller) {
        try {
            //启动broker
            controller.start();

            String tip = String.format("The broker[%s, %s] boot success. serializeType=%s",
                controller.getBrokerConfig().getBrokerName(), controller.getBrokerAddr(),
                RemotingCommand.getSerializeTypeConfigInThisServer());

            if (null != controller.getBrokerConfig().getNamesrvAddr()) {
                tip += " and name server is " + controller.getBrokerConfig().getNamesrvAddr();
            }

            log.info(tip);
            System.out.printf("%s%n", tip);
            return controller;
        } catch (Throwable e) {
            e.printStackTrace();
            System.exit(-1);
        }

        return null;
    }

    public static void shutdown(final BrokerController controller) {
        if (null != controller) {
            controller.shutdown();
        }
    }

    public static BrokerController buildBrokerController(String[] args) throws Exception {
        System.setProperty(RemotingCommand.REMOTING_VERSION_KEY, Integer.toString(MQVersion.CURRENT_VERSION));
        //broker配置
        final BrokerConfig brokerConfig = new BrokerConfig();
        //服务端配置（对我们开发来说，broker就是一个服务端:从broker拉取消息,消费的数据都是存贮到broker上的;）
        final NettyServerConfig nettyServerConfig = new NettyServerConfig();
        //客户端配置（对于namesrv来说，broker节点就是客户端，broker需要发送心跳到broker上）
        final NettyClientConfig nettyClientConfig = new NettyClientConfig();
        // 消息存储配置
        final MessageStoreConfig messageStoreConfig = new MessageStoreConfig();
        nettyServerConfig.setListenPort(10911);
        messageStoreConfig.setHaListenPort(0);

        Options options = ServerUtil.buildCommandlineOptions(new Options());
        CommandLine commandLine = ServerUtil.parseCmdLine(
            "mqbroker", args, buildCommandlineOptions(options), new DefaultParser());
        if (null == commandLine) {
            System.exit(-1);
        }

        //加载-c指定的配置文件
        Properties properties = null;
        if (commandLine.hasOption('c')) {
            String file = commandLine.getOptionValue('c');
            if (file != null) {
                CONFIG_FILE_HELPER.setFile(file);
                BrokerPathConfigHelper.setBrokerConfigPath(file);
                properties = CONFIG_FILE_HELPER.loadConfig();
            }
        }

        /*
         * 1.读取配置文件中的系统环境变量（"rocketmq.namesrv.domain和rocketmq.namesrv.domain.subgroup）
         * 2.并将属性配置通过反射分别填充到brokerConfig、nettyServerConfig、nettyClientConfig、messageStoreConfig）
         *   broker.conf中能配置哪些属性，就能从这里看出来
         */
        if (properties != null) {
            properties2SystemEnv(properties);
            MixAll.properties2Object(properties, brokerConfig);
            MixAll.properties2Object(properties, nettyServerConfig);
            MixAll.properties2Object(properties, nettyClientConfig);
            MixAll.properties2Object(properties, messageStoreConfig);
        }

        MixAll.properties2Object(ServerUtil.commandLine2Properties(commandLine), brokerConfig);
        if (null == brokerConfig.getRocketmqHome()) {
            System.out.printf("Please set the %s variable in your environment " +
                "to match the location of the RocketMQ installation", MixAll.ROCKETMQ_HOME_ENV);
            System.exit(-2);
        }

        // Validate namesrvAddr（校验namesrv地址配置,多个用;分隔）
        String namesrvAddr = brokerConfig.getNamesrvAddr();
        if (StringUtils.isNotBlank(namesrvAddr)) {
            try {
                String[] addrArray = namesrvAddr.split(";");
                for (String addr : addrArray) {
                    NetworkUtil.string2SocketAddress(addr);
                }
            } catch (Exception e) {
                System.out.printf("The Name Server Address[%s] illegal, please set it as follows, " +
                        "\"127.0.0.1:9876;192.168.0.1:9876\"%n", namesrvAddr);
                System.exit(-3);
            }
        }

        //访问消息在内存中比率,主节点默认为40，从节点30
        if (BrokerRole.SLAVE == messageStoreConfig.getBrokerRole()) {
            int ratio = messageStoreConfig.getAccessMessageInMemoryMaxRatio() - 10;
            messageStoreConfig.setAccessMessageInMemoryMaxRatio(ratio);
        }

        // Set broker role according to ha config
        //如果没有开启主动自动切换controller模式，就设置主节点brokerId为0，并校验从节点>0
        if (!brokerConfig.isEnableControllerMode()) {

            switch (messageStoreConfig.getBrokerRole()) {
                case ASYNC_MASTER:
                case SYNC_MASTER:
                    brokerConfig.setBrokerId(MixAll.MASTER_ID);
                    break;
                case SLAVE:
                    if (brokerConfig.getBrokerId() <= MixAll.MASTER_ID) {
                        System.out.printf("Slave's brokerId must be > 0%n");
                        System.exit(-3);
                    }
                    break;
                default:
                    break;
            }
        }

        if (messageStoreConfig.isEnableDLegerCommitLog()) {
            //TODO 暂时不知道什么意思
            brokerConfig.setBrokerId(-1);
        }
<<<<<<< HEAD
        //haListenPort参数是HAService服务组件使用，用于Broker的主从同步
        messageStoreConfig.setHaListenPort(nettyServerConfig.getListenPort() + 1);
=======

        if (brokerConfig.isEnableControllerMode() && messageStoreConfig.isEnableDLegerCommitLog()) {
            System.out.printf("The config enableControllerMode and enableDLegerCommitLog cannot both be true.%n");
            System.exit(-4);
        }

        if (messageStoreConfig.getHaListenPort() <= 0) {
            messageStoreConfig.setHaListenPort(nettyServerConfig.getListenPort() + 1);
        }

>>>>>>> e244ebb9
        brokerConfig.setInBrokerContainer(false);

        //设置broker日志目录
        System.setProperty("brokerLogDir", "");
        if (brokerConfig.isIsolateLogEnable()) {
            System.setProperty("brokerLogDir", brokerConfig.getBrokerName() + "_" + brokerConfig.getBrokerId());
        }
        if (brokerConfig.isIsolateLogEnable() && messageStoreConfig.isEnableDLegerCommitLog()) {
            System.setProperty("brokerLogDir", brokerConfig.getBrokerName() + "_" + messageStoreConfig.getdLegerSelfId());
        }
        /*
         *  有 -p命令就打印所有的参数，有-m就打印重要的参数（标注ImportantField注解的字段就是重要参数），并退出程序
         *  这里就是为了启动执行mqbroker命令，而非真的启动broker服务
         */
        if (commandLine.hasOption('p')) {
            Logger console = LoggerFactory.getLogger(LoggerName.BROKER_CONSOLE_NAME);
            MixAll.printObjectProperties(console, brokerConfig);
            MixAll.printObjectProperties(console, nettyServerConfig);
            MixAll.printObjectProperties(console, nettyClientConfig);
            MixAll.printObjectProperties(console, messageStoreConfig);
            System.exit(0);
        } else if (commandLine.hasOption('m')) {
            Logger console = LoggerFactory.getLogger(LoggerName.BROKER_CONSOLE_NAME);
            MixAll.printObjectProperties(console, brokerConfig, true);
            MixAll.printObjectProperties(console, nettyServerConfig, true);
            MixAll.printObjectProperties(console, nettyClientConfig, true);
            MixAll.printObjectProperties(console, messageStoreConfig, true);
            System.exit(0);
        }
        // 打印所有的配置
        log = LoggerFactory.getLogger(LoggerName.BROKER_LOGGER_NAME);
        MixAll.printObjectProperties(log, brokerConfig);
        MixAll.printObjectProperties(log, nettyServerConfig);
        MixAll.printObjectProperties(log, nettyClientConfig);
        MixAll.printObjectProperties(log, messageStoreConfig);


        final BrokerController controller = new BrokerController(
            brokerConfig, nettyServerConfig, nettyClientConfig, messageStoreConfig);

        // Remember all configs to prevent discard 记住所有的配置，防止丢失
        controller.getConfiguration().registerConfig(properties);

        return controller;
    }

    public static Runnable buildShutdownHook(BrokerController brokerController) {
        return new Runnable() {
            private volatile boolean hasShutdown = false;
            private final AtomicInteger shutdownTimes = new AtomicInteger(0);

            @Override
            public void run() {
                synchronized (this) {
                    log.info("Shutdown hook was invoked, {}", this.shutdownTimes.incrementAndGet());
                    if (!this.hasShutdown) {
                        this.hasShutdown = true;
                        long beginTime = System.currentTimeMillis();
                        brokerController.shutdown();
                        long consumingTimeTotal = System.currentTimeMillis() - beginTime;
                        log.info("Shutdown hook over, consuming total time(ms): {}", consumingTimeTotal);
                    }
                }
            }
        };
    }

    public static BrokerController createBrokerController(String[] args) {
        try {
            BrokerController controller = buildBrokerController(args);
            //初始化brokerController
            boolean initResult = controller.initialize();
            if (!initResult) {
                controller.shutdown();
                System.exit(-3);
            }
            //添加成功关闭的钩子函数，关闭的时候调用shutdown方法
            Runtime.getRuntime().addShutdownHook(new Thread(buildShutdownHook(controller)));
            return controller;
        } catch (Throwable e) {
            e.printStackTrace();
            System.exit(-1);
        }
        return null;
    }

    private static void properties2SystemEnv(Properties properties) {
        if (properties == null) {
            return;
        }
        String rmqAddressServerDomain = properties.getProperty("rmqAddressServerDomain", MixAll.WS_DOMAIN_NAME);
        String rmqAddressServerSubGroup = properties.getProperty("rmqAddressServerSubGroup", MixAll.WS_DOMAIN_SUBGROUP);
        System.setProperty("rocketmq.namesrv.domain", rmqAddressServerDomain);
        System.setProperty("rocketmq.namesrv.domain.subgroup", rmqAddressServerSubGroup);
    }

    private static Options buildCommandlineOptions(final Options options) {
        Option opt = new Option("c", "configFile", true, "Broker config properties file");
        opt.setRequired(false);
        options.addOption(opt);

        opt = new Option("p", "printConfigItem", false, "Print all config item");
        opt.setRequired(false);
        options.addOption(opt);

        opt = new Option("m", "printImportantConfig", false, "Print important config item");
        opt.setRequired(false);
        options.addOption(opt);

        return options;
    }

    public static class SystemConfigFileHelper {
        private static final Logger LOGGER = LoggerFactory.getLogger(SystemConfigFileHelper.class);

        private String file;

        public SystemConfigFileHelper() {
        }

        public Properties loadConfig() throws Exception {
            InputStream in = new BufferedInputStream(Files.newInputStream(Paths.get(file)));
            Properties properties = new Properties();
            properties.load(in);
            in.close();
            return properties;
        }

        public void update(Properties properties) throws Exception {
            LOGGER.error("[SystemConfigFileHelper] update no thing.");
        }

        public void setFile(String file) {
            this.file = file;
        }

        public String getFile() {
            return file;
        }
    }
}<|MERGE_RESOLUTION|>--- conflicted
+++ resolved
@@ -176,21 +176,16 @@
             //TODO 暂时不知道什么意思
             brokerConfig.setBrokerId(-1);
         }
-<<<<<<< HEAD
-        //haListenPort参数是HAService服务组件使用，用于Broker的主从同步
-        messageStoreConfig.setHaListenPort(nettyServerConfig.getListenPort() + 1);
-=======
 
         if (brokerConfig.isEnableControllerMode() && messageStoreConfig.isEnableDLegerCommitLog()) {
             System.out.printf("The config enableControllerMode and enableDLegerCommitLog cannot both be true.%n");
             System.exit(-4);
         }
-
+        //haListenPort参数是HAService服务组件使用，用于Broker的主从同步
         if (messageStoreConfig.getHaListenPort() <= 0) {
             messageStoreConfig.setHaListenPort(nettyServerConfig.getListenPort() + 1);
         }
 
->>>>>>> e244ebb9
         brokerConfig.setInBrokerContainer(false);
 
         //设置broker日志目录
