--- conflicted
+++ resolved
@@ -145,12 +145,6 @@
             + PopAckConstants.SPLIT + PopAckConstants.ACK_TAG;
     }
 
-<<<<<<< HEAD
-    /**
-     *
-     * 得到pop消息句柄信息的唯一ID(ACK 时要通过句柄来定位到它)
-     */
-=======
     public static String genBatchAckUniqueId(BatchAckMsg batchAckMsg) {
         return batchAckMsg.getTopic()
                 + PopAckConstants.SPLIT + batchAckMsg.getQueueId()
@@ -160,7 +154,6 @@
                 + PopAckConstants.SPLIT + PopAckConstants.BATCH_ACK_TAG;
     }
 
->>>>>>> f7425f52
     public static String genCkUniqueId(PopCheckPoint ck) {
         return ck.getTopic()
             + PopAckConstants.SPLIT + ck.getQueueId()
