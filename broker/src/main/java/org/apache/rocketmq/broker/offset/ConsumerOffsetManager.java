--- conflicted
+++ resolved
@@ -37,7 +37,6 @@
 import org.apache.rocketmq.logging.org.slf4j.LoggerFactory;
 import org.apache.rocketmq.remoting.protocol.DataVersion;
 import org.apache.rocketmq.remoting.protocol.RemotingSerializable;
-
 /**
  * 消费偏移量管理
  */
@@ -47,14 +46,8 @@
 
     private DataVersion dataVersion = new DataVersion();
 
-<<<<<<< HEAD
     protected ConcurrentMap<String/* topic@group */, ConcurrentMap<Integer, Long>> offsetTable =
         new ConcurrentHashMap<>(512);
-=======
-    private ConcurrentMap<String/* topic@consumegroup */, ConcurrentMap<Integer/*queueId*/, Long
-            /*消费偏移量*/>>
-    offsetTable = new ConcurrentHashMap<>(512);
->>>>>>> 34c6bb04
 
     private final ConcurrentMap<String, ConcurrentMap<Integer, Long>> resetOffsetTable =
         new ConcurrentHashMap<>(512);
