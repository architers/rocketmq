/*
 * Licensed to the Apache Software Foundation (ASF) under one or more
 * contributor license agreements.  See the NOTICE file distributed with
 * this work for additional information regarding copyright ownership.
 * The ASF licenses this file to You under the Apache License, Version 2.0
 * (the "License"); you may not use this file except in compliance with
 * the License.  You may obtain a copy of the License at
 *
 *     http://www.apache.org/licenses/LICENSE-2.0
 *
 * Unless required by applicable law or agreed to in writing, software
 * distributed under the License is distributed on an "AS IS" BASIS,
 * WITHOUT WARRANTIES OR CONDITIONS OF ANY KIND, either express or implied.
 * See the License for the specific language governing permissions and
 * limitations under the License.
 */
package org.apache.rocketmq.broker;

import com.google.common.collect.Lists;
import org.apache.rocketmq.acl.AccessValidator;
import org.apache.rocketmq.acl.plain.PlainAccessValidator;
import org.apache.rocketmq.broker.client.ClientHousekeepingService;
import org.apache.rocketmq.broker.client.ConsumerIdsChangeListener;
import org.apache.rocketmq.broker.client.ConsumerManager;
import org.apache.rocketmq.broker.client.DefaultConsumerIdsChangeListener;
import org.apache.rocketmq.broker.client.ProducerManager;
import org.apache.rocketmq.broker.client.net.Broker2Client;
import org.apache.rocketmq.broker.client.rebalance.RebalanceLockManager;
import org.apache.rocketmq.broker.coldctr.ColdDataCgCtrService;
import org.apache.rocketmq.broker.coldctr.ColdDataPullRequestHoldService;
import org.apache.rocketmq.broker.controller.ReplicasManager;
import org.apache.rocketmq.broker.dledger.DLedgerRoleChangeHandler;
import org.apache.rocketmq.broker.failover.EscapeBridge;
import org.apache.rocketmq.broker.filter.CommitLogDispatcherCalcBitMap;
import org.apache.rocketmq.broker.filter.ConsumerFilterManager;
import org.apache.rocketmq.broker.latency.BrokerFastFailure;
import org.apache.rocketmq.broker.longpolling.LmqPullRequestHoldService;
import org.apache.rocketmq.broker.longpolling.NotifyMessageArrivingListener;
import org.apache.rocketmq.broker.longpolling.PullRequestHoldService;
import org.apache.rocketmq.broker.metrics.BrokerMetricsManager;
import org.apache.rocketmq.broker.mqtrace.ConsumeMessageHook;
import org.apache.rocketmq.broker.mqtrace.SendMessageHook;
import org.apache.rocketmq.broker.offset.BroadcastOffsetManager;
import org.apache.rocketmq.broker.offset.ConsumerOffsetManager;
import org.apache.rocketmq.broker.offset.ConsumerOrderInfoManager;
import org.apache.rocketmq.broker.offset.LmqConsumerOffsetManager;
import org.apache.rocketmq.broker.offset.RocksDBConsumerOffsetManager;
import org.apache.rocketmq.broker.offset.RocksDBLmqConsumerOffsetManager;
import org.apache.rocketmq.broker.out.BrokerOuterAPI;
import org.apache.rocketmq.broker.plugin.BrokerAttachedPlugin;
import org.apache.rocketmq.broker.processor.AckMessageProcessor;
import org.apache.rocketmq.broker.processor.AdminBrokerProcessor;
import org.apache.rocketmq.broker.processor.ChangeInvisibleTimeProcessor;
import org.apache.rocketmq.broker.processor.ClientManageProcessor;
import org.apache.rocketmq.broker.processor.ConsumerManageProcessor;
import org.apache.rocketmq.broker.processor.EndTransactionProcessor;
import org.apache.rocketmq.broker.processor.NotificationProcessor;
import org.apache.rocketmq.broker.processor.PeekMessageProcessor;
import org.apache.rocketmq.broker.processor.PollingInfoProcessor;
import org.apache.rocketmq.broker.processor.PopInflightMessageCounter;
import org.apache.rocketmq.broker.processor.PopMessageProcessor;
import org.apache.rocketmq.broker.processor.PullMessageProcessor;
import org.apache.rocketmq.broker.processor.QueryAssignmentProcessor;
import org.apache.rocketmq.broker.processor.QueryMessageProcessor;
import org.apache.rocketmq.broker.processor.ReplyMessageProcessor;
import org.apache.rocketmq.broker.processor.SendMessageProcessor;
import org.apache.rocketmq.broker.schedule.ScheduleMessageService;
import org.apache.rocketmq.broker.slave.SlaveSynchronize;
import org.apache.rocketmq.broker.subscription.LmqSubscriptionGroupManager;
import org.apache.rocketmq.broker.subscription.RocksDBLmqSubscriptionGroupManager;
import org.apache.rocketmq.broker.subscription.RocksDBSubscriptionGroupManager;
import org.apache.rocketmq.broker.subscription.SubscriptionGroupManager;
import org.apache.rocketmq.broker.topic.LmqTopicConfigManager;
import org.apache.rocketmq.broker.topic.RocksDBLmqTopicConfigManager;
import org.apache.rocketmq.broker.topic.RocksDBTopicConfigManager;
import org.apache.rocketmq.broker.topic.TopicConfigManager;
import org.apache.rocketmq.broker.topic.TopicQueueMappingCleanService;
import org.apache.rocketmq.broker.topic.TopicQueueMappingManager;
import org.apache.rocketmq.broker.topic.TopicRouteInfoManager;
import org.apache.rocketmq.broker.transaction.AbstractTransactionalMessageCheckListener;
import org.apache.rocketmq.broker.transaction.TransactionalMessageCheckService;
import org.apache.rocketmq.broker.transaction.TransactionalMessageService;
import org.apache.rocketmq.broker.transaction.queue.DefaultTransactionalMessageCheckListener;
import org.apache.rocketmq.broker.transaction.queue.TransactionalMessageBridge;
import org.apache.rocketmq.broker.transaction.queue.TransactionalMessageServiceImpl;
import org.apache.rocketmq.broker.util.HookUtils;
import org.apache.rocketmq.common.AbstractBrokerRunnable;
import org.apache.rocketmq.common.BrokerConfig;
import org.apache.rocketmq.common.BrokerIdentity;
import org.apache.rocketmq.common.MixAll;
import org.apache.rocketmq.common.ThreadFactoryImpl;
import org.apache.rocketmq.common.TopicConfig;
import org.apache.rocketmq.common.UtilAll;
import org.apache.rocketmq.common.constant.LoggerName;
import org.apache.rocketmq.common.constant.PermName;
import org.apache.rocketmq.common.message.MessageExt;
import org.apache.rocketmq.common.message.MessageExtBrokerInner;
import org.apache.rocketmq.common.stats.MomentStatsItem;
import org.apache.rocketmq.common.utils.ServiceProvider;
import org.apache.rocketmq.common.utils.ThreadUtils;
import org.apache.rocketmq.logging.org.slf4j.Logger;
import org.apache.rocketmq.logging.org.slf4j.LoggerFactory;
import org.apache.rocketmq.remoting.Configuration;
import org.apache.rocketmq.remoting.RPCHook;
import org.apache.rocketmq.remoting.RemotingServer;
import org.apache.rocketmq.remoting.common.TlsMode;
import org.apache.rocketmq.remoting.netty.NettyClientConfig;
import org.apache.rocketmq.remoting.netty.NettyRemotingServer;
import org.apache.rocketmq.remoting.netty.NettyRequestProcessor;
import org.apache.rocketmq.remoting.netty.NettyServerConfig;
import org.apache.rocketmq.remoting.netty.RequestTask;
import org.apache.rocketmq.remoting.netty.TlsSystemConfig;
import org.apache.rocketmq.remoting.protocol.BrokerSyncInfo;
import org.apache.rocketmq.remoting.protocol.DataVersion;
import org.apache.rocketmq.remoting.protocol.NamespaceUtil;
import org.apache.rocketmq.remoting.protocol.RemotingCommand;
import org.apache.rocketmq.remoting.protocol.RequestCode;
import org.apache.rocketmq.remoting.protocol.body.BrokerMemberGroup;
import org.apache.rocketmq.remoting.protocol.body.TopicConfigAndMappingSerializeWrapper;
import org.apache.rocketmq.remoting.protocol.body.TopicConfigSerializeWrapper;
import org.apache.rocketmq.remoting.protocol.namesrv.RegisterBrokerResult;
import org.apache.rocketmq.remoting.protocol.statictopic.TopicQueueMappingDetail;
import org.apache.rocketmq.remoting.protocol.statictopic.TopicQueueMappingInfo;
import org.apache.rocketmq.srvutil.FileWatchService;
import org.apache.rocketmq.store.DefaultMessageStore;
import org.apache.rocketmq.store.MessageArrivingListener;
import org.apache.rocketmq.store.MessageStore;
import org.apache.rocketmq.store.PutMessageResult;
import org.apache.rocketmq.store.StoreType;
import org.apache.rocketmq.store.config.BrokerRole;
import org.apache.rocketmq.store.config.MessageStoreConfig;
import org.apache.rocketmq.store.dledger.DLedgerCommitLog;
import org.apache.rocketmq.store.hook.PutMessageHook;
import org.apache.rocketmq.store.hook.SendMessageBackHook;
import org.apache.rocketmq.store.plugin.MessageStoreFactory;
import org.apache.rocketmq.store.plugin.MessageStorePluginContext;
import org.apache.rocketmq.store.stats.BrokerStats;
import org.apache.rocketmq.store.stats.BrokerStatsManager;
import org.apache.rocketmq.store.stats.LmqBrokerStatsManager;
import org.apache.rocketmq.store.timer.TimerCheckpoint;
import org.apache.rocketmq.store.timer.TimerMessageStore;
import org.apache.rocketmq.store.timer.TimerMetrics;

import java.io.IOException;
import java.net.InetSocketAddress;
import java.util.AbstractMap;
import java.util.ArrayList;
import java.util.Arrays;
import java.util.Collections;
import java.util.HashMap;
import java.util.List;
import java.util.Map;
import java.util.Objects;
import java.util.Optional;
import java.util.concurrent.BlockingQueue;
import java.util.concurrent.ConcurrentHashMap;
import java.util.concurrent.ConcurrentMap;
import java.util.concurrent.CountDownLatch;
import java.util.concurrent.ExecutorService;
import java.util.concurrent.LinkedBlockingQueue;
import java.util.concurrent.ScheduledExecutorService;
import java.util.concurrent.ScheduledFuture;
import java.util.concurrent.TimeUnit;
import java.util.concurrent.locks.Lock;
import java.util.concurrent.locks.ReentrantLock;
import java.util.function.Function;
import java.util.stream.Collectors;

public class BrokerController {
    protected static final Logger LOG = LoggerFactory.getLogger(LoggerName.BROKER_LOGGER_NAME);
    private static final Logger LOG_PROTECTION = LoggerFactory.getLogger(LoggerName.PROTECTION_LOGGER_NAME);
    private static final Logger LOG_WATER_MARK = LoggerFactory.getLogger(LoggerName.WATER_MARK_LOGGER_NAME);
    protected static final int HA_ADDRESS_MIN_LENGTH = 6;

    protected final BrokerConfig brokerConfig;
    private final NettyServerConfig nettyServerConfig;
    private final NettyClientConfig nettyClientConfig;
    protected final MessageStoreConfig messageStoreConfig;
    protected final ConsumerOffsetManager consumerOffsetManager;
    protected final BroadcastOffsetManager broadcastOffsetManager;
    protected final ConsumerManager consumerManager;
    protected final ConsumerFilterManager consumerFilterManager;
    protected final ConsumerOrderInfoManager consumerOrderInfoManager;
    protected final PopInflightMessageCounter popInflightMessageCounter;
    protected final ProducerManager producerManager;
    protected final ScheduleMessageService scheduleMessageService;
    protected final ClientHousekeepingService clientHousekeepingService;
    protected final PullMessageProcessor pullMessageProcessor;
    protected final PeekMessageProcessor peekMessageProcessor;
    protected final PopMessageProcessor popMessageProcessor;
    protected final AckMessageProcessor ackMessageProcessor;
    protected final ChangeInvisibleTimeProcessor changeInvisibleTimeProcessor;
    protected final NotificationProcessor notificationProcessor;
    protected final PollingInfoProcessor pollingInfoProcessor;
    protected final QueryAssignmentProcessor queryAssignmentProcessor;
    protected final ClientManageProcessor clientManageProcessor;
    protected final SendMessageProcessor sendMessageProcessor;
    protected final ReplyMessageProcessor replyMessageProcessor;
    protected final PullRequestHoldService pullRequestHoldService;
    protected final MessageArrivingListener messageArrivingListener;
    protected final Broker2Client broker2Client;
    protected final ConsumerIdsChangeListener consumerIdsChangeListener;
    protected final EndTransactionProcessor endTransactionProcessor;
    private final RebalanceLockManager rebalanceLockManager = new RebalanceLockManager();
    private final TopicRouteInfoManager topicRouteInfoManager;
    protected BrokerOuterAPI brokerOuterAPI;
    protected ScheduledExecutorService scheduledExecutorService;
    protected ScheduledExecutorService syncBrokerMemberGroupExecutorService;
    protected ScheduledExecutorService brokerHeartbeatExecutorService;
    protected final SlaveSynchronize slaveSynchronize;
    protected final BlockingQueue<Runnable> sendThreadPoolQueue;
    protected final BlockingQueue<Runnable> putThreadPoolQueue;
    protected final BlockingQueue<Runnable> ackThreadPoolQueue;
    protected final BlockingQueue<Runnable> pullThreadPoolQueue;
    protected final BlockingQueue<Runnable> litePullThreadPoolQueue;
    protected final BlockingQueue<Runnable> replyThreadPoolQueue;
    protected final BlockingQueue<Runnable> queryThreadPoolQueue;
    protected final BlockingQueue<Runnable> clientManagerThreadPoolQueue;
    protected final BlockingQueue<Runnable> heartbeatThreadPoolQueue;
    protected final BlockingQueue<Runnable> consumerManagerThreadPoolQueue;
    protected final BlockingQueue<Runnable> endTransactionThreadPoolQueue;
    protected final BlockingQueue<Runnable> adminBrokerThreadPoolQueue;
    protected final BlockingQueue<Runnable> loadBalanceThreadPoolQueue;
    protected final BrokerStatsManager brokerStatsManager;
    protected final List<SendMessageHook> sendMessageHookList = new ArrayList<>();
    protected final List<ConsumeMessageHook> consumeMessageHookList = new ArrayList<>();
    protected MessageStore messageStore;
    protected RemotingServer remotingServer;
    protected CountDownLatch remotingServerStartLatch;
    protected RemotingServer fastRemotingServer;
    protected TopicConfigManager topicConfigManager;
    protected SubscriptionGroupManager subscriptionGroupManager;
    protected TopicQueueMappingManager topicQueueMappingManager;
    protected ExecutorService sendMessageExecutor;
    protected ExecutorService pullMessageExecutor;
    protected ExecutorService litePullMessageExecutor;
    protected ExecutorService putMessageFutureExecutor;
    protected ExecutorService ackMessageExecutor;
    protected ExecutorService replyMessageExecutor;
    protected ExecutorService queryMessageExecutor;
    protected ExecutorService adminBrokerExecutor;
    protected ExecutorService clientManageExecutor;
    protected ExecutorService heartbeatExecutor;
    protected ExecutorService consumerManageExecutor;
    protected ExecutorService loadBalanceExecutor;
    protected ExecutorService endTransactionExecutor;
    protected boolean updateMasterHAServerAddrPeriodically = false;
    private BrokerStats brokerStats;
    private InetSocketAddress storeHost;
    private TimerMessageStore timerMessageStore;
    private TimerCheckpoint timerCheckpoint;
    protected BrokerFastFailure brokerFastFailure;
    private Configuration configuration;
    protected TopicQueueMappingCleanService topicQueueMappingCleanService;
    protected FileWatchService fileWatchService;
    protected TransactionalMessageCheckService transactionalMessageCheckService;
    protected TransactionalMessageService transactionalMessageService;
    protected AbstractTransactionalMessageCheckListener transactionalMessageCheckListener;
    protected Map<Class, AccessValidator> accessValidatorMap = new HashMap<>();
    protected volatile boolean shutdown = false;
    protected ShutdownHook shutdownHook;
    private volatile boolean isScheduleServiceStart = false;
    private volatile boolean isTransactionCheckServiceStart = false;
    protected volatile BrokerMemberGroup brokerMemberGroup;
    protected EscapeBridge escapeBridge;
    protected List<BrokerAttachedPlugin> brokerAttachedPlugins = new ArrayList<>();
    protected volatile long shouldStartTime;
    private BrokerPreOnlineService brokerPreOnlineService;
    protected volatile boolean isIsolated = false;
    protected volatile long minBrokerIdInGroup = 0;
    protected volatile String minBrokerAddrInGroup = null;
    private final Lock lock = new ReentrantLock();
    protected final List<ScheduledFuture<?>> scheduledFutures = new ArrayList<>();
    protected ReplicasManager replicasManager;
    private long lastSyncTimeMs = System.currentTimeMillis();
    private BrokerMetricsManager brokerMetricsManager;
    private ColdDataPullRequestHoldService coldDataPullRequestHoldService;
    private ColdDataCgCtrService coldDataCgCtrService;

    public BrokerController(
        final BrokerConfig brokerConfig,
        final NettyServerConfig nettyServerConfig,
        final NettyClientConfig nettyClientConfig,
        final MessageStoreConfig messageStoreConfig,
        final ShutdownHook shutdownHook
    ) {
        this(brokerConfig, nettyServerConfig, nettyClientConfig, messageStoreConfig);
        this.shutdownHook = shutdownHook;
    }

    public BrokerController(
        final BrokerConfig brokerConfig,
        final MessageStoreConfig messageStoreConfig
    ) {
        this(brokerConfig, null, null, messageStoreConfig);
    }

    public BrokerController(
        final BrokerConfig brokerConfig,
        final NettyServerConfig nettyServerConfig,
        final NettyClientConfig nettyClientConfig,
        final MessageStoreConfig messageStoreConfig
    ) {
        this.brokerConfig = brokerConfig;
        this.nettyServerConfig = nettyServerConfig;
        this.nettyClientConfig = nettyClientConfig;
        this.messageStoreConfig = messageStoreConfig;
        //构建broker存储host
        this.setStoreHost(new InetSocketAddress(this.getBrokerConfig().getBrokerIP1(), getListenPort()));
        // brokerStatsManager,用于统计broker各种数据（比如发送多少、拉取多少等）---Lmq就是轻量级消息队列的意思
        this.brokerStatsManager = messageStoreConfig.isEnableLmq() ? new LmqBrokerStatsManager(this.brokerConfig.getBrokerClusterName(), this.brokerConfig.isEnableDetailStat()) : new BrokerStatsManager(this.brokerConfig.getBrokerClusterName(), this.brokerConfig.isEnableDetailStat());
<<<<<<< HEAD
        //消费者偏移量管理
        this.consumerOffsetManager = messageStoreConfig.isEnableLmq() ? new LmqConsumerOffsetManager(this) : new ConsumerOffsetManager(this);
        //广播偏移量管理
        this.broadcastOffsetManager = new BroadcastOffsetManager(this);
        //topic配置管理
        this.topicConfigManager = messageStoreConfig.isEnableLmq() ? new LmqTopicConfigManager(this) : new TopicConfigManager(this);
        //topic与队列映射管理器
=======
        this.broadcastOffsetManager = new BroadcastOffsetManager(this);
        if (isEnableRocksDBStore()) {
            this.topicConfigManager = messageStoreConfig.isEnableLmq() ? new RocksDBLmqTopicConfigManager(this) : new RocksDBTopicConfigManager(this);
            this.subscriptionGroupManager = messageStoreConfig.isEnableLmq() ? new RocksDBLmqSubscriptionGroupManager(this) : new RocksDBSubscriptionGroupManager(this);
            this.consumerOffsetManager = messageStoreConfig.isEnableLmq() ? new RocksDBLmqConsumerOffsetManager(this) : new RocksDBConsumerOffsetManager(this);
        } else {
            this.topicConfigManager = messageStoreConfig.isEnableLmq() ? new LmqTopicConfigManager(this) : new TopicConfigManager(this);
            this.subscriptionGroupManager = messageStoreConfig.isEnableLmq() ? new LmqSubscriptionGroupManager(this) : new SubscriptionGroupManager(this);
            this.consumerOffsetManager = messageStoreConfig.isEnableLmq() ? new LmqConsumerOffsetManager(this) : new ConsumerOffsetManager(this);
        }
>>>>>>> 1a681bdf
        this.topicQueueMappingManager = new TopicQueueMappingManager(this);
        //拉消息处理器
        this.pullMessageProcessor = new PullMessageProcessor(this);
        //探测消息（有点随机取的意思）
        this.peekMessageProcessor = new PeekMessageProcessor(this);
        //存储pullRequest,防止队列没有消息，消费者一直发送pullRequest的命令
        this.pullRequestHoldService = messageStoreConfig.isEnableLmq() ? new LmqPullRequestHoldService(this) : new PullRequestHoldService(this);
        // 改变消息可见性处理器(只有Pop的消息才会有）
        this.popMessageProcessor = new PopMessageProcessor(this);
        //通知管理器
        this.notificationProcessor = new NotificationProcessor(this);
        //TODO1 有什么作用
        this.pollingInfoProcessor = new PollingInfoProcessor(this);
        //ack消息处理器
        this.ackMessageProcessor = new AckMessageProcessor(this);
        //改变消息可见性处理器（pop消息用）
        this.changeInvisibleTimeProcessor = new ChangeInvisibleTimeProcessor(this);
        //发送消息处理器
        this.sendMessageProcessor = new SendMessageProcessor(this);
        //回复消息处理器
        this.replyMessageProcessor = new ReplyMessageProcessor(this);
        //消息到达监听器，当消息抵达的时候，会通知pullRequestHoldService、popMessageProcessor、notificationProcessor
        this.messageArrivingListener = new NotifyMessageArrivingListener(this.pullRequestHoldService, this.popMessageProcessor, this.notificationProcessor);
        //消费者ID改变监听器
        this.consumerIdsChangeListener = new DefaultConsumerIdsChangeListener(this);
        //消费者管理
        this.consumerManager = new ConsumerManager(this.consumerIdsChangeListener, this.brokerStatsManager, this.brokerConfig);
        //生产者管理
        this.producerManager = new ProducerManager(this.brokerStatsManager);
        //消费者消费消息过滤信息管理器
        this.consumerFilterManager = new ConsumerFilterManager(this);
        //TODO1
        this.consumerOrderInfoManager = new ConsumerOrderInfoManager(this);
        //TODO1
        this.popInflightMessageCounter = new PopInflightMessageCounter(this);
        //扫描异常的client
        this.clientHousekeepingService = new ClientHousekeepingService(this);
        //broker调用client
        this.broker2Client = new Broker2Client(this);
<<<<<<< HEAD
        //订阅组管理器
        this.subscriptionGroupManager = messageStoreConfig.isEnableLmq() ? new LmqSubscriptionGroupManager(this) : new SubscriptionGroupManager(this);
        //定时消息service
=======
>>>>>>> 1a681bdf
        this.scheduleMessageService = new ScheduleMessageService(this);
        this.coldDataPullRequestHoldService = new ColdDataPullRequestHoldService(this);
        this.coldDataCgCtrService = new ColdDataCgCtrService(this);

        //broker调用外部api
        if (nettyClientConfig != null) {
            this.brokerOuterAPI = new BrokerOuterAPI(nettyClientConfig);
        }

        this.queryAssignmentProcessor = new QueryAssignmentProcessor(this);
        this.clientManageProcessor = new ClientManageProcessor(this);
        this.slaveSynchronize = new SlaveSynchronize(this);
        this.endTransactionProcessor = new EndTransactionProcessor(this);
        /*
         * 初始化各种线程池队列的大小
         */
        this.sendThreadPoolQueue = new LinkedBlockingQueue<>(this.brokerConfig.getSendThreadPoolQueueCapacity());
        this.putThreadPoolQueue = new LinkedBlockingQueue<>(this.brokerConfig.getPutThreadPoolQueueCapacity());
        this.pullThreadPoolQueue = new LinkedBlockingQueue<>(this.brokerConfig.getPullThreadPoolQueueCapacity());
        this.litePullThreadPoolQueue = new LinkedBlockingQueue<>(this.brokerConfig.getLitePullThreadPoolQueueCapacity());

        this.ackThreadPoolQueue = new LinkedBlockingQueue<>(this.brokerConfig.getAckThreadPoolQueueCapacity());
        this.replyThreadPoolQueue = new LinkedBlockingQueue<>(this.brokerConfig.getReplyThreadPoolQueueCapacity());
        this.queryThreadPoolQueue = new LinkedBlockingQueue<>(this.brokerConfig.getQueryThreadPoolQueueCapacity());
        this.clientManagerThreadPoolQueue = new LinkedBlockingQueue<>(this.brokerConfig.getClientManagerThreadPoolQueueCapacity());
        this.consumerManagerThreadPoolQueue = new LinkedBlockingQueue<>(this.brokerConfig.getConsumerManagerThreadPoolQueueCapacity());
        this.heartbeatThreadPoolQueue = new LinkedBlockingQueue<>(this.brokerConfig.getHeartbeatThreadPoolQueueCapacity());
        this.endTransactionThreadPoolQueue = new LinkedBlockingQueue<>(this.brokerConfig.getEndTransactionPoolQueueCapacity());
        this.adminBrokerThreadPoolQueue = new LinkedBlockingQueue<>(this.brokerConfig.getAdminBrokerThreadPoolQueueCapacity());
        this.loadBalanceThreadPoolQueue = new LinkedBlockingQueue<>(this.brokerConfig.getLoadBalanceThreadPoolQueueCapacity());

        this.brokerFastFailure = new BrokerFastFailure(this);

        String brokerConfigPath;
        if (brokerConfig.getBrokerConfigPath() != null && !brokerConfig.getBrokerConfigPath().isEmpty()) {
            brokerConfigPath = brokerConfig.getBrokerConfigPath();
        } else {
            brokerConfigPath = BrokerPathConfigHelper.getBrokerConfigPath();
        }
        this.configuration = new Configuration(
            LOG,
            brokerConfigPath,
            this.brokerConfig, this.nettyServerConfig, this.nettyClientConfig, this.messageStoreConfig
        );

        this.brokerStatsManager.setProduerStateGetter(new BrokerStatsManager.StateGetter() {
            @Override
            public boolean online(String instanceId, String group, String topic) {
                if (getTopicConfigManager().getTopicConfigTable().containsKey(NamespaceUtil.wrapNamespace(instanceId, topic))) {
                    return getProducerManager().groupOnline(NamespaceUtil.wrapNamespace(instanceId, group));
                } else {
                    return getProducerManager().groupOnline(group);
                }
            }
        });
        this.brokerStatsManager.setConsumerStateGetter(new BrokerStatsManager.StateGetter() {
            @Override
            public boolean online(String instanceId, String group, String topic) {
                String topicFullName = NamespaceUtil.wrapNamespace(instanceId, topic);
                if (getTopicConfigManager().getTopicConfigTable().containsKey(topicFullName)) {
                    return getConsumerManager().findSubscriptionData(NamespaceUtil.wrapNamespace(instanceId, group), topicFullName) != null;
                } else {
                    return getConsumerManager().findSubscriptionData(group, topic) != null;
                }
            }
        });


        //new 当前的broker信息，并添加到集群信息中
        this.brokerMemberGroup = new BrokerMemberGroup(this.brokerConfig.getBrokerClusterName(), this.brokerConfig.getBrokerName());
        this.brokerMemberGroup.getBrokerAddrs().put(this.brokerConfig.getBrokerId(), this.getBrokerAddr());

        this.escapeBridge = new EscapeBridge(this);

        //主题路由信息管理器
        this.topicRouteInfoManager = new TopicRouteInfoManager(this);

        if (this.brokerConfig.isEnableSlaveActingMaster() && !this.brokerConfig.isSkipPreOnline()) {
            this.brokerPreOnlineService = new BrokerPreOnlineService(this);
        }
    }

    public BrokerConfig getBrokerConfig() {
        return brokerConfig;
    }

    public NettyServerConfig getNettyServerConfig() {
        return nettyServerConfig;
    }

    public NettyClientConfig getNettyClientConfig() {
        return nettyClientConfig;
    }

    public BlockingQueue<Runnable> getPullThreadPoolQueue() {
        return pullThreadPoolQueue;
    }

    public BlockingQueue<Runnable> getQueryThreadPoolQueue() {
        return queryThreadPoolQueue;
    }

    public BrokerMetricsManager getBrokerMetricsManager() {
        return brokerMetricsManager;
    }

    protected void initializeRemotingServer() throws CloneNotSupportedException {
        this.remotingServer = new NettyRemotingServer(this.nettyServerConfig, this.clientHousekeepingService);
        NettyServerConfig fastConfig = (NettyServerConfig) this.nettyServerConfig.clone();

        int listeningPort = nettyServerConfig.getListenPort() - 2;
        if (listeningPort < 0) {
            listeningPort = 0;
        }
        fastConfig.setListenPort(listeningPort);

        this.fastRemotingServer = new NettyRemotingServer(fastConfig, this.clientHousekeepingService);
    }

    /**
     * Initialize resources including remoting server and thread executors.
     */
    protected void initializeResources() {
        this.scheduledExecutorService = ThreadUtils.newScheduledThreadPool(1,
            new ThreadFactoryImpl("BrokerControllerScheduledThread", true, getBrokerIdentity()));

        this.sendMessageExecutor = ThreadUtils.newThreadPoolExecutor(
            this.brokerConfig.getSendMessageThreadPoolNums(),
            this.brokerConfig.getSendMessageThreadPoolNums(),
            1000 * 60,
            TimeUnit.MILLISECONDS,
            this.sendThreadPoolQueue,
            new ThreadFactoryImpl("SendMessageThread_", getBrokerIdentity()));

        this.pullMessageExecutor = ThreadUtils.newThreadPoolExecutor(
            this.brokerConfig.getPullMessageThreadPoolNums(),
            this.brokerConfig.getPullMessageThreadPoolNums(),
            1000 * 60,
            TimeUnit.MILLISECONDS,
            this.pullThreadPoolQueue,
            new ThreadFactoryImpl("PullMessageThread_", getBrokerIdentity()));

        this.litePullMessageExecutor = ThreadUtils.newThreadPoolExecutor(
            this.brokerConfig.getLitePullMessageThreadPoolNums(),
            this.brokerConfig.getLitePullMessageThreadPoolNums(),
            1000 * 60,
            TimeUnit.MILLISECONDS,
            this.litePullThreadPoolQueue,
            new ThreadFactoryImpl("LitePullMessageThread_", getBrokerIdentity()));

        this.putMessageFutureExecutor = ThreadUtils.newThreadPoolExecutor(
            this.brokerConfig.getPutMessageFutureThreadPoolNums(),
            this.brokerConfig.getPutMessageFutureThreadPoolNums(),
            1000 * 60,
            TimeUnit.MILLISECONDS,
            this.putThreadPoolQueue,
            new ThreadFactoryImpl("SendMessageThread_", getBrokerIdentity()));

        this.ackMessageExecutor = ThreadUtils.newThreadPoolExecutor(
            this.brokerConfig.getAckMessageThreadPoolNums(),
            this.brokerConfig.getAckMessageThreadPoolNums(),
            1000 * 60,
            TimeUnit.MILLISECONDS,
            this.ackThreadPoolQueue,
            new ThreadFactoryImpl("AckMessageThread_", getBrokerIdentity()));

        this.queryMessageExecutor = ThreadUtils.newThreadPoolExecutor(
            this.brokerConfig.getQueryMessageThreadPoolNums(),
            this.brokerConfig.getQueryMessageThreadPoolNums(),
            1000 * 60,
            TimeUnit.MILLISECONDS,
            this.queryThreadPoolQueue,
            new ThreadFactoryImpl("QueryMessageThread_", getBrokerIdentity()));

        this.adminBrokerExecutor = ThreadUtils.newThreadPoolExecutor(
            this.brokerConfig.getAdminBrokerThreadPoolNums(),
            this.brokerConfig.getAdminBrokerThreadPoolNums(),
            1000 * 60,
            TimeUnit.MILLISECONDS,
            this.adminBrokerThreadPoolQueue,
            new ThreadFactoryImpl("AdminBrokerThread_", getBrokerIdentity()));

        this.clientManageExecutor = ThreadUtils.newThreadPoolExecutor(
            this.brokerConfig.getClientManageThreadPoolNums(),
            this.brokerConfig.getClientManageThreadPoolNums(),
            1000 * 60,
            TimeUnit.MILLISECONDS,
            this.clientManagerThreadPoolQueue,
            new ThreadFactoryImpl("ClientManageThread_", getBrokerIdentity()));

        this.heartbeatExecutor = ThreadUtils.newThreadPoolExecutor(
            this.brokerConfig.getHeartbeatThreadPoolNums(),
            this.brokerConfig.getHeartbeatThreadPoolNums(),
            1000 * 60,
            TimeUnit.MILLISECONDS,
            this.heartbeatThreadPoolQueue,
            new ThreadFactoryImpl("HeartbeatThread_", true, getBrokerIdentity()));

        this.consumerManageExecutor = ThreadUtils.newThreadPoolExecutor(
            this.brokerConfig.getConsumerManageThreadPoolNums(),
            this.brokerConfig.getConsumerManageThreadPoolNums(),
            1000 * 60,
            TimeUnit.MILLISECONDS,
            this.consumerManagerThreadPoolQueue,
            new ThreadFactoryImpl("ConsumerManageThread_", true, getBrokerIdentity()));

        this.replyMessageExecutor = ThreadUtils.newThreadPoolExecutor(
            this.brokerConfig.getProcessReplyMessageThreadPoolNums(),
            this.brokerConfig.getProcessReplyMessageThreadPoolNums(),
            1000 * 60,
            TimeUnit.MILLISECONDS,
            this.replyThreadPoolQueue,
            new ThreadFactoryImpl("ProcessReplyMessageThread_", getBrokerIdentity()));

        this.endTransactionExecutor = ThreadUtils.newThreadPoolExecutor(
            this.brokerConfig.getEndTransactionThreadPoolNums(),
            this.brokerConfig.getEndTransactionThreadPoolNums(),
            1000 * 60,
            TimeUnit.MILLISECONDS,
            this.endTransactionThreadPoolQueue,
            new ThreadFactoryImpl("EndTransactionThread_", getBrokerIdentity()));

        this.loadBalanceExecutor = ThreadUtils.newThreadPoolExecutor(
            this.brokerConfig.getLoadBalanceProcessorThreadPoolNums(),
            this.brokerConfig.getLoadBalanceProcessorThreadPoolNums(),
            1000 * 60,
            TimeUnit.MILLISECONDS,
            this.loadBalanceThreadPoolQueue,
            new ThreadFactoryImpl("LoadBalanceProcessorThread_", getBrokerIdentity()));

        this.syncBrokerMemberGroupExecutorService = ThreadUtils.newScheduledThreadPool(1,
            new ThreadFactoryImpl("BrokerControllerSyncBrokerScheduledThread", getBrokerIdentity()));
        this.brokerHeartbeatExecutorService = ThreadUtils.newScheduledThreadPool(1,
            new ThreadFactoryImpl("BrokerControllerHeartbeatScheduledThread", getBrokerIdentity()));

        this.topicQueueMappingCleanService = new TopicQueueMappingCleanService(this);
    }

    /**
     * 初始化broker的定时任务
     */
    protected void initializeBrokerScheduledTasks() {
        //到下一天的早上的时间
        final long initialDelay = UtilAll.computeNextMorningTimeMillis() - System.currentTimeMillis();
        final long period = TimeUnit.DAYS.toMillis(1);
        this.scheduledExecutorService.scheduleAtFixedRate(new Runnable() {
            @Override
            public void run() {
                try {
                    BrokerController.this.getBrokerStats().record();
                } catch (Throwable e) {
                    LOG.error("BrokerController: failed to record broker stats", e);
                }
            }
            //每天十二点执行一次
        }, initialDelay, period, TimeUnit.MILLISECONDS);

        /*
         *定时持久化consumeOffset
         */
        this.scheduledExecutorService.scheduleAtFixedRate(new Runnable() {
            @Override
            public void run() {
                try {
                    BrokerController.this.consumerOffsetManager.persist();
                } catch (Throwable e) {
                    LOG.error(
                        "BrokerController: failed to persist config file of consumerOffset", e);
                }
            }
            //10秒后，每五秒持久化consumerOffset
        }, 1000 * 10, this.brokerConfig.getFlushConsumerOffsetInterval(), TimeUnit.MILLISECONDS);

        /*
         * 定时持久化consumerFilter和consumerOrder
         */
        this.scheduledExecutorService.scheduleAtFixedRate(new Runnable() {
            @Override
            public void run() {
                try {
                    BrokerController.this.consumerFilterManager.persist();
                    BrokerController.this.consumerOrderInfoManager.persist();
                } catch (Throwable e) {
                    LOG.error(
                        "BrokerController: failed to persist config file of consumerFilter or consumerOrderInfo",
                        e);
                }
            }
        }, 1000 * 10, 1000 * 10, TimeUnit.MILLISECONDS);

        /*
         *保护broker,如果消费者消费过慢，就禁用消费组（默认没有开启）
         */
        this.scheduledExecutorService.scheduleAtFixedRate(new Runnable() {
            @Override
            public void run() {
                try {
                    BrokerController.this.protectBroker();
                } catch (Throwable e) {
                    LOG.error("BrokerController: failed to protectBroker", e);
                }
            }
            //延迟3分钟，并每三分钟执行一次
        }, 3, 3, TimeUnit.MINUTES);

        /*
         *每1秒打印一次SlowTimeMills
         */
        this.scheduledExecutorService.scheduleAtFixedRate(new Runnable() {
            @Override
            public void run() {
                try {
                    BrokerController.this.printWaterMark();
                } catch (Throwable e) {
                    LOG.error("BrokerController: failed to print broker watermark", e);
                }
            }
        }, 10, 1, TimeUnit.SECONDS);

        /*
         * 定时打印转发commitLog数据落后的字节数
         * ps:consumeLog和index文件都是定时从commit中Dispatch的
         */
        this.scheduledExecutorService.scheduleAtFixedRate(new Runnable() {

            @Override
            public void run() {
                try {
                    LOG.info("Dispatch task fall behind commit log {}bytes",
                        BrokerController.this.getMessageStore().dispatchBehindBytes());
                } catch (Throwable e) {
                    LOG.error("Failed to print dispatchBehindBytes", e);
                }
            }
            //10秒后执行，每分钟执行一次
        }, 1000 * 10, 1000 * 60, TimeUnit.MILLISECONDS);

        /*
         *在开启DLeger主从的情况下：
         * 当是从节点的情况下，会定时从主节点同步TimerCheckpoint,并同步其他主节点信息（consumeOffset、消息组信息等）
         * 当是主节点的情况下，会定时打印没有同步commitLog的字节数据
         */
        if (!messageStoreConfig.isEnableDLegerCommitLog() && !messageStoreConfig.isDuplicationEnable() && !brokerConfig.isEnableControllerMode()) {
            if (BrokerRole.SLAVE == this.messageStoreConfig.getBrokerRole()) {
                if (this.messageStoreConfig.getHaMasterAddress() != null && this.messageStoreConfig.getHaMasterAddress().length() >= HA_ADDRESS_MIN_LENGTH) {
                    this.messageStore.updateHaMasterAddress(this.messageStoreConfig.getHaMasterAddress());
                    this.updateMasterHAServerAddrPeriodically = false;
                } else {
                    this.updateMasterHAServerAddrPeriodically = true;
                }

                this.scheduledExecutorService.scheduleAtFixedRate(new Runnable() {

                    @Override
                    public void run() {
                        try {
                            if (System.currentTimeMillis() - lastSyncTimeMs > 60 * 1000) {
                                BrokerController.this.getSlaveSynchronize().syncAll();
                                lastSyncTimeMs = System.currentTimeMillis();
                            }

                            //timer checkpoint, latency-sensitive, so sync it more frequently
                            if (messageStoreConfig.isTimerWheelEnable()) {
                                BrokerController.this.getSlaveSynchronize().syncTimerCheckPoint();
                            }
                        } catch (Throwable e) {
                            LOG.error("Failed to sync all config for slave.", e);
                        }
                    }
                    //10秒后，每3秒同步一次TimerCheckPoint
                }, 1000 * 10, 3 * 1000, TimeUnit.MILLISECONDS);

            } else {
                this.scheduledExecutorService.scheduleAtFixedRate(new Runnable() {

                    @Override
                    public void run() {
                        try {
                            BrokerController.this.printMasterAndSlaveDiff();
                        } catch (Throwable e) {
                            LOG.error("Failed to print diff of master and slave.", e);
                        }
                    }
                    //10秒后，每分钟打印一次
                }, 1000 * 10, 1000 * 60, TimeUnit.MILLISECONDS);
            }
        }
        //如果开启了controller模式，就updateMasterHAServerAddrPeriodically(定时更新masterHaService地址)为true
        if (this.brokerConfig.isEnableControllerMode()) {
            this.updateMasterHAServerAddrPeriodically = true;
        }
    }

    protected void initializeScheduledTasks() {

        initializeBrokerScheduledTasks();

<<<<<<< HEAD
        /*
         * 每5秒从namesrv中获取broker集群信息，并刷新
         */
        this.scheduledExecutorService.scheduleAtFixedRate(new Runnable() {
            @Override
            public void run() {
                try {
                    BrokerController.this.brokerOuterAPI.refreshMetadata();
                } catch (Exception e) {
                    LOG.error("ScheduledTask refresh metadata exception", e);
                }
            }
        }, 10, 5, TimeUnit.SECONDS);

        /*
         *  更新remotingClient的NamesrvAddr
         */
=======
>>>>>>> 1a681bdf
        if (this.brokerConfig.getNamesrvAddr() != null) {
            this.updateNamesrvAddr();
            LOG.info("Set user specified name server address: {}", this.brokerConfig.getNamesrvAddr());
            // also auto update namesrv if specify
            this.scheduledExecutorService.scheduleAtFixedRate(new Runnable() {
                @Override
                public void run() {
                    try {
                        BrokerController.this.updateNamesrvAddr();
                    } catch (Throwable e) {
                        LOG.error("Failed to update nameServer address list", e);
                    }
                }
                //两分钟更新一次
            }, 1000 * 10, 1000 * 60 * 2, TimeUnit.MILLISECONDS);
        } else if (this.brokerConfig.isFetchNamesrvAddrByAddressServer()) {
            this.scheduledExecutorService.scheduleAtFixedRate(new Runnable() {

                @Override
                public void run() {
                    try {
                        BrokerController.this.brokerOuterAPI.fetchNameServerAddr();
                    } catch (Throwable e) {
                        LOG.error("Failed to fetch nameServer address", e);
                    }
                }
            }, 1000 * 10, this.brokerConfig.getFetchNamesrvAddrInterval(), TimeUnit.MILLISECONDS);
        }
    }

    private void updateNamesrvAddr() {
        if (this.brokerConfig.isFetchNameSrvAddrByDnsLookup()) {
            this.brokerOuterAPI.updateNameServerAddressListByDnsLookup(this.brokerConfig.getNamesrvAddr());
        } else {
            this.brokerOuterAPI.updateNameServerAddressList(this.brokerConfig.getNamesrvAddr());
        }
    }

    public boolean initializeMetadata() {
        //加载对应的配置文件
        boolean result = this.topicConfigManager.load();
        result = result && this.topicQueueMappingManager.load();
        result = result && this.consumerOffsetManager.load();
        result = result && this.subscriptionGroupManager.load();
        result = result && this.consumerFilterManager.load();
        result = result && this.consumerOrderInfoManager.load();
        return result;
    }

    public boolean initializeMessageStore() {
        boolean result = true;
        try {
            DefaultMessageStore defaultMessageStore = new DefaultMessageStore(this.messageStoreConfig, this.brokerStatsManager, this.messageArrivingListener, this.brokerConfig, topicConfigManager.getTopicConfigTable());

            if (messageStoreConfig.isEnableDLegerCommitLog()) {
                DLedgerRoleChangeHandler roleChangeHandler =
                    new DLedgerRoleChangeHandler(this, defaultMessageStore);
                ((DLedgerCommitLog) defaultMessageStore.getCommitLog())
                    .getdLedgerServer().getDLedgerLeaderElector().addRoleChangeHandler(roleChangeHandler);
            }

            this.brokerStats = new BrokerStats(defaultMessageStore);

            // Load store plugin
            MessageStorePluginContext context = new MessageStorePluginContext(
                messageStoreConfig, brokerStatsManager, messageArrivingListener, brokerConfig, configuration);
            this.messageStore = MessageStoreFactory.build(context, defaultMessageStore);
            this.messageStore.getDispatcherList().addFirst(new CommitLogDispatcherCalcBitMap(this.brokerConfig, this.consumerFilterManager));
            if (messageStoreConfig.isTimerWheelEnable()) {
                this.timerCheckpoint = new TimerCheckpoint(BrokerPathConfigHelper.getTimerCheckPath(messageStoreConfig.getStorePathRootDir()));
                TimerMetrics timerMetrics = new TimerMetrics(BrokerPathConfigHelper.getTimerMetricsPath(messageStoreConfig.getStorePathRootDir()));
                this.timerMessageStore = new TimerMessageStore(messageStore, messageStoreConfig, timerCheckpoint, timerMetrics, brokerStatsManager);
                this.timerMessageStore.registerEscapeBridgeHook(msg -> escapeBridge.putMessage(msg));
                this.messageStore.setTimerMessageStore(this.timerMessageStore);
            }
        } catch (IOException e) {
            result = false;
            LOG.error("BrokerController#initialize: unexpected error occurs", e);
        }
        return result;
    }

    public boolean initialize() throws CloneNotSupportedException {

        boolean result = this.initializeMetadata();
        if (!result) {
            return false;
        }

        result = this.initializeMessageStore();
        if (!result) {
            return false;
        }

        return this.recoverAndInitService();
    }

    public boolean recoverAndInitService() throws CloneNotSupportedException {

        boolean result = true;

        if (this.brokerConfig.isEnableControllerMode()) {
            this.replicasManager = new ReplicasManager(this);
            this.replicasManager.setFenced(true);
        }

        if (messageStore != null) {
            registerMessageStoreHook();
            result = this.messageStore.load();
        }
        //加载时间轮定时任务信息
        if (messageStoreConfig.isTimerWheelEnable()) {
            result = result && this.timerMessageStore.load();
        }

        //scheduleMessageService load after messageStore load success
        //加载延迟级别的定时任务的配置
        result = result && this.scheduleMessageService.load();

        //加载broker附件插件（默认的情况下是没有的)
        for (BrokerAttachedPlugin brokerAttachedPlugin : brokerAttachedPlugins) {
            if (brokerAttachedPlugin != null) {
                result = result && brokerAttachedPlugin.load();
            }
        }
        //指标管理
        this.brokerMetricsManager = new BrokerMetricsManager(this);

        if (result) {

            //初始化netty服务端server
            initializeRemotingServer();
            //初始化线程池相关资源信息
            initializeResources();
            //注册处理器
            registerProcessor();
            //初始化broker相关定时任务
            initializeScheduledTasks();
            //初始化事务相关信息
            initialTransaction();
            //TODO1 acl是什么
            initialAcl();
            //初始化RPC相关的钩子
            initialRpcHooks();
            //tls开启，就添加文件监听
            //(安全传输层协议（TLS）用于在两个通信应用程序之间提供保密性和数据完整性)
            if (TlsSystemConfig.tlsMode != TlsMode.DISABLED) {
                // Register a listener to reload SslContext
                try {
                    fileWatchService = new FileWatchService(
                        new String[] {
                            TlsSystemConfig.tlsServerCertPath,
                            TlsSystemConfig.tlsServerKeyPath,
                            TlsSystemConfig.tlsServerTrustCertPath
                        },
                        new FileWatchService.Listener() {
                            boolean certChanged, keyChanged = false;

                            @Override
                            public void onChanged(String path) {
                                if (path.equals(TlsSystemConfig.tlsServerTrustCertPath)) {
                                    LOG.info("The trust certificate changed, reload the ssl context");
                                    reloadServerSslContext();
                                }
                                if (path.equals(TlsSystemConfig.tlsServerCertPath)) {
                                    certChanged = true;
                                }
                                if (path.equals(TlsSystemConfig.tlsServerKeyPath)) {
                                    keyChanged = true;
                                }
                                if (certChanged && keyChanged) {
                                    LOG.info("The certificate and private key changed, reload the ssl context");
                                    certChanged = keyChanged = false;
                                    reloadServerSslContext();
                                }
                            }

                            private void reloadServerSslContext() {
                                ((NettyRemotingServer) remotingServer).loadSslContext();
                                ((NettyRemotingServer) fastRemotingServer).loadSslContext();
                            }
                        });
                } catch (Exception e) {
                    result = false;
                    LOG.warn("FileWatchService created error, can't load the certificate dynamically");
                }
            }
        }

        return result;
    }

    /**
     * 注册putMessage的钩子
     */
    public void registerMessageStoreHook() {
        List<PutMessageHook> putMessageHookList = messageStore.getPutMessageHookList();

        /*
         * 校验put的消息：例如topic的长度大小以及body不能为空能
         */
        putMessageHookList.add(new PutMessageHook() {
            @Override
            public String hookName() {
                return "checkBeforePutMessage";
            }

            @Override
            public PutMessageResult executeBeforePutMessage(MessageExt msg) {
                return HookUtils.checkBeforePutMessage(BrokerController.this, msg);
            }
        });

        /*
         * 校验批量消息
         */
        putMessageHookList.add(new PutMessageHook() {
            @Override
            public String hookName() {
                return "innerBatchChecker";
            }

            @Override
            public PutMessageResult executeBeforePutMessage(MessageExt msg) {
                if (msg instanceof MessageExtBrokerInner) {
                    return HookUtils.checkInnerBatch(BrokerController.this, msg);
                }
                return null;
            }
        });

        /*
         * 定时消息处理：
         * 1.将时间轮消息放入 TimerMessageStore.TIMER_TOPIC
         * 2.将延迟级别消息放入 TopicValidator.RMQ_SYS_SCHEDULE_TOPIC
         */
        putMessageHookList.add(new PutMessageHook() {
            @Override
            public String hookName() {
                return "handleScheduleMessage";
            }

            @Override
            public PutMessageResult executeBeforePutMessage(MessageExt msg) {
                if (msg instanceof MessageExtBrokerInner) {
                    return HookUtils.handleScheduleMessage(BrokerController.this, (MessageExtBrokerInner) msg);
                }
                return null;
            }
        });

        /*
         * TODO2 干什么的
         */
        SendMessageBackHook sendMessageBackHook = new SendMessageBackHook() {
            @Override
            public boolean executeSendMessageBack(List<MessageExt> msgList, String brokerName, String brokerAddr) {
                return HookUtils.sendMessageBack(BrokerController.this, msgList, brokerName, brokerAddr);
            }
        };

        if (messageStore != null) {
            messageStore.setSendMessageBackHook(sendMessageBackHook);
        }
    }

    private void initialTransaction() {
        this.transactionalMessageService = ServiceProvider.loadClass(TransactionalMessageService.class);
        if (null == this.transactionalMessageService) {
            this.transactionalMessageService = new TransactionalMessageServiceImpl(
                    new TransactionalMessageBridge(this, this.getMessageStore()));
            LOG.warn("Load default transaction message hook service: {}",
                    TransactionalMessageServiceImpl.class.getSimpleName());
        }
        this.transactionalMessageCheckListener = ServiceProvider.loadClass(
                AbstractTransactionalMessageCheckListener.class);
        if (null == this.transactionalMessageCheckListener) {
            this.transactionalMessageCheckListener = new DefaultTransactionalMessageCheckListener();
            LOG.warn("Load default discard message hook service: {}",
                    DefaultTransactionalMessageCheckListener.class.getSimpleName());
        }
        this.transactionalMessageCheckListener.setBrokerController(this);
        this.transactionalMessageCheckService = new TransactionalMessageCheckService(this);
    }

    /**
     * 初始化acl权限控制
     */
    private void initialAcl() {
        if (!this.brokerConfig.isAclEnable()) {
            LOG.info("The broker dose not enable acl");
            return;
        }

        List<AccessValidator> accessValidators = ServiceProvider.load(AccessValidator.class);
        if (accessValidators.isEmpty()) {
            LOG.info("ServiceProvider loaded no AccessValidator, using default org.apache.rocketmq.acl.plain.PlainAccessValidator");
            accessValidators.add(new PlainAccessValidator());
        }

        for (AccessValidator accessValidator : accessValidators) {
            final AccessValidator validator = accessValidator;
            accessValidatorMap.put(validator.getClass(), validator);
            this.registerServerRPCHook(new RPCHook() {

                @Override
                public void doBeforeRequest(String remoteAddr, RemotingCommand request) {
                    //Do not catch the exception
                    validator.validate(validator.parse(request, remoteAddr));
                }

                @Override
                public void doAfterResponse(String remoteAddr, RemotingCommand request, RemotingCommand response) {
                }

            });
        }
    }

    /**
     * 初始化RPC远程调用的钩子
     */
    private void initialRpcHooks() {

        List<RPCHook> rpcHooks = ServiceProvider.load(RPCHook.class);
        if (rpcHooks == null || rpcHooks.isEmpty()) {
            return;
        }
        for (RPCHook rpcHook : rpcHooks) {
            this.registerServerRPCHook(rpcHook);
        }
    }

    /**
     * 注册netty消息处理器
     */
    public void registerProcessor() {
        /*
         * SendMessageProcessor(发送消息处理器）
         */
        sendMessageProcessor.registerSendMessageHook(sendMessageHookList);
        sendMessageProcessor.registerConsumeMessageHook(consumeMessageHookList);

        this.remotingServer.registerProcessor(RequestCode.SEND_MESSAGE, sendMessageProcessor, this.sendMessageExecutor);
        this.remotingServer.registerProcessor(RequestCode.SEND_MESSAGE_V2, sendMessageProcessor, this.sendMessageExecutor);
        this.remotingServer.registerProcessor(RequestCode.SEND_BATCH_MESSAGE, sendMessageProcessor, this.sendMessageExecutor);
        this.remotingServer.registerProcessor(RequestCode.CONSUMER_SEND_MSG_BACK, sendMessageProcessor, this.sendMessageExecutor);
        this.fastRemotingServer.registerProcessor(RequestCode.SEND_MESSAGE, sendMessageProcessor, this.sendMessageExecutor);
        this.fastRemotingServer.registerProcessor(RequestCode.SEND_MESSAGE_V2, sendMessageProcessor, this.sendMessageExecutor);
        this.fastRemotingServer.registerProcessor(RequestCode.SEND_BATCH_MESSAGE, sendMessageProcessor, this.sendMessageExecutor);
        this.fastRemotingServer.registerProcessor(RequestCode.CONSUMER_SEND_MSG_BACK, sendMessageProcessor, this.sendMessageExecutor);
        /**
         * PullMessageProcessor（拉消息处理器）
         */
        this.remotingServer.registerProcessor(RequestCode.PULL_MESSAGE, this.pullMessageProcessor, this.pullMessageExecutor);
        this.remotingServer.registerProcessor(RequestCode.LITE_PULL_MESSAGE, this.pullMessageProcessor, this.litePullMessageExecutor);
        this.pullMessageProcessor.registerConsumeMessageHook(consumeMessageHookList);
        /**
         * PeekMessageProcessor（探测消息处理器）
         */
        this.remotingServer.registerProcessor(RequestCode.PEEK_MESSAGE, this.peekMessageProcessor, this.pullMessageExecutor);
        /**
         * PopMessageProcessor（pop消息处理器，5.0后一种新的消费模式）
         */
        this.remotingServer.registerProcessor(RequestCode.POP_MESSAGE, this.popMessageProcessor, this.pullMessageExecutor);

        /**
         * AckMessageProcessor（ack消息处理器，pop消息才会ack)
         */
        this.remotingServer.registerProcessor(RequestCode.ACK_MESSAGE, this.ackMessageProcessor, this.ackMessageExecutor);
        this.fastRemotingServer.registerProcessor(RequestCode.ACK_MESSAGE, this.ackMessageProcessor, this.ackMessageExecutor);

        this.remotingServer.registerProcessor(RequestCode.BATCH_ACK_MESSAGE, this.ackMessageProcessor, this.ackMessageExecutor);
        this.fastRemotingServer.registerProcessor(RequestCode.BATCH_ACK_MESSAGE, this.ackMessageProcessor, this.ackMessageExecutor);
        /**
         * ChangeInvisibleTimeProcessor(改变消息可见性处理器)
         */
        this.remotingServer.registerProcessor(RequestCode.CHANGE_MESSAGE_INVISIBLETIME, this.changeInvisibleTimeProcessor, this.ackMessageExecutor);
        this.fastRemotingServer.registerProcessor(RequestCode.CHANGE_MESSAGE_INVISIBLETIME, this.changeInvisibleTimeProcessor, this.ackMessageExecutor);
        /**
         * notificationProcessor（）
         */
        this.remotingServer.registerProcessor(RequestCode.NOTIFICATION, this.notificationProcessor, this.pullMessageExecutor);

        /**
         * pollingInfoProcessor
         */
        this.remotingServer.registerProcessor(RequestCode.POLLING_INFO, this.pollingInfoProcessor, this.pullMessageExecutor);

        /**
         * ReplyMessageProcessor
         */

        replyMessageProcessor.registerSendMessageHook(sendMessageHookList);

        this.remotingServer.registerProcessor(RequestCode.SEND_REPLY_MESSAGE, replyMessageProcessor, replyMessageExecutor);
        this.remotingServer.registerProcessor(RequestCode.SEND_REPLY_MESSAGE_V2, replyMessageProcessor, replyMessageExecutor);
        this.fastRemotingServer.registerProcessor(RequestCode.SEND_REPLY_MESSAGE, replyMessageProcessor, replyMessageExecutor);
        this.fastRemotingServer.registerProcessor(RequestCode.SEND_REPLY_MESSAGE_V2, replyMessageProcessor, replyMessageExecutor);

        /**
         * QueryMessageProcessor
         */
        NettyRequestProcessor queryProcessor = new QueryMessageProcessor(this);
        this.remotingServer.registerProcessor(RequestCode.QUERY_MESSAGE, queryProcessor, this.queryMessageExecutor);
        this.remotingServer.registerProcessor(RequestCode.VIEW_MESSAGE_BY_ID, queryProcessor, this.queryMessageExecutor);

        this.fastRemotingServer.registerProcessor(RequestCode.QUERY_MESSAGE, queryProcessor, this.queryMessageExecutor);
        this.fastRemotingServer.registerProcessor(RequestCode.VIEW_MESSAGE_BY_ID, queryProcessor, this.queryMessageExecutor);

        /**
         * ClientManageProcessor
         */
        this.remotingServer.registerProcessor(RequestCode.HEART_BEAT, clientManageProcessor, this.heartbeatExecutor);
        this.remotingServer.registerProcessor(RequestCode.UNREGISTER_CLIENT, clientManageProcessor, this.clientManageExecutor);
        this.remotingServer.registerProcessor(RequestCode.CHECK_CLIENT_CONFIG, clientManageProcessor, this.clientManageExecutor);

        this.fastRemotingServer.registerProcessor(RequestCode.HEART_BEAT, clientManageProcessor, this.heartbeatExecutor);
        this.fastRemotingServer.registerProcessor(RequestCode.UNREGISTER_CLIENT, clientManageProcessor, this.clientManageExecutor);
        this.fastRemotingServer.registerProcessor(RequestCode.CHECK_CLIENT_CONFIG, clientManageProcessor, this.clientManageExecutor);

        /**
         * ConsumerManageProcessor
         */
        ConsumerManageProcessor consumerManageProcessor = new ConsumerManageProcessor(this);
        this.remotingServer.registerProcessor(RequestCode.GET_CONSUMER_LIST_BY_GROUP, consumerManageProcessor, this.consumerManageExecutor);
        this.remotingServer.registerProcessor(RequestCode.UPDATE_CONSUMER_OFFSET, consumerManageProcessor, this.consumerManageExecutor);
        this.remotingServer.registerProcessor(RequestCode.QUERY_CONSUMER_OFFSET, consumerManageProcessor, this.consumerManageExecutor);

        this.fastRemotingServer.registerProcessor(RequestCode.GET_CONSUMER_LIST_BY_GROUP, consumerManageProcessor, this.consumerManageExecutor);
        this.fastRemotingServer.registerProcessor(RequestCode.UPDATE_CONSUMER_OFFSET, consumerManageProcessor, this.consumerManageExecutor);
        this.fastRemotingServer.registerProcessor(RequestCode.QUERY_CONSUMER_OFFSET, consumerManageProcessor, this.consumerManageExecutor);

        /**
         * QueryAssignmentProcessor
         */
        this.remotingServer.registerProcessor(RequestCode.QUERY_ASSIGNMENT, queryAssignmentProcessor, loadBalanceExecutor);
        this.fastRemotingServer.registerProcessor(RequestCode.QUERY_ASSIGNMENT, queryAssignmentProcessor, loadBalanceExecutor);
        this.remotingServer.registerProcessor(RequestCode.SET_MESSAGE_REQUEST_MODE, queryAssignmentProcessor, loadBalanceExecutor);
        this.fastRemotingServer.registerProcessor(RequestCode.SET_MESSAGE_REQUEST_MODE, queryAssignmentProcessor, loadBalanceExecutor);

        /**
         * EndTransactionProcessor
         */
        this.remotingServer.registerProcessor(RequestCode.END_TRANSACTION, endTransactionProcessor, this.endTransactionExecutor);
        this.fastRemotingServer.registerProcessor(RequestCode.END_TRANSACTION, endTransactionProcessor, this.endTransactionExecutor);

        /*
         * Default
         */
        AdminBrokerProcessor adminProcessor = new AdminBrokerProcessor(this);
        this.remotingServer.registerDefaultProcessor(adminProcessor, this.adminBrokerExecutor);
        this.fastRemotingServer.registerDefaultProcessor(adminProcessor, this.adminBrokerExecutor);
    }

    public BrokerStats getBrokerStats() {
        return brokerStats;
    }

    public void setBrokerStats(BrokerStats brokerStats) {
        this.brokerStats = brokerStats;
    }

    /**
     * 消费者消费过慢，则禁用消费组
     */
    public void protectBroker() {
        //默认是没有开启的
        if (this.brokerConfig.isDisableConsumeIfConsumerReadSlowly()) {
            //TODO2 逻辑不清楚
            for (Map.Entry<String, MomentStatsItem> next : this.brokerStatsManager.getMomentStatsItemSetFallSize().getStatsItemTable().entrySet()) {
                final long fallBehindBytes = next.getValue().getValue().get();
                if (fallBehindBytes > this.brokerConfig.getConsumerFallbehindThreshold()) {
                    final String[] split = next.getValue().getStatsKey().split("@");
                    final String group = split[2];
                    LOG_PROTECTION.info("[PROTECT_BROKER] the consumer[{}] consume slowly, {} bytes, disable it", group, fallBehindBytes);
                    this.subscriptionGroupManager.disableConsume(group);
                }
            }
        }
    }

    public long headSlowTimeMills(BlockingQueue<Runnable> q) {
        long slowTimeMills = 0;
        final Runnable peek = q.peek();
        if (peek != null) {
            RequestTask rt = BrokerFastFailure.castRunnable(peek);
            slowTimeMills = rt == null ? 0 : this.messageStore.now() - rt.getCreateTimestamp();
        }

        if (slowTimeMills < 0) {
            slowTimeMills = 0;
        }

        return slowTimeMills;
    }

    public long headSlowTimeMills4SendThreadPoolQueue() {
        return this.headSlowTimeMills(this.sendThreadPoolQueue);
    }

    public long headSlowTimeMills4PullThreadPoolQueue() {
        return this.headSlowTimeMills(this.pullThreadPoolQueue);
    }

    public long headSlowTimeMills4LitePullThreadPoolQueue() {
        return this.headSlowTimeMills(this.litePullThreadPoolQueue);
    }

    public long headSlowTimeMills4QueryThreadPoolQueue() {
        return this.headSlowTimeMills(this.queryThreadPoolQueue);
    }

    public void printWaterMark() {
        LOG_WATER_MARK.info("[WATERMARK] Send Queue Size: {} SlowTimeMills: {}", this.sendThreadPoolQueue.size(), headSlowTimeMills4SendThreadPoolQueue());
        LOG_WATER_MARK.info("[WATERMARK] Pull Queue Size: {} SlowTimeMills: {}", this.pullThreadPoolQueue.size(), headSlowTimeMills4PullThreadPoolQueue());
        LOG_WATER_MARK.info("[WATERMARK] Query Queue Size: {} SlowTimeMills: {}", this.queryThreadPoolQueue.size(), headSlowTimeMills4QueryThreadPoolQueue());
        LOG_WATER_MARK.info("[WATERMARK] Lite Pull Queue Size: {} SlowTimeMills: {}", this.litePullThreadPoolQueue.size(), headSlowTimeMills4LitePullThreadPoolQueue());
        LOG_WATER_MARK.info("[WATERMARK] Transaction Queue Size: {} SlowTimeMills: {}", this.endTransactionThreadPoolQueue.size(), headSlowTimeMills(this.endTransactionThreadPoolQueue));
        LOG_WATER_MARK.info("[WATERMARK] ClientManager Queue Size: {} SlowTimeMills: {}", this.clientManagerThreadPoolQueue.size(), this.headSlowTimeMills(this.clientManagerThreadPoolQueue));
        LOG_WATER_MARK.info("[WATERMARK] Heartbeat Queue Size: {} SlowTimeMills: {}", this.heartbeatThreadPoolQueue.size(), this.headSlowTimeMills(this.heartbeatThreadPoolQueue));
        LOG_WATER_MARK.info("[WATERMARK] Ack Queue Size: {} SlowTimeMills: {}", this.ackThreadPoolQueue.size(), headSlowTimeMills(this.ackThreadPoolQueue));
        LOG_WATER_MARK.info("[WATERMARK] Admin Queue Size: {} SlowTimeMills: {}", this.adminBrokerThreadPoolQueue.size(), headSlowTimeMills(this.adminBrokerThreadPoolQueue));
    }

    public MessageStore getMessageStore() {
        return messageStore;
    }

    public void setMessageStore(MessageStore messageStore) {
        this.messageStore = messageStore;
    }

    protected void printMasterAndSlaveDiff() {
        if (messageStore.getHaService() != null && messageStore.getHaService().getConnectionCount().get() > 0) {
            long diff = this.messageStore.slaveFallBehindMuch();
            LOG.info("CommitLog: slave fall behind master {}bytes", diff);
        }
    }

    public Broker2Client getBroker2Client() {
        return broker2Client;
    }

    public ConsumerManager getConsumerManager() {
        return consumerManager;
    }

    public ConsumerFilterManager getConsumerFilterManager() {
        return consumerFilterManager;
    }

    public ConsumerOrderInfoManager getConsumerOrderInfoManager() {
        return consumerOrderInfoManager;
    }

    public PopInflightMessageCounter getPopInflightMessageCounter() {
        return popInflightMessageCounter;
    }

    public ConsumerOffsetManager getConsumerOffsetManager() {
        return consumerOffsetManager;
    }

    public BroadcastOffsetManager getBroadcastOffsetManager() {
        return broadcastOffsetManager;
    }

    public MessageStoreConfig getMessageStoreConfig() {
        return messageStoreConfig;
    }

    public ProducerManager getProducerManager() {
        return producerManager;
    }

    public void setFastRemotingServer(RemotingServer fastRemotingServer) {
        this.fastRemotingServer = fastRemotingServer;
    }

    public RemotingServer getFastRemotingServer() {
        return fastRemotingServer;
    }

    public PullMessageProcessor getPullMessageProcessor() {
        return pullMessageProcessor;
    }

    public PullRequestHoldService getPullRequestHoldService() {
        return pullRequestHoldService;
    }

    public void setSubscriptionGroupManager(SubscriptionGroupManager subscriptionGroupManager) {
        this.subscriptionGroupManager = subscriptionGroupManager;
    }

    public SubscriptionGroupManager getSubscriptionGroupManager() {
        return subscriptionGroupManager;
    }

    public PopMessageProcessor getPopMessageProcessor() {
        return popMessageProcessor;
    }

    public NotificationProcessor getNotificationProcessor() {
        return notificationProcessor;
    }

    public TimerMessageStore getTimerMessageStore() {
        return timerMessageStore;
    }

    public void setTimerMessageStore(TimerMessageStore timerMessageStore) {
        this.timerMessageStore = timerMessageStore;
    }

    public AckMessageProcessor getAckMessageProcessor() {
        return ackMessageProcessor;
    }

    public ChangeInvisibleTimeProcessor getChangeInvisibleTimeProcessor() {
        return changeInvisibleTimeProcessor;
    }

    protected void shutdownBasicService() {

        shutdown = true;

        this.unregisterBrokerAll();

        if (this.shutdownHook != null) {
            this.shutdownHook.beforeShutdown(this);
        }

        if (this.remotingServer != null) {
            this.remotingServer.shutdown();
        }

        if (this.fastRemotingServer != null) {
            this.fastRemotingServer.shutdown();
        }

        if (this.brokerMetricsManager != null) {
            this.brokerMetricsManager.shutdown();
        }

        if (this.brokerStatsManager != null) {
            this.brokerStatsManager.shutdown();
        }

        if (this.clientHousekeepingService != null) {
            this.clientHousekeepingService.shutdown();
        }

        if (this.pullRequestHoldService != null) {
            this.pullRequestHoldService.shutdown();
        }

        {
            this.popMessageProcessor.getPopLongPollingService().shutdown();
            this.popMessageProcessor.getQueueLockManager().shutdown();
        }

        {
            this.popMessageProcessor.getPopBufferMergeService().shutdown();
            this.ackMessageProcessor.shutdownPopReviveService();
        }

        if (this.transactionalMessageService != null) {
            this.transactionalMessageService.close();
        }

        if (this.notificationProcessor != null) {
            this.notificationProcessor.getPopLongPollingService().shutdown();
        }

        if (this.consumerIdsChangeListener != null) {
            this.consumerIdsChangeListener.shutdown();
        }

        if (this.topicQueueMappingCleanService != null) {
            this.topicQueueMappingCleanService.shutdown();
        }
        //it is better to make sure the timerMessageStore shutdown firstly
        if (this.timerMessageStore != null) {
            this.timerMessageStore.shutdown();
        }
        if (this.fileWatchService != null) {
            this.fileWatchService.shutdown();
        }

        if (this.broadcastOffsetManager != null) {
            this.broadcastOffsetManager.shutdown();
        }

        if (this.messageStore != null) {
            this.messageStore.shutdown();
        }

        if (this.replicasManager != null) {
            this.replicasManager.shutdown();
        }

        shutdownScheduledExecutorService(this.scheduledExecutorService);

        if (this.sendMessageExecutor != null) {
            this.sendMessageExecutor.shutdown();
        }

        if (this.litePullMessageExecutor != null) {
            this.litePullMessageExecutor.shutdown();
        }

        if (this.pullMessageExecutor != null) {
            this.pullMessageExecutor.shutdown();
        }

        if (this.replyMessageExecutor != null) {
            this.replyMessageExecutor.shutdown();
        }

        if (this.putMessageFutureExecutor != null) {
            this.putMessageFutureExecutor.shutdown();
        }

        if (this.ackMessageExecutor != null) {
            this.ackMessageExecutor.shutdown();
        }

        if (this.adminBrokerExecutor != null) {
            this.adminBrokerExecutor.shutdown();
        }

        if (this.brokerFastFailure != null) {
            this.brokerFastFailure.shutdown();
        }

        if (this.consumerFilterManager != null) {
            this.consumerFilterManager.persist();
        }

        if (this.consumerOrderInfoManager != null) {
            this.consumerOrderInfoManager.persist();
        }

        if (this.scheduleMessageService != null) {
            this.scheduleMessageService.persist();
            this.scheduleMessageService.shutdown();
        }

        if (this.clientManageExecutor != null) {
            this.clientManageExecutor.shutdown();
        }

        if (this.queryMessageExecutor != null) {
            this.queryMessageExecutor.shutdown();
        }

        if (this.heartbeatExecutor != null) {
            this.heartbeatExecutor.shutdown();
        }

        if (this.consumerManageExecutor != null) {
            this.consumerManageExecutor.shutdown();
        }

        if (this.transactionalMessageCheckService != null) {
            this.transactionalMessageCheckService.shutdown(false);
        }

        if (this.endTransactionExecutor != null) {
            this.endTransactionExecutor.shutdown();
        }

        if (this.escapeBridge != null) {
            escapeBridge.shutdown();
        }

        if (this.topicRouteInfoManager != null) {
            this.topicRouteInfoManager.shutdown();
        }

        if (this.brokerPreOnlineService != null && !this.brokerPreOnlineService.isStopped()) {
            this.brokerPreOnlineService.shutdown();
        }

        if (this.coldDataPullRequestHoldService != null) {
            this.coldDataPullRequestHoldService.shutdown();
        }

        if (this.coldDataCgCtrService != null) {
            this.coldDataCgCtrService.shutdown();
        }

        shutdownScheduledExecutorService(this.syncBrokerMemberGroupExecutorService);
        shutdownScheduledExecutorService(this.brokerHeartbeatExecutorService);

        if (this.topicConfigManager != null) {
            this.topicConfigManager.persist();
            this.topicConfigManager.stop();
        }

        if (this.subscriptionGroupManager != null) {
            this.subscriptionGroupManager.persist();
            this.subscriptionGroupManager.stop();
        }

        if (this.consumerOffsetManager != null) {
            this.consumerOffsetManager.persist();
            this.consumerOffsetManager.stop();
        }

        for (BrokerAttachedPlugin brokerAttachedPlugin : brokerAttachedPlugins) {
            if (brokerAttachedPlugin != null) {
                brokerAttachedPlugin.shutdown();
            }
        }
    }

    public void shutdown() {

        shutdownBasicService();

        for (ScheduledFuture<?> scheduledFuture : scheduledFutures) {
            scheduledFuture.cancel(true);
        }

        if (this.brokerOuterAPI != null) {
            this.brokerOuterAPI.shutdown();
        }
    }

    protected void shutdownScheduledExecutorService(ScheduledExecutorService scheduledExecutorService) {
        if (scheduledExecutorService == null) {
            return;
        }
        scheduledExecutorService.shutdown();
        try {
            scheduledExecutorService.awaitTermination(5000, TimeUnit.MILLISECONDS);
        } catch (InterruptedException ignore) {
            BrokerController.LOG.warn("shutdown ScheduledExecutorService was Interrupted!  ", ignore);
            Thread.currentThread().interrupt();
        }
    }

    protected void unregisterBrokerAll() {
        this.brokerOuterAPI.unregisterBrokerAll(
            this.brokerConfig.getBrokerClusterName(),
            this.getBrokerAddr(),
            this.brokerConfig.getBrokerName(),
            this.brokerConfig.getBrokerId());
    }

    public String getBrokerAddr() {
        return this.brokerConfig.getBrokerIP1() + ":" + this.nettyServerConfig.getListenPort();
    }

    protected void startBasicService() throws Exception {

        if (this.messageStore != null) {
            //消息存储
            this.messageStore.start();
        }

        if (this.timerMessageStore != null) {
            //定时消息存储
            this.timerMessageStore.start();
        }
        // 副本管理器启动
        if (this.replicasManager != null) {
            this.replicasManager.start();
        }

        if (remotingServerStartLatch != null) {
            remotingServerStartLatch.await();
        }

        if (this.remotingServer != null) {
            // netty服务端启动
            this.remotingServer.start();

            // In test scenarios where it is up to OS to pick up an available port, set the
            // listening port back to config(在由操作系统选取可用端口的测试方案中，将侦听端口设置回配置)
            if (null != nettyServerConfig && 0 == nettyServerConfig.getListenPort()) {
                nettyServerConfig.setListenPort(remotingServer.localListenPort());
            }
        }

        if (this.fastRemotingServer != null) {
            this.fastRemotingServer.start();
        }

        //创建broker对应host信息（解决多网卡）
        this.storeHost = new InetSocketAddress(this.getBrokerConfig().getBrokerIP1(), this.getNettyServerConfig().getListenPort());

        // TODO3 暂时不知道有什么用
        for (BrokerAttachedPlugin brokerAttachedPlugin : brokerAttachedPlugins) {
            if (brokerAttachedPlugin != null) {
                brokerAttachedPlugin.start();
            }
        }

        if (this.popMessageProcessor != null) {
            //启动pop长轮训service
            this.popMessageProcessor.getPopLongPollingService().start();

            this.popMessageProcessor.getPopBufferMergeService().start();
            this.popMessageProcessor.getQueueLockManager().start();
        }

        if (this.ackMessageProcessor != null) {
            //启动pop消息恢复的service
            this.ackMessageProcessor.startPopReviveService();
        }

        if (this.notificationProcessor != null) {
            this.notificationProcessor.getPopLongPollingService().start();
        }

        if (this.topicQueueMappingCleanService != null) {
            this.topicQueueMappingCleanService.start();
        }
        //文件观察service(用户观察TLS文件）
        if (this.fileWatchService != null) {
            this.fileWatchService.start();
        }

        if (this.pullRequestHoldService != null) {
            this.pullRequestHoldService.start();
        }

        if (this.clientHousekeepingService != null) {
            //扫描异常客户端channel
            this.clientHousekeepingService.start();
        }
        //broker统计管理器启动
        if (this.brokerStatsManager != null) {
            this.brokerStatsManager.start();
        }

        if (this.brokerFastFailure != null) {
            this.brokerFastFailure.start();
        }

        //启动广播消费管理器
        if (this.broadcastOffsetManager != null) {
            this.broadcastOffsetManager.start();
        }

        if (this.escapeBridge != null) {
            this.escapeBridge.start();
        }

        if (this.topicRouteInfoManager != null) {
            this.topicRouteInfoManager.start();
        }

        if (this.brokerPreOnlineService != null) {
            this.brokerPreOnlineService.start();
        }

        if (this.coldDataPullRequestHoldService != null) {
            this.coldDataPullRequestHoldService.start();
        }

        if (this.coldDataCgCtrService != null) {
            this.coldDataCgCtrService.start();
        }
    }

    public void start() throws Exception {

        //这里可以控制注册broker的时间,比如启动10分钟后才注册到namesrv中，就可以配置disappearTimeAfterStart为10分钟
        this.shouldStartTime = System.currentTimeMillis() + messageStoreConfig.getDisappearTimeAfterStart();

        if (messageStoreConfig.getTotalReplicas() > 1 && this.brokerConfig.isEnableSlaveActingMaster()) {
            isIsolated = true;
        }

        if (this.brokerOuterAPI != null) {
            //启动broker和外部交互的api(注册broker、心跳等）
            this.brokerOuterAPI.start();
        }
        //启动基础服务
        startBasicService();

        if (!isIsolated && !this.messageStoreConfig.isEnableDLegerCommitLog() && !this.messageStoreConfig.isDuplicationEnable()) {
            /*
             *会根据节点类型改变一些服务的状态
             */
            changeSpecialServiceStatus(this.brokerConfig.getBrokerId() == MixAll.MASTER_ID);
            this.registerBrokerAll(true, false, true);
        }

        //添加定时任务，注册broker的topicConfig信息（10秒后启动，默认30秒注册一次->定时任务的时间在10-60秒之间）
        scheduledFutures.add(this.scheduledExecutorService.scheduleAtFixedRate(new AbstractBrokerRunnable(this.getBrokerIdentity()) {
            @Override
            public void run0() {
                try {
                    if (System.currentTimeMillis() < shouldStartTime) {
                        BrokerController.LOG.info("Register to namesrv after {}", shouldStartTime);
                        return;
                    }
                    if (isIsolated) {
                        BrokerController.LOG.info("Skip register for broker is isolated");
                        return;
                    }
                    BrokerController.this.registerBrokerAll(true, false, brokerConfig.isForceRegister());
                } catch (Throwable e) {
                    BrokerController.LOG.error("registerBrokerAll Exception", e);
                }
            }
        }, 1000 * 10, Math.max(10000, Math.min(brokerConfig.getRegisterNameServerPeriod(), 60000)), TimeUnit.MILLISECONDS));

        // 如果从节点能够扮演主节点，就定时向namesrv发送心跳，并定时同步broker成员信息（默认1s)-->主从模式
        if (this.brokerConfig.isEnableSlaveActingMaster()) {
            scheduleSendHeartbeat();

            scheduledFutures.add(this.syncBrokerMemberGroupExecutorService.scheduleAtFixedRate(new AbstractBrokerRunnable(this.getBrokerIdentity()) {
                @Override
                public void run0() {
                    try {
                        BrokerController.this.syncBrokerMemberGroup();
                    } catch (Throwable e) {
                        BrokerController.LOG.error("sync BrokerMemberGroup error. ", e);
                    }
                }
            }, 1000, this.brokerConfig.getSyncBrokerMemberGroupPeriod(), TimeUnit.MILLISECONDS));
        }

        if (this.brokerConfig.isEnableControllerMode()) {
            // controller模式下，定时向namesrv发送心跳
            scheduleSendHeartbeat();
        }

        if (brokerConfig.isSkipPreOnline()) {
            startServiceWithoutCondition();
        }

        this.scheduledExecutorService.scheduleAtFixedRate(new Runnable() {
            @Override
            public void run() {
                try {
                    BrokerController.this.brokerOuterAPI.refreshMetadata();
                } catch (Exception e) {
                    LOG.error("ScheduledTask refresh metadata exception", e);
                }
            }
        }, 10, 5, TimeUnit.SECONDS);
    }

    /**
     * 定时发送心跳(默认1s)
     */
    protected void scheduleSendHeartbeat() {
        scheduledFutures.add(this.brokerHeartbeatExecutorService.scheduleAtFixedRate(new AbstractBrokerRunnable(this.getBrokerIdentity()) {
            @Override
            public void run0() {
                if (isIsolated) {
                    return;
                }
                try {
                    BrokerController.this.sendHeartbeat();
                } catch (Exception e) {
                    BrokerController.LOG.error("sendHeartbeat Exception", e);
                }

            }
        }, 1000, brokerConfig.getBrokerHeartbeatInterval(), TimeUnit.MILLISECONDS));
    }

    public synchronized void registerSingleTopicAll(final TopicConfig topicConfig) {
        TopicConfig tmpTopic = topicConfig;
        if (!PermName.isWriteable(this.getBrokerConfig().getBrokerPermission())
            || !PermName.isReadable(this.getBrokerConfig().getBrokerPermission())) {
            // Copy the topic config and modify the perm
            tmpTopic = new TopicConfig(topicConfig);
            tmpTopic.setPerm(topicConfig.getPerm() & this.brokerConfig.getBrokerPermission());
        }
        this.brokerOuterAPI.registerSingleTopicAll(this.brokerConfig.getBrokerName(), tmpTopic, 3000);
    }

    public synchronized void registerIncrementBrokerData(TopicConfig topicConfig, DataVersion dataVersion) {
        this.registerIncrementBrokerData(Collections.singletonList(topicConfig), dataVersion);
    }

    public synchronized void registerIncrementBrokerData(List<TopicConfig> topicConfigList, DataVersion dataVersion) {
        if (topicConfigList == null || topicConfigList.isEmpty()) {
            return;
        }

        TopicConfigAndMappingSerializeWrapper topicConfigSerializeWrapper = new TopicConfigAndMappingSerializeWrapper();
        topicConfigSerializeWrapper.setDataVersion(dataVersion);

        ConcurrentMap<String, TopicConfig> topicConfigTable = topicConfigList.stream()
            .map(topicConfig -> {
                TopicConfig registerTopicConfig;
                if (!PermName.isWriteable(this.getBrokerConfig().getBrokerPermission())
                    || !PermName.isReadable(this.getBrokerConfig().getBrokerPermission())) {
                    registerTopicConfig =
                        new TopicConfig(topicConfig.getTopicName(),
                            topicConfig.getReadQueueNums(),
                            topicConfig.getWriteQueueNums(),
                                topicConfig.getPerm()
                                        & this.brokerConfig.getBrokerPermission(), topicConfig.getTopicSysFlag());
                } else {
                    registerTopicConfig = new TopicConfig(topicConfig);
                }
                return registerTopicConfig;
            })
            .collect(Collectors.toConcurrentMap(TopicConfig::getTopicName, Function.identity()));
        topicConfigSerializeWrapper.setTopicConfigTable(topicConfigTable);

        Map<String, TopicQueueMappingInfo> topicQueueMappingInfoMap = topicConfigList.stream()
            .map(TopicConfig::getTopicName)
            .map(topicName -> Optional.ofNullable(this.topicQueueMappingManager.getTopicQueueMapping(topicName))
                .map(info -> new AbstractMap.SimpleImmutableEntry<>(topicName, TopicQueueMappingDetail.cloneAsMappingInfo(info)))
                .orElse(null))
            .filter(Objects::nonNull)
            .collect(Collectors.toMap(Map.Entry::getKey, Map.Entry::getValue));
        if (!topicQueueMappingInfoMap.isEmpty()) {
            topicConfigSerializeWrapper.setTopicQueueMappingInfoMap(topicQueueMappingInfoMap);
        }

        doRegisterBrokerAll(true, false, topicConfigSerializeWrapper);
    }

    public synchronized void registerBrokerAll(final boolean checkOrderConfig, boolean oneway, boolean forceRegister) {
        ConcurrentMap<String, TopicConfig> topicConfigMap = this.getTopicConfigManager().getTopicConfigTable();
        ConcurrentHashMap<String, TopicConfig> topicConfigTable = new ConcurrentHashMap<>();

        for (TopicConfig topicConfig : topicConfigMap.values()) {
            if (!PermName.isWriteable(this.getBrokerConfig().getBrokerPermission())
                || !PermName.isReadable(this.getBrokerConfig().getBrokerPermission())) {
                topicConfigTable.put(topicConfig.getTopicName(),
                    new TopicConfig(topicConfig.getTopicName(), topicConfig.getReadQueueNums(), topicConfig.getWriteQueueNums(),
                        topicConfig.getPerm() & getBrokerConfig().getBrokerPermission()));
            } else {
                topicConfigTable.put(topicConfig.getTopicName(), topicConfig);
            }

            if (this.brokerConfig.isEnableSplitRegistration()
                && topicConfigTable.size() >= this.brokerConfig.getSplitRegistrationSize()) {
                TopicConfigAndMappingSerializeWrapper topicConfigWrapper = this.getTopicConfigManager().buildSerializeWrapper(topicConfigTable);
                doRegisterBrokerAll(checkOrderConfig, oneway, topicConfigWrapper);
                topicConfigTable.clear();
            }
        }

        Map<String, TopicQueueMappingInfo> topicQueueMappingInfoMap = this.getTopicQueueMappingManager().getTopicQueueMappingTable().entrySet().stream()
            .map(entry -> new AbstractMap.SimpleImmutableEntry<>(entry.getKey(), TopicQueueMappingDetail.cloneAsMappingInfo(entry.getValue())))
            .collect(Collectors.toMap(Map.Entry::getKey, Map.Entry::getValue));

        TopicConfigAndMappingSerializeWrapper topicConfigWrapper = this.getTopicConfigManager().
            buildSerializeWrapper(topicConfigTable, topicQueueMappingInfoMap);
        if (this.brokerConfig.isEnableSplitRegistration() || forceRegister || needRegister(this.brokerConfig.getBrokerClusterName(),
            this.getBrokerAddr(),
            this.brokerConfig.getBrokerName(),
            this.brokerConfig.getBrokerId(),
            this.brokerConfig.getRegisterBrokerTimeoutMills(),
            this.brokerConfig.isInBrokerContainer())) {
            doRegisterBrokerAll(checkOrderConfig, oneway, topicConfigWrapper);
        }
    }

    protected void doRegisterBrokerAll(boolean checkOrderConfig, boolean oneway,
        TopicConfigSerializeWrapper topicConfigWrapper) {

        if (shutdown) {
            BrokerController.LOG.info("BrokerController#doResterBrokerAll: broker has shutdown, no need to register any more.");
            return;
        }
        List<RegisterBrokerResult> registerBrokerResultList = this.brokerOuterAPI.registerBrokerAll(
            this.brokerConfig.getBrokerClusterName(),
            this.getBrokerAddr(),
            this.brokerConfig.getBrokerName(),
            this.brokerConfig.getBrokerId(),
            this.getHAServerAddr(),
            topicConfigWrapper,
            Lists.newArrayList(),
            oneway,
            this.brokerConfig.getRegisterBrokerTimeoutMills(),
            this.brokerConfig.isEnableSlaveActingMaster(),
            this.brokerConfig.isCompressedRegister(),
            this.brokerConfig.isEnableSlaveActingMaster() ? this.brokerConfig.getBrokerNotActiveTimeoutMillis() : null,
            this.getBrokerIdentity());

        handleRegisterBrokerResult(registerBrokerResultList, checkOrderConfig);
    }

    protected void sendHeartbeat() {
        if (this.brokerConfig.isEnableControllerMode()) {
            this.replicasManager.sendHeartbeatToController();
        }

        if (this.brokerConfig.isEnableSlaveActingMaster()) {
            if (this.brokerConfig.isCompatibleWithOldNameSrv()) {
                this.brokerOuterAPI.sendHeartbeatViaDataVersion(
                    this.brokerConfig.getBrokerClusterName(),
                    this.getBrokerAddr(),
                    this.brokerConfig.getBrokerName(),
                    this.brokerConfig.getBrokerId(),
                    this.brokerConfig.getSendHeartbeatTimeoutMillis(),
                    this.getTopicConfigManager().getDataVersion(),
                    this.brokerConfig.isInBrokerContainer());
            } else {
                this.brokerOuterAPI.sendHeartbeat(
                    this.brokerConfig.getBrokerClusterName(),
                    this.getBrokerAddr(),
                    this.brokerConfig.getBrokerName(),
                    this.brokerConfig.getBrokerId(),
                    this.brokerConfig.getSendHeartbeatTimeoutMillis(),
                    this.brokerConfig.isInBrokerContainer());
            }
        }
    }

    protected void syncBrokerMemberGroup() {
        try {
            brokerMemberGroup = this.getBrokerOuterAPI()
                .syncBrokerMemberGroup(this.brokerConfig.getBrokerClusterName(), this.brokerConfig.getBrokerName(), this.brokerConfig.isCompatibleWithOldNameSrv());
        } catch (Exception e) {
            BrokerController.LOG.error("syncBrokerMemberGroup from namesrv failed, ", e);
            return;
        }
        if (brokerMemberGroup == null || brokerMemberGroup.getBrokerAddrs().size() == 0) {
            BrokerController.LOG.warn("Couldn't find any broker member from namesrv in {}/{}", this.brokerConfig.getBrokerClusterName(), this.brokerConfig.getBrokerName());
            return;
        }
        this.messageStore.setAliveReplicaNumInGroup(calcAliveBrokerNumInGroup(brokerMemberGroup.getBrokerAddrs()));

        if (!this.isIsolated) {
            long minBrokerId = brokerMemberGroup.minimumBrokerId();
            this.updateMinBroker(minBrokerId, brokerMemberGroup.getBrokerAddrs().get(minBrokerId));
        }
    }

    private int calcAliveBrokerNumInGroup(Map<Long, String> brokerAddrTable) {
        if (brokerAddrTable.containsKey(this.brokerConfig.getBrokerId())) {
            return brokerAddrTable.size();
        } else {
            return brokerAddrTable.size() + 1;
        }
    }

    protected void handleRegisterBrokerResult(List<RegisterBrokerResult> registerBrokerResultList,
        boolean checkOrderConfig) {
        for (RegisterBrokerResult registerBrokerResult : registerBrokerResultList) {
            if (registerBrokerResult != null) {
                if (this.updateMasterHAServerAddrPeriodically && registerBrokerResult.getHaServerAddr() != null) {
                    this.messageStore.updateHaMasterAddress(registerBrokerResult.getHaServerAddr());
                    this.messageStore.updateMasterAddress(registerBrokerResult.getMasterAddr());
                }

                this.slaveSynchronize.setMasterAddr(registerBrokerResult.getMasterAddr());
                if (checkOrderConfig) {
                    this.getTopicConfigManager().updateOrderTopicConfig(registerBrokerResult.getKvTable());
                }
                break;
            }
        }
    }

    private boolean needRegister(final String clusterName,
        final String brokerAddr,
        final String brokerName,
        final long brokerId,
        final int timeoutMills,
        final boolean isInBrokerContainer) {

        TopicConfigSerializeWrapper topicConfigWrapper = this.getTopicConfigManager().buildTopicConfigSerializeWrapper();
        List<Boolean> changeList = brokerOuterAPI.needRegister(clusterName, brokerAddr, brokerName, brokerId, topicConfigWrapper, timeoutMills, isInBrokerContainer);
        boolean needRegister = false;
        for (Boolean changed : changeList) {
            if (changed) {
                needRegister = true;
                break;
            }
        }
        return needRegister;
    }

    public void startService(long minBrokerId, String minBrokerAddr) {
        BrokerController.LOG.info("{} start service, min broker id is {}, min broker addr: {}",
            this.brokerConfig.getCanonicalName(), minBrokerId, minBrokerAddr);
        this.minBrokerIdInGroup = minBrokerId;
        this.minBrokerAddrInGroup = minBrokerAddr;

        this.changeSpecialServiceStatus(this.brokerConfig.getBrokerId() == minBrokerId);
        this.registerBrokerAll(true, false, brokerConfig.isForceRegister());

        isIsolated = false;
    }

    public void startServiceWithoutCondition() {
        BrokerController.LOG.info("{} start service", this.brokerConfig.getCanonicalName());

        this.changeSpecialServiceStatus(this.brokerConfig.getBrokerId() == MixAll.MASTER_ID);
        this.registerBrokerAll(true, false, brokerConfig.isForceRegister());

        isIsolated = false;
    }

    public void stopService() {
        BrokerController.LOG.info("{} stop service", this.getBrokerConfig().getCanonicalName());
        isIsolated = true;
        this.changeSpecialServiceStatus(false);
    }

    public boolean isSpecialServiceRunning() {
        if (isScheduleServiceStart() && isTransactionCheckServiceStart()) {
            return true;
        }

        return this.ackMessageProcessor != null && this.ackMessageProcessor.isPopReviveServiceRunning();
    }

    private void onMasterOffline() {
        // close channels with master broker
        String masterAddr = this.slaveSynchronize.getMasterAddr();
        if (masterAddr != null) {
            this.brokerOuterAPI.getRemotingClient().closeChannels(
                Arrays.asList(masterAddr, MixAll.brokerVIPChannel(true, masterAddr)));
        }
        // master not available, stop sync
        this.slaveSynchronize.setMasterAddr(null);
        this.messageStore.updateHaMasterAddress(null);
    }

    private void onMasterOnline(String masterAddr, String masterHaAddr) {
        boolean needSyncMasterFlushOffset = this.messageStore.getMasterFlushedOffset() == 0
            && this.messageStoreConfig.isSyncMasterFlushOffsetWhenStartup();
        if (masterHaAddr == null || needSyncMasterFlushOffset) {
            try {
                BrokerSyncInfo brokerSyncInfo = this.brokerOuterAPI.retrieveBrokerHaInfo(masterAddr);

                if (needSyncMasterFlushOffset) {
                    LOG.info("Set master flush offset in slave to {}", brokerSyncInfo.getMasterFlushOffset());
                    this.messageStore.setMasterFlushedOffset(brokerSyncInfo.getMasterFlushOffset());
                }

                if (masterHaAddr == null) {
                    this.messageStore.updateHaMasterAddress(brokerSyncInfo.getMasterHaAddress());
                    this.messageStore.updateMasterAddress(brokerSyncInfo.getMasterAddress());
                }
            } catch (Exception e) {
                LOG.error("retrieve master ha info exception, {}", e);
            }
        }

        // set master HA address.
        if (masterHaAddr != null) {
            this.messageStore.updateHaMasterAddress(masterHaAddr);
        }

        // wakeup HAClient
        this.messageStore.wakeupHAClient();
    }

    private void onMinBrokerChange(long minBrokerId, String minBrokerAddr, String offlineBrokerAddr,
        String masterHaAddr) {
        LOG.info("Min broker changed, old: {}-{}, new {}-{}",
            this.minBrokerIdInGroup, this.minBrokerAddrInGroup, minBrokerId, minBrokerAddr);

        this.minBrokerIdInGroup = minBrokerId;
        this.minBrokerAddrInGroup = minBrokerAddr;

        this.changeSpecialServiceStatus(this.brokerConfig.getBrokerId() == this.minBrokerIdInGroup);

        if (offlineBrokerAddr != null && offlineBrokerAddr.equals(this.slaveSynchronize.getMasterAddr())) {
            // master offline
            onMasterOffline();
        }

        if (minBrokerId == MixAll.MASTER_ID && minBrokerAddr != null) {
            // master online
            onMasterOnline(minBrokerAddr, masterHaAddr);
        }

        // notify PullRequest on hold to pull from master.
        if (this.minBrokerIdInGroup == MixAll.MASTER_ID) {
            this.pullRequestHoldService.notifyMasterOnline();
        }
    }

    public void updateMinBroker(long minBrokerId, String minBrokerAddr) {
        if (brokerConfig.isEnableSlaveActingMaster() && brokerConfig.getBrokerId() != MixAll.MASTER_ID) {
            if (lock.tryLock()) {
                try {
                    if (minBrokerId != this.minBrokerIdInGroup) {
                        String offlineBrokerAddr = null;
                        if (minBrokerId > this.minBrokerIdInGroup) {
                            offlineBrokerAddr = this.minBrokerAddrInGroup;
                        }
                        onMinBrokerChange(minBrokerId, minBrokerAddr, offlineBrokerAddr, null);
                    }
                } finally {
                    lock.unlock();
                }
            }
        }
    }

    public void updateMinBroker(long minBrokerId, String minBrokerAddr, String offlineBrokerAddr,
        String masterHaAddr) {
        if (brokerConfig.isEnableSlaveActingMaster() && brokerConfig.getBrokerId() != MixAll.MASTER_ID) {
            try {
                if (lock.tryLock(3000, TimeUnit.MILLISECONDS)) {
                    try {
                        if (minBrokerId != this.minBrokerIdInGroup) {
                            onMinBrokerChange(minBrokerId, minBrokerAddr, offlineBrokerAddr, masterHaAddr);
                        }
                    } finally {
                        lock.unlock();
                    }

                }
            } catch (InterruptedException e) {
                LOG.error("Update min broker error, {}", e);
            }
        }
    }

    public void changeSpecialServiceStatus(boolean shouldStart) {

        for (BrokerAttachedPlugin brokerAttachedPlugin : brokerAttachedPlugins) {
            if (brokerAttachedPlugin != null) {
                brokerAttachedPlugin.statusChanged(shouldStart);
            }
        }
        //master节点会启动定时任务和时间轮消息
        changeScheduleServiceStatus(shouldStart);
        //改变事务消息check状态（主节点true会开一个线程，固定时间去check事务消息）
        changeTransactionCheckServiceStatus(shouldStart);
        //启动pop的ack处理器
        if (this.ackMessageProcessor != null) {
            LOG.info("Set PopReviveService Status to {}", shouldStart);
            this.ackMessageProcessor.setPopReviveServiceStatus(shouldStart);
        }
    }

    private synchronized void changeTransactionCheckServiceStatus(boolean shouldStart) {
        if (isTransactionCheckServiceStart != shouldStart) {
            LOG.info("TransactionCheckService status changed to {}", shouldStart);
            if (shouldStart) {
                //启动事务消息校验
                this.transactionalMessageCheckService.start();
            } else {
                this.transactionalMessageCheckService.shutdown(true);
            }
            isTransactionCheckServiceStart = shouldStart;
        }
    }

    public synchronized void changeScheduleServiceStatus(boolean shouldStart) {
        if (isScheduleServiceStart != shouldStart) {
            LOG.info("ScheduleServiceStatus changed to {}", shouldStart);
            if (shouldStart) {
                this.scheduleMessageService.start();
            } else {
                this.scheduleMessageService.stop();
            }
            isScheduleServiceStart = shouldStart;

            if (timerMessageStore != null) {
                timerMessageStore.setShouldRunningDequeue(shouldStart);
            }
        }
    }

    public MessageStore getMessageStoreByBrokerName(String brokerName) {
        if (this.brokerConfig.getBrokerName().equals(brokerName)) {
            return this.getMessageStore();
        }
        return null;
    }

    public BrokerIdentity getBrokerIdentity() {
        if (messageStoreConfig.isEnableDLegerCommitLog()) {
            return new BrokerIdentity(
                brokerConfig.getBrokerClusterName(), brokerConfig.getBrokerName(),
                Integer.parseInt(messageStoreConfig.getdLegerSelfId().substring(1)), brokerConfig.isInBrokerContainer());
        } else {
            return new BrokerIdentity(
                brokerConfig.getBrokerClusterName(), brokerConfig.getBrokerName(),
                brokerConfig.getBrokerId(), brokerConfig.isInBrokerContainer());
        }
    }

    public TopicConfigManager getTopicConfigManager() {
        return topicConfigManager;
    }

    public void setTopicConfigManager(TopicConfigManager topicConfigManager) {
        this.topicConfigManager = topicConfigManager;
    }

    public TopicQueueMappingManager getTopicQueueMappingManager() {
        return topicQueueMappingManager;
    }

    public String getHAServerAddr() {
        return this.brokerConfig.getBrokerIP2() + ":" + this.messageStoreConfig.getHaListenPort();
    }

    public RebalanceLockManager getRebalanceLockManager() {
        return rebalanceLockManager;
    }

    public SlaveSynchronize getSlaveSynchronize() {
        return slaveSynchronize;
    }

    public ScheduledExecutorService getScheduledExecutorService() {
        return scheduledExecutorService;
    }

    public ExecutorService getPullMessageExecutor() {
        return pullMessageExecutor;
    }

    public ExecutorService getPutMessageFutureExecutor() {
        return putMessageFutureExecutor;
    }

    public void setPullMessageExecutor(ExecutorService pullMessageExecutor) {
        this.pullMessageExecutor = pullMessageExecutor;
    }

    public BlockingQueue<Runnable> getSendThreadPoolQueue() {
        return sendThreadPoolQueue;
    }

    public BlockingQueue<Runnable> getAckThreadPoolQueue() {
        return ackThreadPoolQueue;
    }

    public BrokerStatsManager getBrokerStatsManager() {
        return brokerStatsManager;
    }

    public List<SendMessageHook> getSendMessageHookList() {
        return sendMessageHookList;
    }

    public void registerSendMessageHook(final SendMessageHook hook) {
        this.sendMessageHookList.add(hook);
        LOG.info("register SendMessageHook Hook, {}", hook.hookName());
    }

    public List<ConsumeMessageHook> getConsumeMessageHookList() {
        return consumeMessageHookList;
    }

    public void registerConsumeMessageHook(final ConsumeMessageHook hook) {
        this.consumeMessageHookList.add(hook);
        LOG.info("register ConsumeMessageHook Hook, {}", hook.hookName());
    }

    public void registerServerRPCHook(RPCHook rpcHook) {
        getRemotingServer().registerRPCHook(rpcHook);
        this.fastRemotingServer.registerRPCHook(rpcHook);
    }

    public RemotingServer getRemotingServer() {
        return remotingServer;
    }

    public void setRemotingServer(RemotingServer remotingServer) {
        this.remotingServer = remotingServer;
    }

    public CountDownLatch getRemotingServerStartLatch() {
        return remotingServerStartLatch;
    }

    public void setRemotingServerStartLatch(CountDownLatch remotingServerStartLatch) {
        this.remotingServerStartLatch = remotingServerStartLatch;
    }

    public void registerClientRPCHook(RPCHook rpcHook) {
        this.getBrokerOuterAPI().registerRPCHook(rpcHook);
    }

    public BrokerOuterAPI getBrokerOuterAPI() {
        return brokerOuterAPI;
    }

    public InetSocketAddress getStoreHost() {
        return storeHost;
    }

    public void setStoreHost(InetSocketAddress storeHost) {
        this.storeHost = storeHost;
    }

    public Configuration getConfiguration() {
        return this.configuration;
    }

    public BlockingQueue<Runnable> getHeartbeatThreadPoolQueue() {
        return heartbeatThreadPoolQueue;
    }

    public TransactionalMessageCheckService getTransactionalMessageCheckService() {
        return transactionalMessageCheckService;
    }

    public void setTransactionalMessageCheckService(
        TransactionalMessageCheckService transactionalMessageCheckService) {
        this.transactionalMessageCheckService = transactionalMessageCheckService;
    }

    public TransactionalMessageService getTransactionalMessageService() {
        return transactionalMessageService;
    }

    public void setTransactionalMessageService(TransactionalMessageService transactionalMessageService) {
        this.transactionalMessageService = transactionalMessageService;
    }

    public AbstractTransactionalMessageCheckListener getTransactionalMessageCheckListener() {
        return transactionalMessageCheckListener;
    }

    public void setTransactionalMessageCheckListener(
        AbstractTransactionalMessageCheckListener transactionalMessageCheckListener) {
        this.transactionalMessageCheckListener = transactionalMessageCheckListener;
    }

    public BlockingQueue<Runnable> getEndTransactionThreadPoolQueue() {
        return endTransactionThreadPoolQueue;

    }

    public Map<Class, AccessValidator> getAccessValidatorMap() {
        return accessValidatorMap;
    }

    public ExecutorService getSendMessageExecutor() {
        return sendMessageExecutor;
    }

    public SendMessageProcessor getSendMessageProcessor() {
        return sendMessageProcessor;
    }

    public QueryAssignmentProcessor getQueryAssignmentProcessor() {
        return queryAssignmentProcessor;
    }

    public TopicQueueMappingCleanService getTopicQueueMappingCleanService() {
        return topicQueueMappingCleanService;
    }

    public ExecutorService getAdminBrokerExecutor() {
        return adminBrokerExecutor;
    }

    public BlockingQueue<Runnable> getLitePullThreadPoolQueue() {
        return litePullThreadPoolQueue;
    }

    public ShutdownHook getShutdownHook() {
        return shutdownHook;
    }

    public void setShutdownHook(ShutdownHook shutdownHook) {
        this.shutdownHook = shutdownHook;
    }

    public long getMinBrokerIdInGroup() {
        return this.brokerConfig.getBrokerId();
    }

    public BrokerController peekMasterBroker() {
        return brokerConfig.getBrokerId() == MixAll.MASTER_ID ? this : null;
    }

    public BrokerMemberGroup getBrokerMemberGroup() {
        return this.brokerMemberGroup;
    }

    public int getListenPort() {
        return this.nettyServerConfig.getListenPort();
    }

    public List<BrokerAttachedPlugin> getBrokerAttachedPlugins() {
        return brokerAttachedPlugins;
    }

    public EscapeBridge getEscapeBridge() {
        return escapeBridge;
    }

    public long getShouldStartTime() {
        return shouldStartTime;
    }

    public BrokerPreOnlineService getBrokerPreOnlineService() {
        return brokerPreOnlineService;
    }

    public EndTransactionProcessor getEndTransactionProcessor() {
        return endTransactionProcessor;
    }

    public boolean isScheduleServiceStart() {
        return isScheduleServiceStart;
    }

    public boolean isTransactionCheckServiceStart() {
        return isTransactionCheckServiceStart;
    }

    public ScheduleMessageService getScheduleMessageService() {
        return scheduleMessageService;
    }

    public ReplicasManager getReplicasManager() {
        return replicasManager;
    }

    public void setIsolated(boolean isolated) {
        isIsolated = isolated;
    }

    public boolean isIsolated() {
        return this.isIsolated;
    }

    public TimerCheckpoint getTimerCheckpoint() {
        return timerCheckpoint;
    }

    public TopicRouteInfoManager getTopicRouteInfoManager() {
        return this.topicRouteInfoManager;
    }

    public BlockingQueue<Runnable> getClientManagerThreadPoolQueue() {
        return clientManagerThreadPoolQueue;
    }

    public BlockingQueue<Runnable> getConsumerManagerThreadPoolQueue() {
        return consumerManagerThreadPoolQueue;
    }

    public BlockingQueue<Runnable> getAsyncPutThreadPoolQueue() {
        return putThreadPoolQueue;
    }

    public BlockingQueue<Runnable> getReplyThreadPoolQueue() {
        return replyThreadPoolQueue;
    }

    public BlockingQueue<Runnable> getAdminBrokerThreadPoolQueue() {
        return adminBrokerThreadPoolQueue;
    }

    public ColdDataPullRequestHoldService getColdDataPullRequestHoldService() {
        return coldDataPullRequestHoldService;
    }

    public void setColdDataPullRequestHoldService(
        ColdDataPullRequestHoldService coldDataPullRequestHoldService) {
        this.coldDataPullRequestHoldService = coldDataPullRequestHoldService;
    }

    public ColdDataCgCtrService getColdDataCgCtrService() {
        return coldDataCgCtrService;
    }

    public void setColdDataCgCtrService(ColdDataCgCtrService coldDataCgCtrService) {
        this.coldDataCgCtrService = coldDataCgCtrService;
    }

    public boolean isEnableRocksDBStore() {
        return StoreType.DEFAULT_ROCKSDB.getStoreType().equalsIgnoreCase(this.messageStoreConfig.getStoreType());
    }
}<|MERGE_RESOLUTION|>--- conflicted
+++ resolved
@@ -309,26 +309,20 @@
         this.setStoreHost(new InetSocketAddress(this.getBrokerConfig().getBrokerIP1(), getListenPort()));
         // brokerStatsManager,用于统计broker各种数据（比如发送多少、拉取多少等）---Lmq就是轻量级消息队列的意思
         this.brokerStatsManager = messageStoreConfig.isEnableLmq() ? new LmqBrokerStatsManager(this.brokerConfig.getBrokerClusterName(), this.brokerConfig.isEnableDetailStat()) : new BrokerStatsManager(this.brokerConfig.getBrokerClusterName(), this.brokerConfig.isEnableDetailStat());
-<<<<<<< HEAD
-        //消费者偏移量管理
-        this.consumerOffsetManager = messageStoreConfig.isEnableLmq() ? new LmqConsumerOffsetManager(this) : new ConsumerOffsetManager(this);
         //广播偏移量管理
-        this.broadcastOffsetManager = new BroadcastOffsetManager(this);
-        //topic配置管理
-        this.topicConfigManager = messageStoreConfig.isEnableLmq() ? new LmqTopicConfigManager(this) : new TopicConfigManager(this);
-        //topic与队列映射管理器
-=======
         this.broadcastOffsetManager = new BroadcastOffsetManager(this);
         if (isEnableRocksDBStore()) {
             this.topicConfigManager = messageStoreConfig.isEnableLmq() ? new RocksDBLmqTopicConfigManager(this) : new RocksDBTopicConfigManager(this);
             this.subscriptionGroupManager = messageStoreConfig.isEnableLmq() ? new RocksDBLmqSubscriptionGroupManager(this) : new RocksDBSubscriptionGroupManager(this);
             this.consumerOffsetManager = messageStoreConfig.isEnableLmq() ? new RocksDBLmqConsumerOffsetManager(this) : new RocksDBConsumerOffsetManager(this);
         } else {
+            //topic配置管理
             this.topicConfigManager = messageStoreConfig.isEnableLmq() ? new LmqTopicConfigManager(this) : new TopicConfigManager(this);
+            //订阅组管理器
             this.subscriptionGroupManager = messageStoreConfig.isEnableLmq() ? new LmqSubscriptionGroupManager(this) : new SubscriptionGroupManager(this);
+            //消费者偏移量管理
             this.consumerOffsetManager = messageStoreConfig.isEnableLmq() ? new LmqConsumerOffsetManager(this) : new ConsumerOffsetManager(this);
         }
->>>>>>> 1a681bdf
         this.topicQueueMappingManager = new TopicQueueMappingManager(this);
         //拉消息处理器
         this.pullMessageProcessor = new PullMessageProcessor(this);
@@ -368,12 +362,6 @@
         this.clientHousekeepingService = new ClientHousekeepingService(this);
         //broker调用client
         this.broker2Client = new Broker2Client(this);
-<<<<<<< HEAD
-        //订阅组管理器
-        this.subscriptionGroupManager = messageStoreConfig.isEnableLmq() ? new LmqSubscriptionGroupManager(this) : new SubscriptionGroupManager(this);
-        //定时消息service
-=======
->>>>>>> 1a681bdf
         this.scheduleMessageService = new ScheduleMessageService(this);
         this.coldDataPullRequestHoldService = new ColdDataPullRequestHoldService(this);
         this.coldDataCgCtrService = new ColdDataCgCtrService(this);
@@ -771,26 +759,6 @@
 
         initializeBrokerScheduledTasks();
 
-<<<<<<< HEAD
-        /*
-         * 每5秒从namesrv中获取broker集群信息，并刷新
-         */
-        this.scheduledExecutorService.scheduleAtFixedRate(new Runnable() {
-            @Override
-            public void run() {
-                try {
-                    BrokerController.this.brokerOuterAPI.refreshMetadata();
-                } catch (Exception e) {
-                    LOG.error("ScheduledTask refresh metadata exception", e);
-                }
-            }
-        }, 10, 5, TimeUnit.SECONDS);
-
-        /*
-         *  更新remotingClient的NamesrvAddr
-         */
-=======
->>>>>>> 1a681bdf
         if (this.brokerConfig.getNamesrvAddr() != null) {
             this.updateNamesrvAddr();
             LOG.info("Set user specified name server address: {}", this.brokerConfig.getNamesrvAddr());
