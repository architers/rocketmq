/*
 * Licensed to the Apache Software Foundation (ASF) under one or more
 * contributor license agreements.  See the NOTICE file distributed with
 * this work for additional information regarding copyright ownership.
 * The ASF licenses this file to You under the Apache License, Version 2.0
 * (the "License"); you may not use this file except in compliance with
 * the License.  You may obtain a copy of the License at
 *
 *     http://www.apache.org/licenses/LICENSE-2.0
 *
 * Unless required by applicable law or agreed to in writing, software
 * distributed under the License is distributed on an "AS IS" BASIS,
 * WITHOUT WARRANTIES OR CONDITIONS OF ANY KIND, either express or implied.
 * See the License for the specific language governing permissions and
 * limitations under the License.
 */
package org.apache.rocketmq.broker;

import com.google.common.collect.Lists;
<<<<<<< HEAD

import java.io.IOException;
import java.net.InetSocketAddress;
import java.util.AbstractMap;
import java.util.ArrayList;
import java.util.Arrays;
import java.util.Collections;
import java.util.HashMap;
import java.util.List;
import java.util.Map;
import java.util.Objects;
import java.util.Optional;
import java.util.concurrent.BlockingQueue;
import java.util.concurrent.ConcurrentHashMap;
import java.util.concurrent.ConcurrentMap;
import java.util.concurrent.CountDownLatch;
import java.util.concurrent.ExecutorService;
import java.util.concurrent.LinkedBlockingQueue;
import java.util.concurrent.ScheduledExecutorService;
import java.util.concurrent.ScheduledFuture;
import java.util.concurrent.ScheduledThreadPoolExecutor;
import java.util.concurrent.TimeUnit;
import java.util.concurrent.locks.Lock;
import java.util.concurrent.locks.ReentrantLock;
import java.util.function.Function;
import java.util.stream.Collectors;

=======
>>>>>>> f7425f52
import org.apache.rocketmq.acl.AccessValidator;
import org.apache.rocketmq.acl.plain.PlainAccessValidator;
import org.apache.rocketmq.broker.client.ClientHousekeepingService;
import org.apache.rocketmq.broker.client.ConsumerIdsChangeListener;
import org.apache.rocketmq.broker.client.ConsumerManager;
import org.apache.rocketmq.broker.client.DefaultConsumerIdsChangeListener;
import org.apache.rocketmq.broker.client.ProducerManager;
import org.apache.rocketmq.broker.client.net.Broker2Client;
import org.apache.rocketmq.broker.client.rebalance.RebalanceLockManager;
import org.apache.rocketmq.broker.coldctr.ColdDataCgCtrService;
import org.apache.rocketmq.broker.coldctr.ColdDataPullRequestHoldService;
import org.apache.rocketmq.broker.controller.ReplicasManager;
import org.apache.rocketmq.broker.dledger.DLedgerRoleChangeHandler;
import org.apache.rocketmq.broker.failover.EscapeBridge;
import org.apache.rocketmq.broker.filter.CommitLogDispatcherCalcBitMap;
import org.apache.rocketmq.broker.filter.ConsumerFilterManager;
import org.apache.rocketmq.broker.latency.BrokerFastFailure;
import org.apache.rocketmq.broker.latency.BrokerFixedThreadPoolExecutor;
import org.apache.rocketmq.broker.longpolling.LmqPullRequestHoldService;
import org.apache.rocketmq.broker.longpolling.NotifyMessageArrivingListener;
import org.apache.rocketmq.broker.longpolling.PullRequestHoldService;
import org.apache.rocketmq.broker.metrics.BrokerMetricsManager;
import org.apache.rocketmq.broker.mqtrace.ConsumeMessageHook;
import org.apache.rocketmq.broker.mqtrace.SendMessageHook;
import org.apache.rocketmq.broker.offset.BroadcastOffsetManager;
import org.apache.rocketmq.broker.offset.ConsumerOffsetManager;
import org.apache.rocketmq.broker.offset.ConsumerOrderInfoManager;
import org.apache.rocketmq.broker.offset.LmqConsumerOffsetManager;
import org.apache.rocketmq.broker.out.BrokerOuterAPI;
import org.apache.rocketmq.broker.plugin.BrokerAttachedPlugin;
import org.apache.rocketmq.broker.processor.AckMessageProcessor;
import org.apache.rocketmq.broker.processor.AdminBrokerProcessor;
import org.apache.rocketmq.broker.processor.ChangeInvisibleTimeProcessor;
import org.apache.rocketmq.broker.processor.ClientManageProcessor;
import org.apache.rocketmq.broker.processor.ConsumerManageProcessor;
import org.apache.rocketmq.broker.processor.EndTransactionProcessor;
import org.apache.rocketmq.broker.processor.NotificationProcessor;
import org.apache.rocketmq.broker.processor.PeekMessageProcessor;
import org.apache.rocketmq.broker.processor.PollingInfoProcessor;
import org.apache.rocketmq.broker.processor.PopInflightMessageCounter;
import org.apache.rocketmq.broker.processor.PopMessageProcessor;
import org.apache.rocketmq.broker.processor.PullMessageProcessor;
import org.apache.rocketmq.broker.processor.QueryAssignmentProcessor;
import org.apache.rocketmq.broker.processor.QueryMessageProcessor;
import org.apache.rocketmq.broker.processor.ReplyMessageProcessor;
import org.apache.rocketmq.broker.processor.SendMessageProcessor;
import org.apache.rocketmq.broker.schedule.ScheduleMessageService;
import org.apache.rocketmq.broker.slave.SlaveSynchronize;
import org.apache.rocketmq.broker.subscription.LmqSubscriptionGroupManager;
import org.apache.rocketmq.broker.subscription.SubscriptionGroupManager;
import org.apache.rocketmq.broker.topic.LmqTopicConfigManager;
import org.apache.rocketmq.broker.topic.TopicConfigManager;
import org.apache.rocketmq.broker.topic.TopicQueueMappingCleanService;
import org.apache.rocketmq.broker.topic.TopicQueueMappingManager;
import org.apache.rocketmq.broker.topic.TopicRouteInfoManager;
import org.apache.rocketmq.broker.transaction.AbstractTransactionalMessageCheckListener;
import org.apache.rocketmq.broker.transaction.TransactionalMessageCheckService;
import org.apache.rocketmq.broker.transaction.TransactionalMessageService;
import org.apache.rocketmq.broker.transaction.queue.DefaultTransactionalMessageCheckListener;
import org.apache.rocketmq.broker.transaction.queue.TransactionalMessageBridge;
import org.apache.rocketmq.broker.transaction.queue.TransactionalMessageServiceImpl;
import org.apache.rocketmq.broker.util.HookUtils;
import org.apache.rocketmq.common.AbstractBrokerRunnable;
import org.apache.rocketmq.common.BrokerConfig;
import org.apache.rocketmq.common.BrokerIdentity;
import org.apache.rocketmq.common.MixAll;
import org.apache.rocketmq.common.ThreadFactoryImpl;
import org.apache.rocketmq.common.TopicConfig;
import org.apache.rocketmq.common.UtilAll;
import org.apache.rocketmq.common.constant.LoggerName;
import org.apache.rocketmq.common.constant.PermName;
import org.apache.rocketmq.common.message.MessageExt;
import org.apache.rocketmq.common.message.MessageExtBrokerInner;
import org.apache.rocketmq.common.stats.MomentStatsItem;
import org.apache.rocketmq.common.utils.ServiceProvider;
import org.apache.rocketmq.logging.org.slf4j.Logger;
import org.apache.rocketmq.logging.org.slf4j.LoggerFactory;
import org.apache.rocketmq.remoting.Configuration;
import org.apache.rocketmq.remoting.RPCHook;
import org.apache.rocketmq.remoting.RemotingServer;
import org.apache.rocketmq.remoting.common.TlsMode;
import org.apache.rocketmq.remoting.netty.NettyClientConfig;
import org.apache.rocketmq.remoting.netty.NettyRemotingServer;
import org.apache.rocketmq.remoting.netty.NettyRequestProcessor;
import org.apache.rocketmq.remoting.netty.NettyServerConfig;
import org.apache.rocketmq.remoting.netty.RequestTask;
import org.apache.rocketmq.remoting.netty.TlsSystemConfig;
import org.apache.rocketmq.remoting.protocol.BrokerSyncInfo;
import org.apache.rocketmq.remoting.protocol.DataVersion;
import org.apache.rocketmq.remoting.protocol.NamespaceUtil;
import org.apache.rocketmq.remoting.protocol.RemotingCommand;
import org.apache.rocketmq.remoting.protocol.RequestCode;
import org.apache.rocketmq.remoting.protocol.body.BrokerMemberGroup;
import org.apache.rocketmq.remoting.protocol.body.TopicConfigAndMappingSerializeWrapper;
import org.apache.rocketmq.remoting.protocol.body.TopicConfigSerializeWrapper;
import org.apache.rocketmq.remoting.protocol.namesrv.RegisterBrokerResult;
import org.apache.rocketmq.remoting.protocol.statictopic.TopicQueueMappingDetail;
import org.apache.rocketmq.remoting.protocol.statictopic.TopicQueueMappingInfo;
import org.apache.rocketmq.srvutil.FileWatchService;
import org.apache.rocketmq.store.DefaultMessageStore;
import org.apache.rocketmq.store.MessageArrivingListener;
import org.apache.rocketmq.store.MessageStore;
import org.apache.rocketmq.store.PutMessageResult;
import org.apache.rocketmq.store.config.BrokerRole;
import org.apache.rocketmq.store.config.MessageStoreConfig;
import org.apache.rocketmq.store.dledger.DLedgerCommitLog;
import org.apache.rocketmq.store.hook.PutMessageHook;
import org.apache.rocketmq.store.hook.SendMessageBackHook;
import org.apache.rocketmq.store.plugin.MessageStoreFactory;
import org.apache.rocketmq.store.plugin.MessageStorePluginContext;
import org.apache.rocketmq.store.stats.BrokerStats;
import org.apache.rocketmq.store.stats.BrokerStatsManager;
import org.apache.rocketmq.store.stats.LmqBrokerStatsManager;
import org.apache.rocketmq.store.timer.TimerCheckpoint;
import org.apache.rocketmq.store.timer.TimerMessageStore;
import org.apache.rocketmq.store.timer.TimerMetrics;

import java.io.IOException;
import java.net.InetSocketAddress;
import java.util.AbstractMap;
import java.util.ArrayList;
import java.util.Arrays;
import java.util.Collections;
import java.util.HashMap;
import java.util.List;
import java.util.Map;
import java.util.Objects;
import java.util.Optional;
import java.util.concurrent.BlockingQueue;
import java.util.concurrent.ConcurrentHashMap;
import java.util.concurrent.ConcurrentMap;
import java.util.concurrent.CountDownLatch;
import java.util.concurrent.ExecutorService;
import java.util.concurrent.LinkedBlockingQueue;
import java.util.concurrent.ScheduledExecutorService;
import java.util.concurrent.ScheduledFuture;
import java.util.concurrent.ScheduledThreadPoolExecutor;
import java.util.concurrent.TimeUnit;
import java.util.concurrent.locks.Lock;
import java.util.concurrent.locks.ReentrantLock;
import java.util.function.Function;
import java.util.stream.Collectors;

public class BrokerController {
    protected static final Logger LOG = LoggerFactory.getLogger(LoggerName.BROKER_LOGGER_NAME);
    private static final Logger LOG_PROTECTION = LoggerFactory.getLogger(LoggerName.PROTECTION_LOGGER_NAME);
    private static final Logger LOG_WATER_MARK = LoggerFactory.getLogger(LoggerName.WATER_MARK_LOGGER_NAME);
    protected static final int HA_ADDRESS_MIN_LENGTH = 6;

    protected final BrokerConfig brokerConfig;
    private final NettyServerConfig nettyServerConfig;
    private final NettyClientConfig nettyClientConfig;
    protected final MessageStoreConfig messageStoreConfig;
    protected final ConsumerOffsetManager consumerOffsetManager;
    protected final BroadcastOffsetManager broadcastOffsetManager;
    protected final ConsumerManager consumerManager;
    protected final ConsumerFilterManager consumerFilterManager;
    protected final ConsumerOrderInfoManager consumerOrderInfoManager;
    protected final PopInflightMessageCounter popInflightMessageCounter;
    protected final ProducerManager producerManager;
    protected final ScheduleMessageService scheduleMessageService;
    protected final ClientHousekeepingService clientHousekeepingService;
    protected final PullMessageProcessor pullMessageProcessor;
    protected final PeekMessageProcessor peekMessageProcessor;
    protected final PopMessageProcessor popMessageProcessor;
    protected final AckMessageProcessor ackMessageProcessor;
    protected final ChangeInvisibleTimeProcessor changeInvisibleTimeProcessor;
    protected final NotificationProcessor notificationProcessor;
    protected final PollingInfoProcessor pollingInfoProcessor;
    protected final QueryAssignmentProcessor queryAssignmentProcessor;
    protected final ClientManageProcessor clientManageProcessor;
    protected final SendMessageProcessor sendMessageProcessor;
    protected final ReplyMessageProcessor replyMessageProcessor;
    protected final PullRequestHoldService pullRequestHoldService;
    protected final MessageArrivingListener messageArrivingListener;
    protected final Broker2Client broker2Client;
    protected final ConsumerIdsChangeListener consumerIdsChangeListener;
    protected final EndTransactionProcessor endTransactionProcessor;
    private final RebalanceLockManager rebalanceLockManager = new RebalanceLockManager();
    private final TopicRouteInfoManager topicRouteInfoManager;
    protected BrokerOuterAPI brokerOuterAPI;
    protected ScheduledExecutorService scheduledExecutorService;
    protected ScheduledExecutorService syncBrokerMemberGroupExecutorService;
    protected ScheduledExecutorService brokerHeartbeatExecutorService;
    protected final SlaveSynchronize slaveSynchronize;
    protected final BlockingQueue<Runnable> sendThreadPoolQueue;
    protected final BlockingQueue<Runnable> putThreadPoolQueue;
    protected final BlockingQueue<Runnable> ackThreadPoolQueue;
    protected final BlockingQueue<Runnable> pullThreadPoolQueue;
    protected final BlockingQueue<Runnable> litePullThreadPoolQueue;
    protected final BlockingQueue<Runnable> replyThreadPoolQueue;
    protected final BlockingQueue<Runnable> queryThreadPoolQueue;
    protected final BlockingQueue<Runnable> clientManagerThreadPoolQueue;
    protected final BlockingQueue<Runnable> heartbeatThreadPoolQueue;
    protected final BlockingQueue<Runnable> consumerManagerThreadPoolQueue;
    protected final BlockingQueue<Runnable> endTransactionThreadPoolQueue;
    protected final BlockingQueue<Runnable> adminBrokerThreadPoolQueue;
    protected final BlockingQueue<Runnable> loadBalanceThreadPoolQueue;
    protected final BrokerStatsManager brokerStatsManager;
    protected final List<SendMessageHook> sendMessageHookList = new ArrayList<>();
    protected final List<ConsumeMessageHook> consumeMessageHookList = new ArrayList<>();
    protected MessageStore messageStore;
    protected RemotingServer remotingServer;
    protected CountDownLatch remotingServerStartLatch;
    protected RemotingServer fastRemotingServer;
    protected TopicConfigManager topicConfigManager;
    protected SubscriptionGroupManager subscriptionGroupManager;
    protected TopicQueueMappingManager topicQueueMappingManager;
    protected ExecutorService sendMessageExecutor;
    protected ExecutorService pullMessageExecutor;
    protected ExecutorService litePullMessageExecutor;
    protected ExecutorService putMessageFutureExecutor;
    protected ExecutorService ackMessageExecutor;
    protected ExecutorService replyMessageExecutor;
    protected ExecutorService queryMessageExecutor;
    protected ExecutorService adminBrokerExecutor;
    protected ExecutorService clientManageExecutor;
    protected ExecutorService heartbeatExecutor;
    protected ExecutorService consumerManageExecutor;
    protected ExecutorService loadBalanceExecutor;
    protected ExecutorService endTransactionExecutor;
    protected boolean updateMasterHAServerAddrPeriodically = false;
    private BrokerStats brokerStats;
    private InetSocketAddress storeHost;
    private TimerMessageStore timerMessageStore;
    private TimerCheckpoint timerCheckpoint;
    protected BrokerFastFailure brokerFastFailure;
    private Configuration configuration;
    protected TopicQueueMappingCleanService topicQueueMappingCleanService;
    protected FileWatchService fileWatchService;
    protected TransactionalMessageCheckService transactionalMessageCheckService;
    protected TransactionalMessageService transactionalMessageService;
    protected AbstractTransactionalMessageCheckListener transactionalMessageCheckListener;
    protected Map<Class, AccessValidator> accessValidatorMap = new HashMap<>();
    protected volatile boolean shutdown = false;
    protected ShutdownHook shutdownHook;
    private volatile boolean isScheduleServiceStart = false;
    private volatile boolean isTransactionCheckServiceStart = false;
    protected volatile BrokerMemberGroup brokerMemberGroup;
    protected EscapeBridge escapeBridge;
    protected List<BrokerAttachedPlugin> brokerAttachedPlugins = new ArrayList<>();
    protected volatile long shouldStartTime;
    private BrokerPreOnlineService brokerPreOnlineService;
    protected volatile boolean isIsolated = false;
    protected volatile long minBrokerIdInGroup = 0;
    protected volatile String minBrokerAddrInGroup = null;
    private final Lock lock = new ReentrantLock();
    protected final List<ScheduledFuture<?>> scheduledFutures = new ArrayList<>();
    protected ReplicasManager replicasManager;
    private long lastSyncTimeMs = System.currentTimeMillis();
    private BrokerMetricsManager brokerMetricsManager;
    private ColdDataPullRequestHoldService coldDataPullRequestHoldService;
    private ColdDataCgCtrService coldDataCgCtrService;

    public BrokerController(
            final BrokerConfig brokerConfig,
            final NettyServerConfig nettyServerConfig,
            final NettyClientConfig nettyClientConfig,
            final MessageStoreConfig messageStoreConfig,
            final ShutdownHook shutdownHook
    ) {
        this(brokerConfig, nettyServerConfig, nettyClientConfig, messageStoreConfig);
        this.shutdownHook = shutdownHook;
    }

    public BrokerController(
            final BrokerConfig brokerConfig,
            final MessageStoreConfig messageStoreConfig
    ) {
        this(brokerConfig, null, null, messageStoreConfig);
    }

    public BrokerController(
            final BrokerConfig brokerConfig,
            final NettyServerConfig nettyServerConfig,
            final NettyClientConfig nettyClientConfig,
            final MessageStoreConfig messageStoreConfig
    ) {
        this.brokerConfig = brokerConfig;
        this.nettyServerConfig = nettyServerConfig;
        this.nettyClientConfig = nettyClientConfig;
        this.messageStoreConfig = messageStoreConfig;
        //构建broker存储host
        this.setStoreHost(new InetSocketAddress(this.getBrokerConfig().getBrokerIP1(), getListenPort()));
        // brokerStatsManager,用于统计broker各种数据（比如发送多少、拉取多少等）---Lmq就是轻量级消息队列的意思
        this.brokerStatsManager = messageStoreConfig.isEnableLmq() ? new LmqBrokerStatsManager(this.brokerConfig.getBrokerClusterName(), this.brokerConfig.isEnableDetailStat()) : new BrokerStatsManager(this.brokerConfig.getBrokerClusterName(), this.brokerConfig.isEnableDetailStat());
        //消费者偏移量管理
        this.consumerOffsetManager = messageStoreConfig.isEnableLmq() ? new LmqConsumerOffsetManager(this) : new ConsumerOffsetManager(this);
        //广播偏移量管理
        this.broadcastOffsetManager = new BroadcastOffsetManager(this);
        //topic配置管理
        this.topicConfigManager = messageStoreConfig.isEnableLmq() ? new LmqTopicConfigManager(this) : new TopicConfigManager(this);
        //topic与队列映射管理器
        this.topicQueueMappingManager = new TopicQueueMappingManager(this);
        //拉消息处理器
        this.pullMessageProcessor = new PullMessageProcessor(this);
        //探测消息（有点随机取的意思）
        this.peekMessageProcessor = new PeekMessageProcessor(this);
        //存储pullRequest,防止队列没有消息，消费者一直发送pullRequest的命令
        this.pullRequestHoldService = messageStoreConfig.isEnableLmq() ? new LmqPullRequestHoldService(this) : new PullRequestHoldService(this);
        // 改变消息可见性处理器(只有Pop的消息才会有）
        this.popMessageProcessor = new PopMessageProcessor(this);
        //通知管理器
        this.notificationProcessor = new NotificationProcessor(this);
        //TODO1 有什么作用
        this.pollingInfoProcessor = new PollingInfoProcessor(this);
        //ack消息处理器
        this.ackMessageProcessor = new AckMessageProcessor(this);
        //改变消息可见性处理器（pop消息用）
        this.changeInvisibleTimeProcessor = new ChangeInvisibleTimeProcessor(this);
        //发送消息处理器
        this.sendMessageProcessor = new SendMessageProcessor(this);
        //回复消息处理器
        this.replyMessageProcessor = new ReplyMessageProcessor(this);
        //消息到达监听器，当消息抵达的时候，会通知pullRequestHoldService、popMessageProcessor、notificationProcessor
        this.messageArrivingListener = new NotifyMessageArrivingListener(this.pullRequestHoldService, this.popMessageProcessor, this.notificationProcessor);
        //消费者ID改变监听器
        this.consumerIdsChangeListener = new DefaultConsumerIdsChangeListener(this);
        //消费者管理
        this.consumerManager = new ConsumerManager(this.consumerIdsChangeListener, this.brokerStatsManager, this.brokerConfig);
        //生产者管理
        this.producerManager = new ProducerManager(this.brokerStatsManager);
        //消费者消费消息过滤信息管理器
        this.consumerFilterManager = new ConsumerFilterManager(this);
        //TODO1
        this.consumerOrderInfoManager = new ConsumerOrderInfoManager(this);
        //TODO1
        this.popInflightMessageCounter = new PopInflightMessageCounter(this);
        //扫描异常的client
        this.clientHousekeepingService = new ClientHousekeepingService(this);
        //broker调用client
        this.broker2Client = new Broker2Client(this);
        //订阅组管理器
        this.subscriptionGroupManager = messageStoreConfig.isEnableLmq() ? new LmqSubscriptionGroupManager(this) : new SubscriptionGroupManager(this);
        //定时消息service
        this.scheduleMessageService = new ScheduleMessageService(this);
        this.coldDataPullRequestHoldService = new ColdDataPullRequestHoldService(this);
        this.coldDataCgCtrService = new ColdDataCgCtrService(this);

        //broker调用外部api
        if (nettyClientConfig != null) {
            this.brokerOuterAPI = new BrokerOuterAPI(nettyClientConfig);
        }

        this.queryAssignmentProcessor = new QueryAssignmentProcessor(this);
        this.clientManageProcessor = new ClientManageProcessor(this);
        this.slaveSynchronize = new SlaveSynchronize(this);
        this.endTransactionProcessor = new EndTransactionProcessor(this);
        /*
         * 初始化各种线程池队列的大小
         */
        this.sendThreadPoolQueue = new LinkedBlockingQueue<>(this.brokerConfig.getSendThreadPoolQueueCapacity());
        this.putThreadPoolQueue = new LinkedBlockingQueue<>(this.brokerConfig.getPutThreadPoolQueueCapacity());
        this.pullThreadPoolQueue = new LinkedBlockingQueue<>(this.brokerConfig.getPullThreadPoolQueueCapacity());
        this.litePullThreadPoolQueue = new LinkedBlockingQueue<>(this.brokerConfig.getLitePullThreadPoolQueueCapacity());

        this.ackThreadPoolQueue = new LinkedBlockingQueue<>(this.brokerConfig.getAckThreadPoolQueueCapacity());
        this.replyThreadPoolQueue = new LinkedBlockingQueue<>(this.brokerConfig.getReplyThreadPoolQueueCapacity());
        this.queryThreadPoolQueue = new LinkedBlockingQueue<>(this.brokerConfig.getQueryThreadPoolQueueCapacity());
        this.clientManagerThreadPoolQueue = new LinkedBlockingQueue<>(this.brokerConfig.getClientManagerThreadPoolQueueCapacity());
        this.consumerManagerThreadPoolQueue = new LinkedBlockingQueue<>(this.brokerConfig.getConsumerManagerThreadPoolQueueCapacity());
        this.heartbeatThreadPoolQueue = new LinkedBlockingQueue<>(this.brokerConfig.getHeartbeatThreadPoolQueueCapacity());
        this.endTransactionThreadPoolQueue = new LinkedBlockingQueue<>(this.brokerConfig.getEndTransactionPoolQueueCapacity());
        this.adminBrokerThreadPoolQueue = new LinkedBlockingQueue<>(this.brokerConfig.getAdminBrokerThreadPoolQueueCapacity());
        this.loadBalanceThreadPoolQueue = new LinkedBlockingQueue<>(this.brokerConfig.getLoadBalanceThreadPoolQueueCapacity());

        this.brokerFastFailure = new BrokerFastFailure(this);

        String brokerConfigPath;
        if (brokerConfig.getBrokerConfigPath() != null && !brokerConfig.getBrokerConfigPath().isEmpty()) {
            brokerConfigPath = brokerConfig.getBrokerConfigPath();
        } else {
            brokerConfigPath = BrokerPathConfigHelper.getBrokerConfigPath();
        }
        this.configuration = new Configuration(
                LOG,
                brokerConfigPath,
                this.brokerConfig, this.nettyServerConfig, this.nettyClientConfig, this.messageStoreConfig
        );

        this.brokerStatsManager.setProduerStateGetter(new BrokerStatsManager.StateGetter() {
            @Override
            public boolean online(String instanceId, String group, String topic) {
                if (getTopicConfigManager().getTopicConfigTable().containsKey(NamespaceUtil.wrapNamespace(instanceId, topic))) {
                    return getProducerManager().groupOnline(NamespaceUtil.wrapNamespace(instanceId, group));
                } else {
                    return getProducerManager().groupOnline(group);
                }
            }
        });
        this.brokerStatsManager.setConsumerStateGetter(new BrokerStatsManager.StateGetter() {
            @Override
            public boolean online(String instanceId, String group, String topic) {
                String topicFullName = NamespaceUtil.wrapNamespace(instanceId, topic);
                if (getTopicConfigManager().getTopicConfigTable().containsKey(topicFullName)) {
                    return getConsumerManager().findSubscriptionData(NamespaceUtil.wrapNamespace(instanceId, group), topicFullName) != null;
                } else {
                    return getConsumerManager().findSubscriptionData(group, topic) != null;
                }
            }
        });


        //new 当前的broker信息，并添加到集群信息中
        this.brokerMemberGroup = new BrokerMemberGroup(this.brokerConfig.getBrokerClusterName(), this.brokerConfig.getBrokerName());
        this.brokerMemberGroup.getBrokerAddrs().put(this.brokerConfig.getBrokerId(), this.getBrokerAddr());

        this.escapeBridge = new EscapeBridge(this);

        //主题路由信息管理器
        this.topicRouteInfoManager = new TopicRouteInfoManager(this);

        if (this.brokerConfig.isEnableSlaveActingMaster() && !this.brokerConfig.isSkipPreOnline()) {
            this.brokerPreOnlineService = new BrokerPreOnlineService(this);
        }
    }

    public BrokerConfig getBrokerConfig() {
        return brokerConfig;
    }

    public NettyServerConfig getNettyServerConfig() {
        return nettyServerConfig;
    }

    public NettyClientConfig getNettyClientConfig() {
        return nettyClientConfig;
    }

    public BlockingQueue<Runnable> getPullThreadPoolQueue() {
        return pullThreadPoolQueue;
    }

    public BlockingQueue<Runnable> getQueryThreadPoolQueue() {
        return queryThreadPoolQueue;
    }

    public BrokerMetricsManager getBrokerMetricsManager() {
        return brokerMetricsManager;
    }

    protected void initializeRemotingServer() throws CloneNotSupportedException {
        this.remotingServer = new NettyRemotingServer(this.nettyServerConfig, this.clientHousekeepingService);
        NettyServerConfig fastConfig = (NettyServerConfig) this.nettyServerConfig.clone();

        int listeningPort = nettyServerConfig.getListenPort() - 2;
        if (listeningPort < 0) {
            listeningPort = 0;
        }
        fastConfig.setListenPort(listeningPort);

        this.fastRemotingServer = new NettyRemotingServer(fastConfig, this.clientHousekeepingService);
    }

    /**
     * Initialize resources including remoting server and thread executors.
     */
    protected void initializeResources() {
        this.scheduledExecutorService = new ScheduledThreadPoolExecutor(1,
                new ThreadFactoryImpl("BrokerControllerScheduledThread", true, getBrokerIdentity()));

        this.sendMessageExecutor = new BrokerFixedThreadPoolExecutor(
                this.brokerConfig.getSendMessageThreadPoolNums(),
                this.brokerConfig.getSendMessageThreadPoolNums(),
                1000 * 60,
                TimeUnit.MILLISECONDS,
                this.sendThreadPoolQueue,
                new ThreadFactoryImpl("SendMessageThread_", getBrokerIdentity()));

        this.pullMessageExecutor = new BrokerFixedThreadPoolExecutor(
                this.brokerConfig.getPullMessageThreadPoolNums(),
                this.brokerConfig.getPullMessageThreadPoolNums(),
                1000 * 60,
                TimeUnit.MILLISECONDS,
                this.pullThreadPoolQueue,
                new ThreadFactoryImpl("PullMessageThread_", getBrokerIdentity()));

        this.litePullMessageExecutor = new BrokerFixedThreadPoolExecutor(
                this.brokerConfig.getLitePullMessageThreadPoolNums(),
                this.brokerConfig.getLitePullMessageThreadPoolNums(),
                1000 * 60,
                TimeUnit.MILLISECONDS,
                this.litePullThreadPoolQueue,
                new ThreadFactoryImpl("LitePullMessageThread_", getBrokerIdentity()));

        this.putMessageFutureExecutor = new BrokerFixedThreadPoolExecutor(
                this.brokerConfig.getPutMessageFutureThreadPoolNums(),
                this.brokerConfig.getPutMessageFutureThreadPoolNums(),
                1000 * 60,
                TimeUnit.MILLISECONDS,
                this.putThreadPoolQueue,
                new ThreadFactoryImpl("SendMessageThread_", getBrokerIdentity()));

        this.ackMessageExecutor = new BrokerFixedThreadPoolExecutor(
                this.brokerConfig.getAckMessageThreadPoolNums(),
                this.brokerConfig.getAckMessageThreadPoolNums(),
                1000 * 60,
                TimeUnit.MILLISECONDS,
                this.ackThreadPoolQueue,
                new ThreadFactoryImpl("AckMessageThread_", getBrokerIdentity()));

        this.queryMessageExecutor = new BrokerFixedThreadPoolExecutor(
                this.brokerConfig.getQueryMessageThreadPoolNums(),
                this.brokerConfig.getQueryMessageThreadPoolNums(),
                1000 * 60,
                TimeUnit.MILLISECONDS,
                this.queryThreadPoolQueue,
                new ThreadFactoryImpl("QueryMessageThread_", getBrokerIdentity()));

        this.adminBrokerExecutor = new BrokerFixedThreadPoolExecutor(
                this.brokerConfig.getAdminBrokerThreadPoolNums(),
                this.brokerConfig.getAdminBrokerThreadPoolNums(),
                1000 * 60,
                TimeUnit.MILLISECONDS,
                this.adminBrokerThreadPoolQueue,
                new ThreadFactoryImpl("AdminBrokerThread_", getBrokerIdentity()));

        this.clientManageExecutor = new BrokerFixedThreadPoolExecutor(
                this.brokerConfig.getClientManageThreadPoolNums(),
                this.brokerConfig.getClientManageThreadPoolNums(),
                1000 * 60,
                TimeUnit.MILLISECONDS,
                this.clientManagerThreadPoolQueue,
                new ThreadFactoryImpl("ClientManageThread_", getBrokerIdentity()));

        this.heartbeatExecutor = new BrokerFixedThreadPoolExecutor(
                this.brokerConfig.getHeartbeatThreadPoolNums(),
                this.brokerConfig.getHeartbeatThreadPoolNums(),
                1000 * 60,
                TimeUnit.MILLISECONDS,
                this.heartbeatThreadPoolQueue,
                new ThreadFactoryImpl("HeartbeatThread_", true, getBrokerIdentity()));

        this.consumerManageExecutor = new BrokerFixedThreadPoolExecutor(
                this.brokerConfig.getConsumerManageThreadPoolNums(),
                this.brokerConfig.getConsumerManageThreadPoolNums(),
                1000 * 60,
                TimeUnit.MILLISECONDS,
                this.consumerManagerThreadPoolQueue,
                new ThreadFactoryImpl("ConsumerManageThread_", true, getBrokerIdentity()));

        this.replyMessageExecutor = new BrokerFixedThreadPoolExecutor(
                this.brokerConfig.getProcessReplyMessageThreadPoolNums(),
                this.brokerConfig.getProcessReplyMessageThreadPoolNums(),
                1000 * 60,
                TimeUnit.MILLISECONDS,
                this.replyThreadPoolQueue,
                new ThreadFactoryImpl("ProcessReplyMessageThread_", getBrokerIdentity()));

        this.endTransactionExecutor = new BrokerFixedThreadPoolExecutor(
                this.brokerConfig.getEndTransactionThreadPoolNums(),
                this.brokerConfig.getEndTransactionThreadPoolNums(),
                1000 * 60,
                TimeUnit.MILLISECONDS,
                this.endTransactionThreadPoolQueue,
                new ThreadFactoryImpl("EndTransactionThread_", getBrokerIdentity()));

        this.loadBalanceExecutor = new BrokerFixedThreadPoolExecutor(
                this.brokerConfig.getLoadBalanceProcessorThreadPoolNums(),
                this.brokerConfig.getLoadBalanceProcessorThreadPoolNums(),
                1000 * 60,
                TimeUnit.MILLISECONDS,
                this.loadBalanceThreadPoolQueue,
                new ThreadFactoryImpl("LoadBalanceProcessorThread_", getBrokerIdentity()));

        this.syncBrokerMemberGroupExecutorService = new ScheduledThreadPoolExecutor(1,
                new ThreadFactoryImpl("BrokerControllerSyncBrokerScheduledThread", getBrokerIdentity()));
        this.brokerHeartbeatExecutorService = new ScheduledThreadPoolExecutor(1,
<<<<<<< HEAD
                new ThreadFactoryImpl("rokerControllerHeartbeatScheduledThread", getBrokerIdentity()));
=======
            new ThreadFactoryImpl("BrokerControllerHeartbeatScheduledThread", getBrokerIdentity()));
>>>>>>> f7425f52

        this.topicQueueMappingCleanService = new TopicQueueMappingCleanService(this);
    }

    /**
     * 初始化broker的定时任务
     */
    protected void initializeBrokerScheduledTasks() {
        //到下一天的早上的时间
        final long initialDelay = UtilAll.computeNextMorningTimeMillis() - System.currentTimeMillis();
        final long period = TimeUnit.DAYS.toMillis(1);
        this.scheduledExecutorService.scheduleAtFixedRate(new Runnable() {
            @Override
            public void run() {
                try {
                    BrokerController.this.getBrokerStats().record();
                } catch (Throwable e) {
                    LOG.error("BrokerController: failed to record broker stats", e);
                }
            }
            //每天十二点执行一次
        }, initialDelay, period, TimeUnit.MILLISECONDS);

        /*
         *定时持久化consumeOffset
         */
        this.scheduledExecutorService.scheduleAtFixedRate(new Runnable() {
            @Override
            public void run() {
                try {
                    BrokerController.this.consumerOffsetManager.persist();
                } catch (Throwable e) {
                    LOG.error(
                            "BrokerController: failed to persist config file of consumerOffset", e);
                }
            }
            //10秒后，每五秒持久化consumerOffset
        }, 1000 * 10, this.brokerConfig.getFlushConsumerOffsetInterval(), TimeUnit.MILLISECONDS);

        /*
         * 定时持久化consumerFilter和consumerOrder
         */
        this.scheduledExecutorService.scheduleAtFixedRate(new Runnable() {
            @Override
            public void run() {
                try {
                    BrokerController.this.consumerFilterManager.persist();
                    BrokerController.this.consumerOrderInfoManager.persist();
                } catch (Throwable e) {
                    LOG.error(
                            "BrokerController: failed to persist config file of consumerFilter or consumerOrderInfo",
                            e);
                }
            }
        }, 1000 * 10, 1000 * 10, TimeUnit.MILLISECONDS);

        /*
         *保护broker,如果消费者消费过慢，就禁用消费组（默认没有开启）
         */
        this.scheduledExecutorService.scheduleAtFixedRate(new Runnable() {
            @Override
            public void run() {
                try {
                    BrokerController.this.protectBroker();
                } catch (Throwable e) {
                    LOG.error("BrokerController: failed to protectBroker", e);
                }
            }
            //延迟3分钟，并每三分钟执行一次
        }, 3, 3, TimeUnit.MINUTES);

        /*
         *每1秒打印一次SlowTimeMills
         */
        this.scheduledExecutorService.scheduleAtFixedRate(new Runnable() {
            @Override
            public void run() {
                try {
                    BrokerController.this.printWaterMark();
                } catch (Throwable e) {
                    LOG.error("BrokerController: failed to print broker watermark", e);
                }
            }
        }, 10, 1, TimeUnit.SECONDS);

        /*
         * 定时打印转发commitLog数据落后的字节数
         * ps:consumeLog和index文件都是定时从commit中Dispatch的
         */
        this.scheduledExecutorService.scheduleAtFixedRate(new Runnable() {

            @Override
            public void run() {
                try {
                    LOG.info("Dispatch task fall behind commit log {}bytes",
                            BrokerController.this.getMessageStore().dispatchBehindBytes());
                } catch (Throwable e) {
                    LOG.error("Failed to print dispatchBehindBytes", e);
                }
            }
            //10秒后执行，每分钟执行一次
        }, 1000 * 10, 1000 * 60, TimeUnit.MILLISECONDS);

        /*
         *在开启DLeger主从的情况下：
         * 当是从节点的情况下，会定时从主节点同步TimerCheckpoint,并同步其他主节点信息（consumeOffset、消息组信息等）
         * 当是主节点的情况下，会定时打印没有同步commitLog的字节数据
         */
        if (!messageStoreConfig.isEnableDLegerCommitLog() && !messageStoreConfig.isDuplicationEnable() && !brokerConfig.isEnableControllerMode()) {
            if (BrokerRole.SLAVE == this.messageStoreConfig.getBrokerRole()) {
                if (this.messageStoreConfig.getHaMasterAddress() != null && this.messageStoreConfig.getHaMasterAddress().length() >= HA_ADDRESS_MIN_LENGTH) {
                    this.messageStore.updateHaMasterAddress(this.messageStoreConfig.getHaMasterAddress());
                    this.updateMasterHAServerAddrPeriodically = false;
                } else {
                    this.updateMasterHAServerAddrPeriodically = true;
                }

                this.scheduledExecutorService.scheduleAtFixedRate(new Runnable() {

                    @Override
                    public void run() {
                        try {
                            if (System.currentTimeMillis() - lastSyncTimeMs > 60 * 1000) {
                                BrokerController.this.getSlaveSynchronize().syncAll();
                                lastSyncTimeMs = System.currentTimeMillis();
                            }

                            //timer checkpoint, latency-sensitive, so sync it more frequently
                            if (messageStoreConfig.isTimerWheelEnable()) {
                                BrokerController.this.getSlaveSynchronize().syncTimerCheckPoint();
                            }
                        } catch (Throwable e) {
                            LOG.error("Failed to sync all config for slave.", e);
                        }
                    }
                    //10秒后，每3秒同步一次TimerCheckPoint
                }, 1000 * 10, 3 * 1000, TimeUnit.MILLISECONDS);

            } else {
                this.scheduledExecutorService.scheduleAtFixedRate(new Runnable() {

                    @Override
                    public void run() {
                        try {
                            BrokerController.this.printMasterAndSlaveDiff();
                        } catch (Throwable e) {
                            LOG.error("Failed to print diff of master and slave.", e);
                        }
                    }
                    //10秒后，每分钟打印一次
                }, 1000 * 10, 1000 * 60, TimeUnit.MILLISECONDS);
            }
        }
        //如果开启了controller模式，就updateMasterHAServerAddrPeriodically(定时更新masterHaService地址)为true
        if (this.brokerConfig.isEnableControllerMode()) {
            this.updateMasterHAServerAddrPeriodically = true;
        }
    }

    protected void initializeScheduledTasks() {

        initializeBrokerScheduledTasks();

        /*
         * 每5秒从namesrv中获取broker集群信息，并刷新
         */
        this.scheduledExecutorService.scheduleAtFixedRate(new Runnable() {
            @Override
            public void run() {
                try {
                    BrokerController.this.brokerOuterAPI.refreshMetadata();
                } catch (Exception e) {
                    LOG.error("ScheduledTask refresh metadata exception", e);
                }
            }
        }, 10, 5, TimeUnit.SECONDS);

        /*
         *  更新remotingClient的NamesrvAddr
         */
        if (this.brokerConfig.getNamesrvAddr() != null) {
            this.updateNamesrvAddr();
            LOG.info("Set user specified name server address: {}", this.brokerConfig.getNamesrvAddr());
            // also auto update namesrv if specify
            this.scheduledExecutorService.scheduleAtFixedRate(new Runnable() {
                @Override
                public void run() {
                    try {
                        BrokerController.this.updateNamesrvAddr();
                    } catch (Throwable e) {
                        LOG.error("Failed to update nameServer address list", e);
                    }
                }
                //两分钟更新一次
            }, 1000 * 10, 1000 * 60 * 2, TimeUnit.MILLISECONDS);
        } else if (this.brokerConfig.isFetchNamesrvAddrByAddressServer()) {
            this.scheduledExecutorService.scheduleAtFixedRate(new Runnable() {

                @Override
                public void run() {
                    try {
                        BrokerController.this.brokerOuterAPI.fetchNameServerAddr();
                    } catch (Throwable e) {
                        LOG.error("Failed to fetch nameServer address", e);
                    }
                }
            }, 1000 * 10, this.brokerConfig.getFetchNamesrvAddrInterval(), TimeUnit.MILLISECONDS);
        }
    }

    private void updateNamesrvAddr() {
        if (this.brokerConfig.isFetchNameSrvAddrByDnsLookup()) {
            this.brokerOuterAPI.updateNameServerAddressListByDnsLookup(this.brokerConfig.getNamesrvAddr());
        } else {
            this.brokerOuterAPI.updateNameServerAddressList(this.brokerConfig.getNamesrvAddr());
        }
    }

<<<<<<< HEAD
    public boolean initialize() throws CloneNotSupportedException {
        //加载对应的配置文件
=======
    public boolean initializeMetadata() {
>>>>>>> f7425f52
        boolean result = this.topicConfigManager.load();
        result = result && this.topicQueueMappingManager.load();
        result = result && this.consumerOffsetManager.load();
        result = result && this.subscriptionGroupManager.load();
        result = result && this.consumerFilterManager.load();
        result = result && this.consumerOrderInfoManager.load();
        return result;
    }

    public boolean initializeMessageStore() {
        boolean result = true;
        try {
            DefaultMessageStore defaultMessageStore = new DefaultMessageStore(this.messageStoreConfig, this.brokerStatsManager, this.messageArrivingListener, this.brokerConfig, topicConfigManager.getTopicConfigTable());

<<<<<<< HEAD
                //DLeger架构
                if (messageStoreConfig.isEnableDLegerCommitLog()) {
                    DLedgerRoleChangeHandler roleChangeHandler = new DLedgerRoleChangeHandler(this, defaultMessageStore);
                    ((DLedgerCommitLog) defaultMessageStore.getCommitLog()).getdLedgerServer().getDLedgerLeaderElector().addRoleChangeHandler(roleChangeHandler);
                }
                //broker统计
                this.brokerStats = new BrokerStats(defaultMessageStore);
                //load plugin(TODO2)
                MessageStorePluginContext context = new MessageStorePluginContext(messageStoreConfig, brokerStatsManager, messageArrivingListener, brokerConfig, configuration);
                this.messageStore = MessageStoreFactory.build(context, defaultMessageStore);
                this.messageStore.getDispatcherList().addFirst(new CommitLogDispatcherCalcBitMap(this.brokerConfig, this.consumerFilterManager));
                if (this.brokerConfig.isEnableControllerMode()) {
                    this.replicasManager = new ReplicasManager(this);
                }
                //时间轮定时任务
                if (messageStoreConfig.isTimerWheelEnable()) {
                    this.timerCheckpoint = new TimerCheckpoint(BrokerPathConfigHelper.getTimerCheckPath(messageStoreConfig.getStorePathRootDir()));
                    TimerMetrics timerMetrics = new TimerMetrics(BrokerPathConfigHelper.getTimerMetricsPath(messageStoreConfig.getStorePathRootDir()));
                    this.timerMessageStore = new TimerMessageStore(messageStore, messageStoreConfig, timerCheckpoint, timerMetrics, brokerStatsManager);
                    this.timerMessageStore.registerEscapeBridgeHook(msg -> escapeBridge.putMessage(msg));
                    this.messageStore.setTimerMessageStore(this.timerMessageStore);
                }
            } catch (IOException e) {
                result = false;
                LOG.error("BrokerController#initialize: unexpected error occurs", e);
=======
            if (messageStoreConfig.isEnableDLegerCommitLog()) {
                DLedgerRoleChangeHandler roleChangeHandler =
                    new DLedgerRoleChangeHandler(this, defaultMessageStore);
                ((DLedgerCommitLog) defaultMessageStore.getCommitLog())
                    .getdLedgerServer().getDLedgerLeaderElector().addRoleChangeHandler(roleChangeHandler);
            }

            this.brokerStats = new BrokerStats(defaultMessageStore);

            // Load store plugin
            MessageStorePluginContext context = new MessageStorePluginContext(
                messageStoreConfig, brokerStatsManager, messageArrivingListener, brokerConfig, configuration);
            this.messageStore = MessageStoreFactory.build(context, defaultMessageStore);
            this.messageStore.getDispatcherList().addFirst(new CommitLogDispatcherCalcBitMap(this.brokerConfig, this.consumerFilterManager));
            if (messageStoreConfig.isTimerWheelEnable()) {
                this.timerCheckpoint = new TimerCheckpoint(BrokerPathConfigHelper.getTimerCheckPath(messageStoreConfig.getStorePathRootDir()));
                TimerMetrics timerMetrics = new TimerMetrics(BrokerPathConfigHelper.getTimerMetricsPath(messageStoreConfig.getStorePathRootDir()));
                this.timerMessageStore = new TimerMessageStore(messageStore, messageStoreConfig, timerCheckpoint, timerMetrics, brokerStatsManager);
                this.timerMessageStore.registerEscapeBridgeHook(msg -> escapeBridge.putMessage(msg));
                this.messageStore.setTimerMessageStore(this.timerMessageStore);
>>>>>>> f7425f52
            }
        } catch (IOException e) {
            result = false;
            LOG.error("BrokerController#initialize: unexpected error occurs", e);
        }
        return result;
    }

    public boolean initialize() throws CloneNotSupportedException {

        boolean result = this.initializeMetadata();
        if (!result) {
            return false;
        }

        result = this.initializeMessageStore();
        if (!result) {
            return false;
        }

        return this.recoverAndInitService();
    }

    public boolean recoverAndInitService() throws CloneNotSupportedException {

        boolean result = true;

        if (this.brokerConfig.isEnableControllerMode()) {
            this.replicasManager = new ReplicasManager(this);
            this.replicasManager.setFenced(true);
        }

        //加载message存储的钩子，并加载commitLog,consumeQueue以及index等
        if (messageStore != null) {
            registerMessageStoreHook();
            result = this.messageStore.load();
        }
        //加载时间轮定时任务信息
        if (messageStoreConfig.isTimerWheelEnable()) {
            result = result && this.timerMessageStore.load();
        }

        //scheduleMessageService load after messageStore load success
        //加载延迟级别的定时任务的配置
        result = result && this.scheduleMessageService.load();

        //加载broker附件插件（默认的情况下是没有的)
        for (BrokerAttachedPlugin brokerAttachedPlugin : brokerAttachedPlugins) {
            if (brokerAttachedPlugin != null) {
                result = result && brokerAttachedPlugin.load();
            }
        }
        //指标管理
        this.brokerMetricsManager = new BrokerMetricsManager(this);

        if (result) {

            //初始化netty服务端server
            initializeRemotingServer();
            //初始化线程池相关资源信息
            initializeResources();
            //注册处理器
            registerProcessor();
            //初始化broker相关定时任务
            initializeScheduledTasks();
            //初始化事务相关信息
            initialTransaction();
            //TODO1 acl是什么
            initialAcl();
            //初始化RPC相关的钩子
            initialRpcHooks();
            //tls开启，就添加文件监听
            //(安全传输层协议（TLS）用于在两个通信应用程序之间提供保密性和数据完整性)
            if (TlsSystemConfig.tlsMode != TlsMode.DISABLED) {
                // Register a listener to reload SslContext
                try {
                    fileWatchService = new FileWatchService(
                            new String[]{
                                    TlsSystemConfig.tlsServerCertPath,
                                    TlsSystemConfig.tlsServerKeyPath,
                                    TlsSystemConfig.tlsServerTrustCertPath
                            },
                            new FileWatchService.Listener() {
                                boolean certChanged, keyChanged = false;

                                @Override
                                public void onChanged(String path) {
                                    if (path.equals(TlsSystemConfig.tlsServerTrustCertPath)) {
                                        LOG.info("The trust certificate changed, reload the ssl context");
                                        reloadServerSslContext();
                                    }
                                    if (path.equals(TlsSystemConfig.tlsServerCertPath)) {
                                        certChanged = true;
                                    }
                                    if (path.equals(TlsSystemConfig.tlsServerKeyPath)) {
                                        keyChanged = true;
                                    }
                                    if (certChanged && keyChanged) {
                                        LOG.info("The certificate and private key changed, reload the ssl context");
                                        certChanged = keyChanged = false;
                                        reloadServerSslContext();
                                    }
                                }

                                private void reloadServerSslContext() {
                                    ((NettyRemotingServer) remotingServer).loadSslContext();
                                    ((NettyRemotingServer) fastRemotingServer).loadSslContext();
                                }
                            });
                } catch (Exception e) {
                    result = false;
                    LOG.warn("FileWatchService created error, can't load the certificate dynamically");
                }
            }
        }

        return result;
    }

    /**
     * 注册putMessage的钩子
     */
    public void registerMessageStoreHook() {
        List<PutMessageHook> putMessageHookList = messageStore.getPutMessageHookList();

        /*
         * 校验put的消息：例如topic的长度大小以及body不能为空能
         */
        putMessageHookList.add(new PutMessageHook() {
            @Override
            public String hookName() {
                return "checkBeforePutMessage";
            }

            @Override
            public PutMessageResult executeBeforePutMessage(MessageExt msg) {
                return HookUtils.checkBeforePutMessage(BrokerController.this, msg);
            }
        });

        /*
         * 校验批量消息
         */
        putMessageHookList.add(new PutMessageHook() {
            @Override
            public String hookName() {
                return "innerBatchChecker";
            }

            @Override
            public PutMessageResult executeBeforePutMessage(MessageExt msg) {
                if (msg instanceof MessageExtBrokerInner) {
                    return HookUtils.checkInnerBatch(BrokerController.this, msg);
                }
                return null;
            }
        });

        /*
         * 定时消息处理：
         * 1.将时间轮消息放入 TimerMessageStore.TIMER_TOPIC
         * 2.将延迟级别消息放入 TopicValidator.RMQ_SYS_SCHEDULE_TOPIC
         */
        putMessageHookList.add(new PutMessageHook() {
            @Override
            public String hookName() {
                return "handleScheduleMessage";
            }

            @Override
            public PutMessageResult executeBeforePutMessage(MessageExt msg) {
                if (msg instanceof MessageExtBrokerInner) {
                    return HookUtils.handleScheduleMessage(BrokerController.this, (MessageExtBrokerInner) msg);
                }
                return null;
            }
        });

        /*
         * TODO2 干什么的
         */
        SendMessageBackHook sendMessageBackHook = new SendMessageBackHook() {
            @Override
            public boolean executeSendMessageBack(List<MessageExt> msgList, String brokerName, String brokerAddr) {
                return HookUtils.sendMessageBack(BrokerController.this, msgList, brokerName, brokerAddr);
            }
        };

        if (messageStore != null) {
            messageStore.setSendMessageBackHook(sendMessageBackHook);
        }
    }

    private void initialTransaction() {
        this.transactionalMessageService = ServiceProvider.loadClass(TransactionalMessageService.class);
        if (null == this.transactionalMessageService) {
            this.transactionalMessageService = new TransactionalMessageServiceImpl(
                    new TransactionalMessageBridge(this, this.getMessageStore()));
            LOG.warn("Load default transaction message hook service: {}",
                    TransactionalMessageServiceImpl.class.getSimpleName());
        }
        this.transactionalMessageCheckListener = ServiceProvider.loadClass(
                AbstractTransactionalMessageCheckListener.class);
        if (null == this.transactionalMessageCheckListener) {
            this.transactionalMessageCheckListener = new DefaultTransactionalMessageCheckListener();
            LOG.warn("Load default discard message hook service: {}",
                    DefaultTransactionalMessageCheckListener.class.getSimpleName());
        }
        this.transactionalMessageCheckListener.setBrokerController(this);
        this.transactionalMessageCheckService = new TransactionalMessageCheckService(this);
    }

    /**
     * 初始化acl权限控制
     */
    private void initialAcl() {
        if (!this.brokerConfig.isAclEnable()) {
            LOG.info("The broker dose not enable acl");
            return;
        }

        List<AccessValidator> accessValidators = ServiceProvider.load(AccessValidator.class);
        if (accessValidators.isEmpty()) {
            LOG.info("ServiceProvider loaded no AccessValidator, using default org.apache.rocketmq.acl.plain.PlainAccessValidator");
            accessValidators.add(new PlainAccessValidator());
        }

        for (AccessValidator accessValidator : accessValidators) {
            final AccessValidator validator = accessValidator;
            accessValidatorMap.put(validator.getClass(), validator);
            this.registerServerRPCHook(new RPCHook() {

                @Override
                public void doBeforeRequest(String remoteAddr, RemotingCommand request) {
                    //Do not catch the exception
                    validator.validate(validator.parse(request, remoteAddr));
                }

                @Override
                public void doAfterResponse(String remoteAddr, RemotingCommand request, RemotingCommand response) {
                }

            });
        }
    }

    /**
     * 初始化RPC远程调用的钩子
     */
    private void initialRpcHooks() {

        List<RPCHook> rpcHooks = ServiceProvider.load(RPCHook.class);
        if (rpcHooks == null || rpcHooks.isEmpty()) {
            return;
        }
        for (RPCHook rpcHook : rpcHooks) {
            this.registerServerRPCHook(rpcHook);
        }
    }

    /**
     * 注册netty消息处理器
     */
    public void registerProcessor() {
        /*
         * SendMessageProcessor(发送消息处理器）
         */
        sendMessageProcessor.registerSendMessageHook(sendMessageHookList);
        sendMessageProcessor.registerConsumeMessageHook(consumeMessageHookList);

        this.remotingServer.registerProcessor(RequestCode.SEND_MESSAGE, sendMessageProcessor, this.sendMessageExecutor);
        this.remotingServer.registerProcessor(RequestCode.SEND_MESSAGE_V2, sendMessageProcessor, this.sendMessageExecutor);
        this.remotingServer.registerProcessor(RequestCode.SEND_BATCH_MESSAGE, sendMessageProcessor, this.sendMessageExecutor);
        this.remotingServer.registerProcessor(RequestCode.CONSUMER_SEND_MSG_BACK, sendMessageProcessor, this.sendMessageExecutor);
        this.fastRemotingServer.registerProcessor(RequestCode.SEND_MESSAGE, sendMessageProcessor, this.sendMessageExecutor);
        this.fastRemotingServer.registerProcessor(RequestCode.SEND_MESSAGE_V2, sendMessageProcessor, this.sendMessageExecutor);
        this.fastRemotingServer.registerProcessor(RequestCode.SEND_BATCH_MESSAGE, sendMessageProcessor, this.sendMessageExecutor);
        this.fastRemotingServer.registerProcessor(RequestCode.CONSUMER_SEND_MSG_BACK, sendMessageProcessor, this.sendMessageExecutor);
        /**
         * PullMessageProcessor（拉消息处理器）
         */
        this.remotingServer.registerProcessor(RequestCode.PULL_MESSAGE, this.pullMessageProcessor, this.pullMessageExecutor);
        this.remotingServer.registerProcessor(RequestCode.LITE_PULL_MESSAGE, this.pullMessageProcessor, this.litePullMessageExecutor);
        this.pullMessageProcessor.registerConsumeMessageHook(consumeMessageHookList);
        /**
         * PeekMessageProcessor（探测消息处理器）
         */
        this.remotingServer.registerProcessor(RequestCode.PEEK_MESSAGE, this.peekMessageProcessor, this.pullMessageExecutor);
        /**
         * PopMessageProcessor（pop消息处理器，5.0后一种新的消费模式）
         */
        this.remotingServer.registerProcessor(RequestCode.POP_MESSAGE, this.popMessageProcessor, this.pullMessageExecutor);

        /**
         * AckMessageProcessor（ack消息处理器，pop消息才会ack)
         */
        this.remotingServer.registerProcessor(RequestCode.ACK_MESSAGE, this.ackMessageProcessor, this.ackMessageExecutor);
        this.fastRemotingServer.registerProcessor(RequestCode.ACK_MESSAGE, this.ackMessageProcessor, this.ackMessageExecutor);

        this.remotingServer.registerProcessor(RequestCode.BATCH_ACK_MESSAGE, this.ackMessageProcessor, this.ackMessageExecutor);
        this.fastRemotingServer.registerProcessor(RequestCode.BATCH_ACK_MESSAGE, this.ackMessageProcessor, this.ackMessageExecutor);
        /**
         * ChangeInvisibleTimeProcessor(改变消息可见性处理器)
         */
        this.remotingServer.registerProcessor(RequestCode.CHANGE_MESSAGE_INVISIBLETIME, this.changeInvisibleTimeProcessor, this.ackMessageExecutor);
        this.fastRemotingServer.registerProcessor(RequestCode.CHANGE_MESSAGE_INVISIBLETIME, this.changeInvisibleTimeProcessor, this.ackMessageExecutor);
        /**
         * notificationProcessor（）
         */
        this.remotingServer.registerProcessor(RequestCode.NOTIFICATION, this.notificationProcessor, this.pullMessageExecutor);

        /**
         * pollingInfoProcessor
         */
        this.remotingServer.registerProcessor(RequestCode.POLLING_INFO, this.pollingInfoProcessor, this.pullMessageExecutor);

        /**
         * ReplyMessageProcessor
         */

        replyMessageProcessor.registerSendMessageHook(sendMessageHookList);

        this.remotingServer.registerProcessor(RequestCode.SEND_REPLY_MESSAGE, replyMessageProcessor, replyMessageExecutor);
        this.remotingServer.registerProcessor(RequestCode.SEND_REPLY_MESSAGE_V2, replyMessageProcessor, replyMessageExecutor);
        this.fastRemotingServer.registerProcessor(RequestCode.SEND_REPLY_MESSAGE, replyMessageProcessor, replyMessageExecutor);
        this.fastRemotingServer.registerProcessor(RequestCode.SEND_REPLY_MESSAGE_V2, replyMessageProcessor, replyMessageExecutor);

        /**
         * QueryMessageProcessor
         */
        NettyRequestProcessor queryProcessor = new QueryMessageProcessor(this);
        this.remotingServer.registerProcessor(RequestCode.QUERY_MESSAGE, queryProcessor, this.queryMessageExecutor);
        this.remotingServer.registerProcessor(RequestCode.VIEW_MESSAGE_BY_ID, queryProcessor, this.queryMessageExecutor);

        this.fastRemotingServer.registerProcessor(RequestCode.QUERY_MESSAGE, queryProcessor, this.queryMessageExecutor);
        this.fastRemotingServer.registerProcessor(RequestCode.VIEW_MESSAGE_BY_ID, queryProcessor, this.queryMessageExecutor);

        /**
         * ClientManageProcessor
         */
        this.remotingServer.registerProcessor(RequestCode.HEART_BEAT, clientManageProcessor, this.heartbeatExecutor);
        this.remotingServer.registerProcessor(RequestCode.UNREGISTER_CLIENT, clientManageProcessor, this.clientManageExecutor);
        this.remotingServer.registerProcessor(RequestCode.CHECK_CLIENT_CONFIG, clientManageProcessor, this.clientManageExecutor);

        this.fastRemotingServer.registerProcessor(RequestCode.HEART_BEAT, clientManageProcessor, this.heartbeatExecutor);
        this.fastRemotingServer.registerProcessor(RequestCode.UNREGISTER_CLIENT, clientManageProcessor, this.clientManageExecutor);
        this.fastRemotingServer.registerProcessor(RequestCode.CHECK_CLIENT_CONFIG, clientManageProcessor, this.clientManageExecutor);

        /**
         * ConsumerManageProcessor
         */
        ConsumerManageProcessor consumerManageProcessor = new ConsumerManageProcessor(this);
        this.remotingServer.registerProcessor(RequestCode.GET_CONSUMER_LIST_BY_GROUP, consumerManageProcessor, this.consumerManageExecutor);
        this.remotingServer.registerProcessor(RequestCode.UPDATE_CONSUMER_OFFSET, consumerManageProcessor, this.consumerManageExecutor);
        this.remotingServer.registerProcessor(RequestCode.QUERY_CONSUMER_OFFSET, consumerManageProcessor, this.consumerManageExecutor);

        this.fastRemotingServer.registerProcessor(RequestCode.GET_CONSUMER_LIST_BY_GROUP, consumerManageProcessor, this.consumerManageExecutor);
        this.fastRemotingServer.registerProcessor(RequestCode.UPDATE_CONSUMER_OFFSET, consumerManageProcessor, this.consumerManageExecutor);
        this.fastRemotingServer.registerProcessor(RequestCode.QUERY_CONSUMER_OFFSET, consumerManageProcessor, this.consumerManageExecutor);

        /**
         * QueryAssignmentProcessor
         */
        this.remotingServer.registerProcessor(RequestCode.QUERY_ASSIGNMENT, queryAssignmentProcessor, loadBalanceExecutor);
        this.fastRemotingServer.registerProcessor(RequestCode.QUERY_ASSIGNMENT, queryAssignmentProcessor, loadBalanceExecutor);
        this.remotingServer.registerProcessor(RequestCode.SET_MESSAGE_REQUEST_MODE, queryAssignmentProcessor, loadBalanceExecutor);
        this.fastRemotingServer.registerProcessor(RequestCode.SET_MESSAGE_REQUEST_MODE, queryAssignmentProcessor, loadBalanceExecutor);

        /**
         * EndTransactionProcessor
         */
        this.remotingServer.registerProcessor(RequestCode.END_TRANSACTION, endTransactionProcessor, this.endTransactionExecutor);
        this.fastRemotingServer.registerProcessor(RequestCode.END_TRANSACTION, endTransactionProcessor, this.endTransactionExecutor);

        /*
         * Default
         */
        AdminBrokerProcessor adminProcessor = new AdminBrokerProcessor(this);
        this.remotingServer.registerDefaultProcessor(adminProcessor, this.adminBrokerExecutor);
        this.fastRemotingServer.registerDefaultProcessor(adminProcessor, this.adminBrokerExecutor);
    }

    public BrokerStats getBrokerStats() {
        return brokerStats;
    }

    public void setBrokerStats(BrokerStats brokerStats) {
        this.brokerStats = brokerStats;
    }

    /**
     * 消费者消费过慢，则禁用消费组
     */
    public void protectBroker() {
        //默认是没有开启的
        if (this.brokerConfig.isDisableConsumeIfConsumerReadSlowly()) {
            //TODO2 逻辑不清楚
            for (Map.Entry<String, MomentStatsItem> next : this.brokerStatsManager.getMomentStatsItemSetFallSize().getStatsItemTable().entrySet()) {
                final long fallBehindBytes = next.getValue().getValue().get();
                if (fallBehindBytes > this.brokerConfig.getConsumerFallbehindThreshold()) {
                    final String[] split = next.getValue().getStatsKey().split("@");
                    final String group = split[2];
                    LOG_PROTECTION.info("[PROTECT_BROKER] the consumer[{}] consume slowly, {} bytes, disable it", group, fallBehindBytes);
                    this.subscriptionGroupManager.disableConsume(group);
                }
            }
        }
    }

    public long headSlowTimeMills(BlockingQueue<Runnable> q) {
        long slowTimeMills = 0;
        final Runnable peek = q.peek();
        if (peek != null) {
            RequestTask rt = BrokerFastFailure.castRunnable(peek);
            slowTimeMills = rt == null ? 0 : this.messageStore.now() - rt.getCreateTimestamp();
        }

        if (slowTimeMills < 0) {
            slowTimeMills = 0;
        }

        return slowTimeMills;
    }

    public long headSlowTimeMills4SendThreadPoolQueue() {
        return this.headSlowTimeMills(this.sendThreadPoolQueue);
    }

    public long headSlowTimeMills4PullThreadPoolQueue() {
        return this.headSlowTimeMills(this.pullThreadPoolQueue);
    }

    public long headSlowTimeMills4LitePullThreadPoolQueue() {
        return this.headSlowTimeMills(this.litePullThreadPoolQueue);
    }

    public long headSlowTimeMills4QueryThreadPoolQueue() {
        return this.headSlowTimeMills(this.queryThreadPoolQueue);
    }

    public void printWaterMark() {
        LOG_WATER_MARK.info("[WATERMARK] Send Queue Size: {} SlowTimeMills: {}", this.sendThreadPoolQueue.size(), headSlowTimeMills4SendThreadPoolQueue());
        LOG_WATER_MARK.info("[WATERMARK] Pull Queue Size: {} SlowTimeMills: {}", this.pullThreadPoolQueue.size(), headSlowTimeMills4PullThreadPoolQueue());
        LOG_WATER_MARK.info("[WATERMARK] Query Queue Size: {} SlowTimeMills: {}", this.queryThreadPoolQueue.size(), headSlowTimeMills4QueryThreadPoolQueue());
        LOG_WATER_MARK.info("[WATERMARK] Lite Pull Queue Size: {} SlowTimeMills: {}", this.litePullThreadPoolQueue.size(), headSlowTimeMills4LitePullThreadPoolQueue());
        LOG_WATER_MARK.info("[WATERMARK] Transaction Queue Size: {} SlowTimeMills: {}", this.endTransactionThreadPoolQueue.size(), headSlowTimeMills(this.endTransactionThreadPoolQueue));
        LOG_WATER_MARK.info("[WATERMARK] ClientManager Queue Size: {} SlowTimeMills: {}", this.clientManagerThreadPoolQueue.size(), this.headSlowTimeMills(this.clientManagerThreadPoolQueue));
        LOG_WATER_MARK.info("[WATERMARK] Heartbeat Queue Size: {} SlowTimeMills: {}", this.heartbeatThreadPoolQueue.size(), this.headSlowTimeMills(this.heartbeatThreadPoolQueue));
        LOG_WATER_MARK.info("[WATERMARK] Ack Queue Size: {} SlowTimeMills: {}", this.ackThreadPoolQueue.size(), headSlowTimeMills(this.ackThreadPoolQueue));
    }

    public MessageStore getMessageStore() {
        return messageStore;
    }

    public void setMessageStore(MessageStore messageStore) {
        this.messageStore = messageStore;
    }

    protected void printMasterAndSlaveDiff() {
        if (messageStore.getHaService() != null && messageStore.getHaService().getConnectionCount().get() > 0) {
            long diff = this.messageStore.slaveFallBehindMuch();
            LOG.info("CommitLog: slave fall behind master {}bytes", diff);
        }
    }

    public Broker2Client getBroker2Client() {
        return broker2Client;
    }

    public ConsumerManager getConsumerManager() {
        return consumerManager;
    }

    public ConsumerFilterManager getConsumerFilterManager() {
        return consumerFilterManager;
    }

    public ConsumerOrderInfoManager getConsumerOrderInfoManager() {
        return consumerOrderInfoManager;
    }

    public PopInflightMessageCounter getPopInflightMessageCounter() {
        return popInflightMessageCounter;
    }

    public ConsumerOffsetManager getConsumerOffsetManager() {
        return consumerOffsetManager;
    }

    public BroadcastOffsetManager getBroadcastOffsetManager() {
        return broadcastOffsetManager;
    }

    public MessageStoreConfig getMessageStoreConfig() {
        return messageStoreConfig;
    }

    public ProducerManager getProducerManager() {
        return producerManager;
    }

    public void setFastRemotingServer(RemotingServer fastRemotingServer) {
        this.fastRemotingServer = fastRemotingServer;
    }

    public RemotingServer getFastRemotingServer() {
        return fastRemotingServer;
    }

    public PullMessageProcessor getPullMessageProcessor() {
        return pullMessageProcessor;
    }

    public PullRequestHoldService getPullRequestHoldService() {
        return pullRequestHoldService;
    }

    public void setSubscriptionGroupManager(SubscriptionGroupManager subscriptionGroupManager) {
        this.subscriptionGroupManager = subscriptionGroupManager;
    }

    public SubscriptionGroupManager getSubscriptionGroupManager() {
        return subscriptionGroupManager;
    }

    public PopMessageProcessor getPopMessageProcessor() {
        return popMessageProcessor;
    }

    public NotificationProcessor getNotificationProcessor() {
        return notificationProcessor;
    }

    public TimerMessageStore getTimerMessageStore() {
        return timerMessageStore;
    }

    public void setTimerMessageStore(TimerMessageStore timerMessageStore) {
        this.timerMessageStore = timerMessageStore;
    }

    public AckMessageProcessor getAckMessageProcessor() {
        return ackMessageProcessor;
    }

    public ChangeInvisibleTimeProcessor getChangeInvisibleTimeProcessor() {
        return changeInvisibleTimeProcessor;
    }

    protected void shutdownBasicService() {

        shutdown = true;

        this.unregisterBrokerAll();

        if (this.shutdownHook != null) {
            this.shutdownHook.beforeShutdown(this);
        }

        if (this.remotingServer != null) {
            this.remotingServer.shutdown();
        }

        if (this.fastRemotingServer != null) {
            this.fastRemotingServer.shutdown();
        }

        if (this.brokerStatsManager != null) {
            this.brokerStatsManager.shutdown();
        }

        if (this.clientHousekeepingService != null) {
            this.clientHousekeepingService.shutdown();
        }

        if (this.pullRequestHoldService != null) {
            this.pullRequestHoldService.shutdown();
        }

        {
            this.popMessageProcessor.getPopLongPollingService().shutdown();
            this.popMessageProcessor.getQueueLockManager().shutdown();
        }

        {
            this.popMessageProcessor.getPopBufferMergeService().shutdown();
            this.ackMessageProcessor.shutdownPopReviveService();
        }

        if (this.notificationProcessor != null) {
            this.notificationProcessor.getPopLongPollingService().shutdown();
        }

        if (this.consumerIdsChangeListener != null) {
            this.consumerIdsChangeListener.shutdown();
        }

        if (this.topicQueueMappingCleanService != null) {
            this.topicQueueMappingCleanService.shutdown();
        }
        //it is better to make sure the timerMessageStore shutdown firstly
        if (this.timerMessageStore != null) {
            this.timerMessageStore.shutdown();
        }
        if (this.fileWatchService != null) {
            this.fileWatchService.shutdown();
        }

        if (this.broadcastOffsetManager != null) {
            this.broadcastOffsetManager.shutdown();
        }

        if (this.messageStore != null) {
            this.messageStore.shutdown();
        }

        if (this.replicasManager != null) {
            this.replicasManager.shutdown();
        }

        shutdownScheduledExecutorService(this.scheduledExecutorService);

        if (this.sendMessageExecutor != null) {
            this.sendMessageExecutor.shutdown();
        }

        if (this.litePullMessageExecutor != null) {
            this.litePullMessageExecutor.shutdown();
        }

        if (this.pullMessageExecutor != null) {
            this.pullMessageExecutor.shutdown();
        }

        if (this.replyMessageExecutor != null) {
            this.replyMessageExecutor.shutdown();
        }

        if (this.putMessageFutureExecutor != null) {
            this.putMessageFutureExecutor.shutdown();
        }

        if (this.ackMessageExecutor != null) {
            this.ackMessageExecutor.shutdown();
        }

        if (this.adminBrokerExecutor != null) {
            this.adminBrokerExecutor.shutdown();
        }

        this.consumerOffsetManager.persist();

        if (this.brokerFastFailure != null) {
            this.brokerFastFailure.shutdown();
        }

        if (this.consumerFilterManager != null) {
            this.consumerFilterManager.persist();
        }

        if (this.consumerOrderInfoManager != null) {
            this.consumerOrderInfoManager.persist();
        }

        if (this.scheduleMessageService != null) {
            this.scheduleMessageService.persist();
            this.scheduleMessageService.shutdown();
        }

        if (this.clientManageExecutor != null) {
            this.clientManageExecutor.shutdown();
        }

        if (this.queryMessageExecutor != null) {
            this.queryMessageExecutor.shutdown();
        }

        if (this.heartbeatExecutor != null) {
            this.heartbeatExecutor.shutdown();
        }

        if (this.consumerManageExecutor != null) {
            this.consumerManageExecutor.shutdown();
        }

        if (this.transactionalMessageCheckService != null) {
            this.transactionalMessageCheckService.shutdown(false);
        }

        if (this.endTransactionExecutor != null) {
            this.endTransactionExecutor.shutdown();
        }

        if (this.escapeBridge != null) {
            escapeBridge.shutdown();
        }

        if (this.topicRouteInfoManager != null) {
            this.topicRouteInfoManager.shutdown();
        }

        if (this.brokerPreOnlineService != null && !this.brokerPreOnlineService.isStopped()) {
            this.brokerPreOnlineService.shutdown();
        }

        if (this.coldDataPullRequestHoldService != null) {
            this.coldDataPullRequestHoldService.shutdown();
        }

        if (this.coldDataCgCtrService != null) {
            this.coldDataCgCtrService.shutdown();
        }

        shutdownScheduledExecutorService(this.syncBrokerMemberGroupExecutorService);
        shutdownScheduledExecutorService(this.brokerHeartbeatExecutorService);

        this.topicConfigManager.persist();
        this.subscriptionGroupManager.persist();

        for (BrokerAttachedPlugin brokerAttachedPlugin : brokerAttachedPlugins) {
            if (brokerAttachedPlugin != null) {
                brokerAttachedPlugin.shutdown();
            }
        }
    }

    public void shutdown() {

        shutdownBasicService();

        for (ScheduledFuture<?> scheduledFuture : scheduledFutures) {
            scheduledFuture.cancel(true);
        }

        if (this.brokerOuterAPI != null) {
            this.brokerOuterAPI.shutdown();
        }
    }

    protected void shutdownScheduledExecutorService(ScheduledExecutorService scheduledExecutorService) {
        if (scheduledExecutorService == null) {
            return;
        }
        scheduledExecutorService.shutdown();
        try {
            scheduledExecutorService.awaitTermination(5000, TimeUnit.MILLISECONDS);
        } catch (InterruptedException ignore) {
            BrokerController.LOG.warn("shutdown ScheduledExecutorService was Interrupted!  ", ignore);
            Thread.currentThread().interrupt();
        }
    }

    protected void unregisterBrokerAll() {
        this.brokerOuterAPI.unregisterBrokerAll(
                this.brokerConfig.getBrokerClusterName(),
                this.getBrokerAddr(),
                this.brokerConfig.getBrokerName(),
                this.brokerConfig.getBrokerId());
    }

    public String getBrokerAddr() {
        return this.brokerConfig.getBrokerIP1() + ":" + this.nettyServerConfig.getListenPort();
    }

    protected void startBasicService() throws Exception {

        if (this.messageStore != null) {
            //消息存储
            this.messageStore.start();
        }

        if (this.timerMessageStore != null) {
            //定时消息存储
            this.timerMessageStore.start();
        }
        // 副本管理器启动
        if (this.replicasManager != null) {
            this.replicasManager.start();
        }

        if (remotingServerStartLatch != null) {
            remotingServerStartLatch.await();
        }

        if (this.remotingServer != null) {
            // netty服务端启动
            this.remotingServer.start();

            // In test scenarios where it is up to OS to pick up an available port, set the
            // listening port back to config(在由操作系统选取可用端口的测试方案中，将侦听端口设置回配置)
            if (null != nettyServerConfig && 0 == nettyServerConfig.getListenPort()) {
                nettyServerConfig.setListenPort(remotingServer.localListenPort());
            }
        }

        if (this.fastRemotingServer != null) {
            this.fastRemotingServer.start();
        }

        //创建broker对应host信息（解决多网卡）
        this.storeHost = new InetSocketAddress(this.getBrokerConfig().getBrokerIP1(), this.getNettyServerConfig().getListenPort());

        // TODO3 暂时不知道有什么用
        for (BrokerAttachedPlugin brokerAttachedPlugin : brokerAttachedPlugins) {
            if (brokerAttachedPlugin != null) {
                brokerAttachedPlugin.start();
            }
        }

        if (this.popMessageProcessor != null) {
            //启动pop长轮训service
            this.popMessageProcessor.getPopLongPollingService().start();

            this.popMessageProcessor.getPopBufferMergeService().start();
            this.popMessageProcessor.getQueueLockManager().start();
        }

        if (this.ackMessageProcessor != null) {
            //启动pop消息恢复的service
            this.ackMessageProcessor.startPopReviveService();
        }

        if (this.notificationProcessor != null) {
            this.notificationProcessor.getPopLongPollingService().start();
        }

        if (this.topicQueueMappingCleanService != null) {
            this.topicQueueMappingCleanService.start();
        }
        //文件观察service(用户观察TLS文件）
        if (this.fileWatchService != null) {
            this.fileWatchService.start();
        }

        if (this.pullRequestHoldService != null) {
            this.pullRequestHoldService.start();
        }

        if (this.clientHousekeepingService != null) {
            //扫描异常客户端channel
            this.clientHousekeepingService.start();
        }
        //broker统计管理器启动
        if (this.brokerStatsManager != null) {
            this.brokerStatsManager.start();
        }

        if (this.brokerFastFailure != null) {
            this.brokerFastFailure.start();
        }

        //启动广播消费管理器
        if (this.broadcastOffsetManager != null) {
            this.broadcastOffsetManager.start();
        }

        if (this.escapeBridge != null) {
            this.escapeBridge.start();
        }

        if (this.topicRouteInfoManager != null) {
            this.topicRouteInfoManager.start();
        }

        if (this.brokerPreOnlineService != null) {
            this.brokerPreOnlineService.start();
        }

        if (this.coldDataPullRequestHoldService != null) {
            this.coldDataPullRequestHoldService.start();
        }

        if (this.coldDataCgCtrService != null) {
            this.coldDataCgCtrService.start();
        }
    }

    public void start() throws Exception {

        //这里可以控制注册broker的时间,比如启动10分钟后才注册到namesrv中，就可以配置disappearTimeAfterStart为10分钟
        this.shouldStartTime = System.currentTimeMillis() + messageStoreConfig.getDisappearTimeAfterStart();

        if (messageStoreConfig.getTotalReplicas() > 1 && this.brokerConfig.isEnableSlaveActingMaster()) {
            isIsolated = true;
        }

        if (this.brokerOuterAPI != null) {
            //启动broker和外部交互的api(注册broker、心跳等）
            this.brokerOuterAPI.start();
        }
        //启动基础服务
        startBasicService();

        if (!isIsolated && !this.messageStoreConfig.isEnableDLegerCommitLog() && !this.messageStoreConfig.isDuplicationEnable()) {
            /*
             *会根据节点类型改变一些服务的状态
             */
            changeSpecialServiceStatus(this.brokerConfig.getBrokerId() == MixAll.MASTER_ID);
            this.registerBrokerAll(true, false, true);
        }

        //添加定时任务，注册broker的topicConfig信息（10秒后启动，默认30秒注册一次->定时任务的时间在10-60秒之间）
        scheduledFutures.add(this.scheduledExecutorService.scheduleAtFixedRate(new AbstractBrokerRunnable(this.getBrokerIdentity()) {
            @Override
            public void run0() {
                try {
                    if (System.currentTimeMillis() < shouldStartTime) {
                        BrokerController.LOG.info("Register to namesrv after {}", shouldStartTime);
                        return;
                    }
                    if (isIsolated) {
                        BrokerController.LOG.info("Skip register for broker is isolated");
                        return;
                    }
                    BrokerController.this.registerBrokerAll(true, false, brokerConfig.isForceRegister());
                } catch (Throwable e) {
                    BrokerController.LOG.error("registerBrokerAll Exception", e);
                }
            }
        }, 1000 * 10, Math.max(10000, Math.min(brokerConfig.getRegisterNameServerPeriod(), 60000)), TimeUnit.MILLISECONDS));

        // 如果从节点能够扮演主节点，就定时向namesrv发送心跳，并定时同步broker成员信息（默认1s)-->主从模式
        if (this.brokerConfig.isEnableSlaveActingMaster()) {
            scheduleSendHeartbeat();

            scheduledFutures.add(this.syncBrokerMemberGroupExecutorService.scheduleAtFixedRate(new AbstractBrokerRunnable(this.getBrokerIdentity()) {
                @Override
                public void run0() {
                    try {
                        BrokerController.this.syncBrokerMemberGroup();
                    } catch (Throwable e) {
                        BrokerController.LOG.error("sync BrokerMemberGroup error. ", e);
                    }
                }
            }, 1000, this.brokerConfig.getSyncBrokerMemberGroupPeriod(), TimeUnit.MILLISECONDS));
        }

        if (this.brokerConfig.isEnableControllerMode()) {
            // controller模式下，定时向namesrv发送心跳
            scheduleSendHeartbeat();
        }

        if (brokerConfig.isSkipPreOnline()) {
            startServiceWithoutCondition();
        }
    }

    /**
     * 定时发送心跳(默认1s)
     */
    protected void scheduleSendHeartbeat() {
        scheduledFutures.add(this.brokerHeartbeatExecutorService.scheduleAtFixedRate(new AbstractBrokerRunnable(this.getBrokerIdentity()) {
            @Override
            public void run0() {
                if (isIsolated) {
                    return;
                }
                try {
                    BrokerController.this.sendHeartbeat();
                } catch (Exception e) {
                    BrokerController.LOG.error("sendHeartbeat Exception", e);
                }

            }
        }, 1000, brokerConfig.getBrokerHeartbeatInterval(), TimeUnit.MILLISECONDS));
    }

    public synchronized void registerIncrementBrokerData(TopicConfig topicConfig, DataVersion dataVersion) {
        this.registerIncrementBrokerData(Collections.singletonList(topicConfig), dataVersion);
    }

    public synchronized void registerIncrementBrokerData(List<TopicConfig> topicConfigList, DataVersion dataVersion) {
        if (topicConfigList == null || topicConfigList.isEmpty()) {
            return;
        }

        TopicConfigAndMappingSerializeWrapper topicConfigSerializeWrapper = new TopicConfigAndMappingSerializeWrapper();
        topicConfigSerializeWrapper.setDataVersion(dataVersion);

        ConcurrentMap<String, TopicConfig> topicConfigTable = topicConfigList.stream()
                .map(topicConfig -> {
                    TopicConfig registerTopicConfig;
                    if (!PermName.isWriteable(this.getBrokerConfig().getBrokerPermission())
                            || !PermName.isReadable(this.getBrokerConfig().getBrokerPermission())) {
                        registerTopicConfig =
                                new TopicConfig(topicConfig.getTopicName(),
                                        topicConfig.getReadQueueNums(),
                                        topicConfig.getWriteQueueNums(),
                                        this.brokerConfig.getBrokerPermission(), topicConfig.getTopicSysFlag());
                    } else {
                        registerTopicConfig = new TopicConfig(topicConfig);
                    }
                    return registerTopicConfig;
                })
                .collect(Collectors.toConcurrentMap(TopicConfig::getTopicName, Function.identity()));
        topicConfigSerializeWrapper.setTopicConfigTable(topicConfigTable);

        Map<String, TopicQueueMappingInfo> topicQueueMappingInfoMap = topicConfigList.stream()
                .map(TopicConfig::getTopicName)
                .map(topicName -> Optional.ofNullable(this.topicQueueMappingManager.getTopicQueueMapping(topicName))
                        .map(info -> new AbstractMap.SimpleImmutableEntry<>(topicName, TopicQueueMappingDetail.cloneAsMappingInfo(info)))
                        .orElse(null))
                .filter(Objects::nonNull)
                .collect(Collectors.toMap(Map.Entry::getKey, Map.Entry::getValue));
        if (!topicQueueMappingInfoMap.isEmpty()) {
            topicConfigSerializeWrapper.setTopicQueueMappingInfoMap(topicQueueMappingInfoMap);
        }

        doRegisterBrokerAll(true, false, topicConfigSerializeWrapper);
    }

    public synchronized void registerBrokerAll(final boolean checkOrderConfig, boolean oneway, boolean forceRegister) {

        TopicConfigAndMappingSerializeWrapper topicConfigWrapper = new TopicConfigAndMappingSerializeWrapper();

        topicConfigWrapper.setDataVersion(this.getTopicConfigManager().getDataVersion());
        topicConfigWrapper.setTopicConfigTable(this.getTopicConfigManager().getTopicConfigTable());

        topicConfigWrapper.setTopicQueueMappingInfoMap(this.getTopicQueueMappingManager().getTopicQueueMappingTable().entrySet().stream().map(
                entry -> new AbstractMap.SimpleImmutableEntry<>(entry.getKey(), TopicQueueMappingDetail.cloneAsMappingInfo(entry.getValue()))
        ).collect(Collectors.toMap(Map.Entry::getKey, Map.Entry::getValue)));

        if (!PermName.isWriteable(this.getBrokerConfig().getBrokerPermission())
                || !PermName.isReadable(this.getBrokerConfig().getBrokerPermission())) {
            ConcurrentHashMap<String, TopicConfig> topicConfigTable = new ConcurrentHashMap<>();
            for (TopicConfig topicConfig : topicConfigWrapper.getTopicConfigTable().values()) {
                TopicConfig tmp =
                        new TopicConfig(topicConfig.getTopicName(), topicConfig.getReadQueueNums(), topicConfig.getWriteQueueNums(),
                                topicConfig.getPerm() & this.brokerConfig.getBrokerPermission(), topicConfig.getTopicSysFlag());
                topicConfigTable.put(topicConfig.getTopicName(), tmp);
            }
            topicConfigWrapper.setTopicConfigTable(topicConfigTable);
        }

        if (forceRegister || needRegister(this.brokerConfig.getBrokerClusterName(),
                this.getBrokerAddr(),
                this.brokerConfig.getBrokerName(),
                this.brokerConfig.getBrokerId(),
                this.brokerConfig.getRegisterBrokerTimeoutMills(),
                this.brokerConfig.isInBrokerContainer())) {
            doRegisterBrokerAll(checkOrderConfig, oneway, topicConfigWrapper);
        }
    }

    protected void doRegisterBrokerAll(boolean checkOrderConfig, boolean oneway,
                                       TopicConfigSerializeWrapper topicConfigWrapper) {

        if (shutdown) {
            BrokerController.LOG.info("BrokerController#doResterBrokerAll: broker has shutdown, no need to register any more.");
            return;
        }
        List<RegisterBrokerResult> registerBrokerResultList = this.brokerOuterAPI.registerBrokerAll(
                this.brokerConfig.getBrokerClusterName(),
                this.getBrokerAddr(),
                this.brokerConfig.getBrokerName(),
                this.brokerConfig.getBrokerId(),
                this.getHAServerAddr(),
                topicConfigWrapper,
                Lists.newArrayList(),
                oneway,
                this.brokerConfig.getRegisterBrokerTimeoutMills(),
                this.brokerConfig.isEnableSlaveActingMaster(),
                this.brokerConfig.isCompressedRegister(),
                this.brokerConfig.isEnableSlaveActingMaster() ? this.brokerConfig.getBrokerNotActiveTimeoutMillis() : null,
                this.getBrokerIdentity());

        handleRegisterBrokerResult(registerBrokerResultList, checkOrderConfig);
    }

    protected void sendHeartbeat() {
        if (this.brokerConfig.isEnableControllerMode()) {
            this.replicasManager.sendHeartbeatToController();
        }

        if (this.brokerConfig.isEnableSlaveActingMaster()) {
            if (this.brokerConfig.isCompatibleWithOldNameSrv()) {
                this.brokerOuterAPI.sendHeartbeatViaDataVersion(
                        this.brokerConfig.getBrokerClusterName(),
                        this.getBrokerAddr(),
                        this.brokerConfig.getBrokerName(),
                        this.brokerConfig.getBrokerId(),
                        this.brokerConfig.getSendHeartbeatTimeoutMillis(),
                        this.getTopicConfigManager().getDataVersion(),
                        this.brokerConfig.isInBrokerContainer());
            } else {
                this.brokerOuterAPI.sendHeartbeat(
                        this.brokerConfig.getBrokerClusterName(),
                        this.getBrokerAddr(),
                        this.brokerConfig.getBrokerName(),
                        this.brokerConfig.getBrokerId(),
                        this.brokerConfig.getSendHeartbeatTimeoutMillis(),
                        this.brokerConfig.isInBrokerContainer());
            }
        }
    }

    protected void syncBrokerMemberGroup() {
        try {
            brokerMemberGroup = this.getBrokerOuterAPI()
                    .syncBrokerMemberGroup(this.brokerConfig.getBrokerClusterName(), this.brokerConfig.getBrokerName(), this.brokerConfig.isCompatibleWithOldNameSrv());
        } catch (Exception e) {
            BrokerController.LOG.error("syncBrokerMemberGroup from namesrv failed, ", e);
            return;
        }
        if (brokerMemberGroup == null || brokerMemberGroup.getBrokerAddrs().size() == 0) {
            BrokerController.LOG.warn("Couldn't find any broker member from namesrv in {}/{}", this.brokerConfig.getBrokerClusterName(), this.brokerConfig.getBrokerName());
            return;
        }
        this.messageStore.setAliveReplicaNumInGroup(calcAliveBrokerNumInGroup(brokerMemberGroup.getBrokerAddrs()));

        if (!this.isIsolated) {
            long minBrokerId = brokerMemberGroup.minimumBrokerId();
            this.updateMinBroker(minBrokerId, brokerMemberGroup.getBrokerAddrs().get(minBrokerId));
        }
    }

    private int calcAliveBrokerNumInGroup(Map<Long, String> brokerAddrTable) {
        if (brokerAddrTable.containsKey(this.brokerConfig.getBrokerId())) {
            return brokerAddrTable.size();
        } else {
            return brokerAddrTable.size() + 1;
        }
    }

    protected void handleRegisterBrokerResult(List<RegisterBrokerResult> registerBrokerResultList,
                                              boolean checkOrderConfig) {
        for (RegisterBrokerResult registerBrokerResult : registerBrokerResultList) {
            if (registerBrokerResult != null) {
                if (this.updateMasterHAServerAddrPeriodically && registerBrokerResult.getHaServerAddr() != null) {
                    this.messageStore.updateHaMasterAddress(registerBrokerResult.getHaServerAddr());
                    this.messageStore.updateMasterAddress(registerBrokerResult.getMasterAddr());
                }

                this.slaveSynchronize.setMasterAddr(registerBrokerResult.getMasterAddr());
                if (checkOrderConfig) {
                    this.getTopicConfigManager().updateOrderTopicConfig(registerBrokerResult.getKvTable());
                }
                break;
            }
        }
    }

    private boolean needRegister(final String clusterName,
                                 final String brokerAddr,
                                 final String brokerName,
                                 final long brokerId,
                                 final int timeoutMills,
                                 final boolean isInBrokerContainer) {

        TopicConfigSerializeWrapper topicConfigWrapper = this.getTopicConfigManager().buildTopicConfigSerializeWrapper();
        List<Boolean> changeList = brokerOuterAPI.needRegister(clusterName, brokerAddr, brokerName, brokerId, topicConfigWrapper, timeoutMills, isInBrokerContainer);
        boolean needRegister = false;
        for (Boolean changed : changeList) {
            if (changed) {
                needRegister = true;
                break;
            }
        }
        return needRegister;
    }

    public void startService(long minBrokerId, String minBrokerAddr) {
        BrokerController.LOG.info("{} start service, min broker id is {}, min broker addr: {}",
                this.brokerConfig.getCanonicalName(), minBrokerId, minBrokerAddr);
        this.minBrokerIdInGroup = minBrokerId;
        this.minBrokerAddrInGroup = minBrokerAddr;

        this.changeSpecialServiceStatus(this.brokerConfig.getBrokerId() == minBrokerId);
        this.registerBrokerAll(true, false, brokerConfig.isForceRegister());

        isIsolated = false;
    }

    public void startServiceWithoutCondition() {
        BrokerController.LOG.info("{} start service", this.brokerConfig.getCanonicalName());

        this.changeSpecialServiceStatus(this.brokerConfig.getBrokerId() == MixAll.MASTER_ID);
        this.registerBrokerAll(true, false, brokerConfig.isForceRegister());

        isIsolated = false;
    }

    public void stopService() {
        BrokerController.LOG.info("{} stop service", this.getBrokerConfig().getCanonicalName());
        isIsolated = true;
        this.changeSpecialServiceStatus(false);
    }

    public boolean isSpecialServiceRunning() {
        if (isScheduleServiceStart() && isTransactionCheckServiceStart()) {
            return true;
        }

        return this.ackMessageProcessor != null && this.ackMessageProcessor.isPopReviveServiceRunning();
    }

    private void onMasterOffline() {
        // close channels with master broker
        String masterAddr = this.slaveSynchronize.getMasterAddr();
        if (masterAddr != null) {
            this.brokerOuterAPI.getRemotingClient().closeChannels(
                    Arrays.asList(masterAddr, MixAll.brokerVIPChannel(true, masterAddr)));
        }
        // master not available, stop sync
        this.slaveSynchronize.setMasterAddr(null);
        this.messageStore.updateHaMasterAddress(null);
    }

    private void onMasterOnline(String masterAddr, String masterHaAddr) {
        boolean needSyncMasterFlushOffset = this.messageStore.getMasterFlushedOffset() == 0
                && this.messageStoreConfig.isSyncMasterFlushOffsetWhenStartup();
        if (masterHaAddr == null || needSyncMasterFlushOffset) {
            try {
                BrokerSyncInfo brokerSyncInfo = this.brokerOuterAPI.retrieveBrokerHaInfo(masterAddr);

                if (needSyncMasterFlushOffset) {
                    LOG.info("Set master flush offset in slave to {}", brokerSyncInfo.getMasterFlushOffset());
                    this.messageStore.setMasterFlushedOffset(brokerSyncInfo.getMasterFlushOffset());
                }

                if (masterHaAddr == null) {
                    this.messageStore.updateHaMasterAddress(brokerSyncInfo.getMasterHaAddress());
                    this.messageStore.updateMasterAddress(brokerSyncInfo.getMasterAddress());
                }
            } catch (Exception e) {
                LOG.error("retrieve master ha info exception, {}", e);
            }
        }

        // set master HA address.
        if (masterHaAddr != null) {
            this.messageStore.updateHaMasterAddress(masterHaAddr);
        }

        // wakeup HAClient
        this.messageStore.wakeupHAClient();
    }

    private void onMinBrokerChange(long minBrokerId, String minBrokerAddr, String offlineBrokerAddr,
                                   String masterHaAddr) {
        LOG.info("Min broker changed, old: {}-{}, new {}-{}",
                this.minBrokerIdInGroup, this.minBrokerAddrInGroup, minBrokerId, minBrokerAddr);

        this.minBrokerIdInGroup = minBrokerId;
        this.minBrokerAddrInGroup = minBrokerAddr;

        this.changeSpecialServiceStatus(this.brokerConfig.getBrokerId() == this.minBrokerIdInGroup);

        if (offlineBrokerAddr != null && offlineBrokerAddr.equals(this.slaveSynchronize.getMasterAddr())) {
            // master offline
            onMasterOffline();
        }

        if (minBrokerId == MixAll.MASTER_ID && minBrokerAddr != null) {
            // master online
            onMasterOnline(minBrokerAddr, masterHaAddr);
        }

        // notify PullRequest on hold to pull from master.
        if (this.minBrokerIdInGroup == MixAll.MASTER_ID) {
            this.pullRequestHoldService.notifyMasterOnline();
        }
    }

    public void updateMinBroker(long minBrokerId, String minBrokerAddr) {
        if (brokerConfig.isEnableSlaveActingMaster() && brokerConfig.getBrokerId() != MixAll.MASTER_ID) {
            if (lock.tryLock()) {
                try {
                    if (minBrokerId != this.minBrokerIdInGroup) {
                        String offlineBrokerAddr = null;
                        if (minBrokerId > this.minBrokerIdInGroup) {
                            offlineBrokerAddr = this.minBrokerAddrInGroup;
                        }
                        onMinBrokerChange(minBrokerId, minBrokerAddr, offlineBrokerAddr, null);
                    }
                } finally {
                    lock.unlock();
                }
            }
        }
    }

    public void updateMinBroker(long minBrokerId, String minBrokerAddr, String offlineBrokerAddr,
                                String masterHaAddr) {
        if (brokerConfig.isEnableSlaveActingMaster() && brokerConfig.getBrokerId() != MixAll.MASTER_ID) {
            try {
                if (lock.tryLock(3000, TimeUnit.MILLISECONDS)) {
                    try {
                        if (minBrokerId != this.minBrokerIdInGroup) {
                            onMinBrokerChange(minBrokerId, minBrokerAddr, offlineBrokerAddr, masterHaAddr);
                        }
                    } finally {
                        lock.unlock();
                    }

                }
            } catch (InterruptedException e) {
                LOG.error("Update min broker error, {}", e);
            }
        }
    }

    public void changeSpecialServiceStatus(boolean shouldStart) {

        for (BrokerAttachedPlugin brokerAttachedPlugin : brokerAttachedPlugins) {
            if (brokerAttachedPlugin != null) {
                brokerAttachedPlugin.statusChanged(shouldStart);
            }
        }
        //master节点会启动定时任务和时间轮消息
        changeScheduleServiceStatus(shouldStart);
        //改变事务消息check状态（主节点true会开一个线程，固定时间去check事务消息）
        changeTransactionCheckServiceStatus(shouldStart);
        //启动pop的ack处理器
        if (this.ackMessageProcessor != null) {
            LOG.info("Set PopReviveService Status to {}", shouldStart);
            this.ackMessageProcessor.setPopReviveServiceStatus(shouldStart);
        }
    }

    private synchronized void changeTransactionCheckServiceStatus(boolean shouldStart) {
        if (isTransactionCheckServiceStart != shouldStart) {
            LOG.info("TransactionCheckService status changed to {}", shouldStart);
            if (shouldStart) {
                //启动事务消息校验
                this.transactionalMessageCheckService.start();
            } else {
                this.transactionalMessageCheckService.shutdown(true);
            }
            isTransactionCheckServiceStart = shouldStart;
        }
    }

    public synchronized void changeScheduleServiceStatus(boolean shouldStart) {
        if (isScheduleServiceStart != shouldStart) {
            LOG.info("ScheduleServiceStatus changed to {}", shouldStart);
            if (shouldStart) {
                this.scheduleMessageService.start();
            } else {
                this.scheduleMessageService.stop();
            }
            isScheduleServiceStart = shouldStart;

            if (timerMessageStore != null) {
                timerMessageStore.setShouldRunningDequeue(shouldStart);
            }
        }
    }

    public MessageStore getMessageStoreByBrokerName(String brokerName) {
        if (this.brokerConfig.getBrokerName().equals(brokerName)) {
            return this.getMessageStore();
        }
        return null;
    }

    public BrokerIdentity getBrokerIdentity() {
        if (messageStoreConfig.isEnableDLegerCommitLog()) {
            return new BrokerIdentity(
                    brokerConfig.getBrokerClusterName(), brokerConfig.getBrokerName(),
                    Integer.parseInt(messageStoreConfig.getdLegerSelfId().substring(1)), brokerConfig.isInBrokerContainer());
        } else {
            return new BrokerIdentity(
                    brokerConfig.getBrokerClusterName(), brokerConfig.getBrokerName(),
                    brokerConfig.getBrokerId(), brokerConfig.isInBrokerContainer());
        }
    }

    public TopicConfigManager getTopicConfigManager() {
        return topicConfigManager;
    }

    public void setTopicConfigManager(TopicConfigManager topicConfigManager) {
        this.topicConfigManager = topicConfigManager;
    }

    public TopicQueueMappingManager getTopicQueueMappingManager() {
        return topicQueueMappingManager;
    }

    public String getHAServerAddr() {
        return this.brokerConfig.getBrokerIP2() + ":" + this.messageStoreConfig.getHaListenPort();
    }

    public RebalanceLockManager getRebalanceLockManager() {
        return rebalanceLockManager;
    }

    public SlaveSynchronize getSlaveSynchronize() {
        return slaveSynchronize;
    }

    public ScheduledExecutorService getScheduledExecutorService() {
        return scheduledExecutorService;
    }

    public ExecutorService getPullMessageExecutor() {
        return pullMessageExecutor;
    }

    public ExecutorService getPutMessageFutureExecutor() {
        return putMessageFutureExecutor;
    }

    public void setPullMessageExecutor(ExecutorService pullMessageExecutor) {
        this.pullMessageExecutor = pullMessageExecutor;
    }

    public BlockingQueue<Runnable> getSendThreadPoolQueue() {
        return sendThreadPoolQueue;
    }

    public BlockingQueue<Runnable> getAckThreadPoolQueue() {
        return ackThreadPoolQueue;
    }

    public BrokerStatsManager getBrokerStatsManager() {
        return brokerStatsManager;
    }

    public List<SendMessageHook> getSendMessageHookList() {
        return sendMessageHookList;
    }

    public void registerSendMessageHook(final SendMessageHook hook) {
        this.sendMessageHookList.add(hook);
        LOG.info("register SendMessageHook Hook, {}", hook.hookName());
    }

    public List<ConsumeMessageHook> getConsumeMessageHookList() {
        return consumeMessageHookList;
    }

    public void registerConsumeMessageHook(final ConsumeMessageHook hook) {
        this.consumeMessageHookList.add(hook);
        LOG.info("register ConsumeMessageHook Hook, {}", hook.hookName());
    }

    public void registerServerRPCHook(RPCHook rpcHook) {
        getRemotingServer().registerRPCHook(rpcHook);
        this.fastRemotingServer.registerRPCHook(rpcHook);
    }

    public RemotingServer getRemotingServer() {
        return remotingServer;
    }

    public void setRemotingServer(RemotingServer remotingServer) {
        this.remotingServer = remotingServer;
    }

    public CountDownLatch getRemotingServerStartLatch() {
        return remotingServerStartLatch;
    }

    public void setRemotingServerStartLatch(CountDownLatch remotingServerStartLatch) {
        this.remotingServerStartLatch = remotingServerStartLatch;
    }

    public void registerClientRPCHook(RPCHook rpcHook) {
        this.getBrokerOuterAPI().registerRPCHook(rpcHook);
    }

    public BrokerOuterAPI getBrokerOuterAPI() {
        return brokerOuterAPI;
    }

    public InetSocketAddress getStoreHost() {
        return storeHost;
    }

    public void setStoreHost(InetSocketAddress storeHost) {
        this.storeHost = storeHost;
    }

    public Configuration getConfiguration() {
        return this.configuration;
    }

    public BlockingQueue<Runnable> getHeartbeatThreadPoolQueue() {
        return heartbeatThreadPoolQueue;
    }

    public TransactionalMessageCheckService getTransactionalMessageCheckService() {
        return transactionalMessageCheckService;
    }

    public void setTransactionalMessageCheckService(
            TransactionalMessageCheckService transactionalMessageCheckService) {
        this.transactionalMessageCheckService = transactionalMessageCheckService;
    }

    public TransactionalMessageService getTransactionalMessageService() {
        return transactionalMessageService;
    }

    public void setTransactionalMessageService(TransactionalMessageService transactionalMessageService) {
        this.transactionalMessageService = transactionalMessageService;
    }

    public AbstractTransactionalMessageCheckListener getTransactionalMessageCheckListener() {
        return transactionalMessageCheckListener;
    }

    public void setTransactionalMessageCheckListener(
            AbstractTransactionalMessageCheckListener transactionalMessageCheckListener) {
        this.transactionalMessageCheckListener = transactionalMessageCheckListener;
    }

    public BlockingQueue<Runnable> getEndTransactionThreadPoolQueue() {
        return endTransactionThreadPoolQueue;

    }

    public Map<Class, AccessValidator> getAccessValidatorMap() {
        return accessValidatorMap;
    }

    public ExecutorService getSendMessageExecutor() {
        return sendMessageExecutor;
    }

    public SendMessageProcessor getSendMessageProcessor() {
        return sendMessageProcessor;
    }

    public QueryAssignmentProcessor getQueryAssignmentProcessor() {
        return queryAssignmentProcessor;
    }

    public TopicQueueMappingCleanService getTopicQueueMappingCleanService() {
        return topicQueueMappingCleanService;
    }

    public ExecutorService getAdminBrokerExecutor() {
        return adminBrokerExecutor;
    }

    public BlockingQueue<Runnable> getLitePullThreadPoolQueue() {
        return litePullThreadPoolQueue;
    }

    public ShutdownHook getShutdownHook() {
        return shutdownHook;
    }

    public void setShutdownHook(ShutdownHook shutdownHook) {
        this.shutdownHook = shutdownHook;
    }

    public long getMinBrokerIdInGroup() {
        return this.brokerConfig.getBrokerId();
    }

    public BrokerController peekMasterBroker() {
        return brokerConfig.getBrokerId() == MixAll.MASTER_ID ? this : null;
    }

    public BrokerMemberGroup getBrokerMemberGroup() {
        return this.brokerMemberGroup;
    }

    public int getListenPort() {
        return this.nettyServerConfig.getListenPort();
    }

    public List<BrokerAttachedPlugin> getBrokerAttachedPlugins() {
        return brokerAttachedPlugins;
    }

    public EscapeBridge getEscapeBridge() {
        return escapeBridge;
    }

    public long getShouldStartTime() {
        return shouldStartTime;
    }

    public BrokerPreOnlineService getBrokerPreOnlineService() {
        return brokerPreOnlineService;
    }

    public EndTransactionProcessor getEndTransactionProcessor() {
        return endTransactionProcessor;
    }

    public boolean isScheduleServiceStart() {
        return isScheduleServiceStart;
    }

    public boolean isTransactionCheckServiceStart() {
        return isTransactionCheckServiceStart;
    }

    public ScheduleMessageService getScheduleMessageService() {
        return scheduleMessageService;
    }

    public ReplicasManager getReplicasManager() {
        return replicasManager;
    }

    public void setIsolated(boolean isolated) {
        isIsolated = isolated;
    }

    public boolean isIsolated() {
        return this.isIsolated;
    }

    public TimerCheckpoint getTimerCheckpoint() {
        return timerCheckpoint;
    }

    public TopicRouteInfoManager getTopicRouteInfoManager() {
        return this.topicRouteInfoManager;
    }

    public BlockingQueue<Runnable> getClientManagerThreadPoolQueue() {
        return clientManagerThreadPoolQueue;
    }

    public BlockingQueue<Runnable> getConsumerManagerThreadPoolQueue() {
        return consumerManagerThreadPoolQueue;
    }

    public BlockingQueue<Runnable> getAsyncPutThreadPoolQueue() {
        return putThreadPoolQueue;
    }

    public BlockingQueue<Runnable> getReplyThreadPoolQueue() {
        return replyThreadPoolQueue;
    }

    public BlockingQueue<Runnable> getAdminBrokerThreadPoolQueue() {
        return adminBrokerThreadPoolQueue;
    }

    public ColdDataPullRequestHoldService getColdDataPullRequestHoldService() {
        return coldDataPullRequestHoldService;
    }

    public void setColdDataPullRequestHoldService(
        ColdDataPullRequestHoldService coldDataPullRequestHoldService) {
        this.coldDataPullRequestHoldService = coldDataPullRequestHoldService;
    }

    public ColdDataCgCtrService getColdDataCgCtrService() {
        return coldDataCgCtrService;
    }

    public void setColdDataCgCtrService(ColdDataCgCtrService coldDataCgCtrService) {
        this.coldDataCgCtrService = coldDataCgCtrService;
    }
}<|MERGE_RESOLUTION|>--- conflicted
+++ resolved
@@ -17,36 +17,6 @@
 package org.apache.rocketmq.broker;
 
 import com.google.common.collect.Lists;
-<<<<<<< HEAD
-
-import java.io.IOException;
-import java.net.InetSocketAddress;
-import java.util.AbstractMap;
-import java.util.ArrayList;
-import java.util.Arrays;
-import java.util.Collections;
-import java.util.HashMap;
-import java.util.List;
-import java.util.Map;
-import java.util.Objects;
-import java.util.Optional;
-import java.util.concurrent.BlockingQueue;
-import java.util.concurrent.ConcurrentHashMap;
-import java.util.concurrent.ConcurrentMap;
-import java.util.concurrent.CountDownLatch;
-import java.util.concurrent.ExecutorService;
-import java.util.concurrent.LinkedBlockingQueue;
-import java.util.concurrent.ScheduledExecutorService;
-import java.util.concurrent.ScheduledFuture;
-import java.util.concurrent.ScheduledThreadPoolExecutor;
-import java.util.concurrent.TimeUnit;
-import java.util.concurrent.locks.Lock;
-import java.util.concurrent.locks.ReentrantLock;
-import java.util.function.Function;
-import java.util.stream.Collectors;
-
-=======
->>>>>>> f7425f52
 import org.apache.rocketmq.acl.AccessValidator;
 import org.apache.rocketmq.acl.plain.PlainAccessValidator;
 import org.apache.rocketmq.broker.client.ClientHousekeepingService;
@@ -302,28 +272,28 @@
     private ColdDataCgCtrService coldDataCgCtrService;
 
     public BrokerController(
-            final BrokerConfig brokerConfig,
-            final NettyServerConfig nettyServerConfig,
-            final NettyClientConfig nettyClientConfig,
-            final MessageStoreConfig messageStoreConfig,
-            final ShutdownHook shutdownHook
+        final BrokerConfig brokerConfig,
+        final NettyServerConfig nettyServerConfig,
+        final NettyClientConfig nettyClientConfig,
+        final MessageStoreConfig messageStoreConfig,
+        final ShutdownHook shutdownHook
     ) {
         this(brokerConfig, nettyServerConfig, nettyClientConfig, messageStoreConfig);
         this.shutdownHook = shutdownHook;
     }
 
     public BrokerController(
-            final BrokerConfig brokerConfig,
-            final MessageStoreConfig messageStoreConfig
+        final BrokerConfig brokerConfig,
+        final MessageStoreConfig messageStoreConfig
     ) {
         this(brokerConfig, null, null, messageStoreConfig);
     }
 
     public BrokerController(
-            final BrokerConfig brokerConfig,
-            final NettyServerConfig nettyServerConfig,
-            final NettyClientConfig nettyClientConfig,
-            final MessageStoreConfig messageStoreConfig
+        final BrokerConfig brokerConfig,
+        final NettyServerConfig nettyServerConfig,
+        final NettyClientConfig nettyClientConfig,
+        final MessageStoreConfig messageStoreConfig
     ) {
         this.brokerConfig = brokerConfig;
         this.nettyServerConfig = nettyServerConfig;
@@ -422,9 +392,9 @@
             brokerConfigPath = BrokerPathConfigHelper.getBrokerConfigPath();
         }
         this.configuration = new Configuration(
-                LOG,
-                brokerConfigPath,
-                this.brokerConfig, this.nettyServerConfig, this.nettyClientConfig, this.messageStoreConfig
+            LOG,
+            brokerConfigPath,
+            this.brokerConfig, this.nettyServerConfig, this.nettyClientConfig, this.messageStoreConfig
         );
 
         this.brokerStatsManager.setProduerStateGetter(new BrokerStatsManager.StateGetter() {
@@ -506,120 +476,116 @@
      */
     protected void initializeResources() {
         this.scheduledExecutorService = new ScheduledThreadPoolExecutor(1,
-                new ThreadFactoryImpl("BrokerControllerScheduledThread", true, getBrokerIdentity()));
+            new ThreadFactoryImpl("BrokerControllerScheduledThread", true, getBrokerIdentity()));
 
         this.sendMessageExecutor = new BrokerFixedThreadPoolExecutor(
-                this.brokerConfig.getSendMessageThreadPoolNums(),
-                this.brokerConfig.getSendMessageThreadPoolNums(),
-                1000 * 60,
-                TimeUnit.MILLISECONDS,
-                this.sendThreadPoolQueue,
-                new ThreadFactoryImpl("SendMessageThread_", getBrokerIdentity()));
+            this.brokerConfig.getSendMessageThreadPoolNums(),
+            this.brokerConfig.getSendMessageThreadPoolNums(),
+            1000 * 60,
+            TimeUnit.MILLISECONDS,
+            this.sendThreadPoolQueue,
+            new ThreadFactoryImpl("SendMessageThread_", getBrokerIdentity()));
 
         this.pullMessageExecutor = new BrokerFixedThreadPoolExecutor(
-                this.brokerConfig.getPullMessageThreadPoolNums(),
-                this.brokerConfig.getPullMessageThreadPoolNums(),
-                1000 * 60,
-                TimeUnit.MILLISECONDS,
-                this.pullThreadPoolQueue,
-                new ThreadFactoryImpl("PullMessageThread_", getBrokerIdentity()));
+            this.brokerConfig.getPullMessageThreadPoolNums(),
+            this.brokerConfig.getPullMessageThreadPoolNums(),
+            1000 * 60,
+            TimeUnit.MILLISECONDS,
+            this.pullThreadPoolQueue,
+            new ThreadFactoryImpl("PullMessageThread_", getBrokerIdentity()));
 
         this.litePullMessageExecutor = new BrokerFixedThreadPoolExecutor(
-                this.brokerConfig.getLitePullMessageThreadPoolNums(),
-                this.brokerConfig.getLitePullMessageThreadPoolNums(),
-                1000 * 60,
-                TimeUnit.MILLISECONDS,
-                this.litePullThreadPoolQueue,
-                new ThreadFactoryImpl("LitePullMessageThread_", getBrokerIdentity()));
+            this.brokerConfig.getLitePullMessageThreadPoolNums(),
+            this.brokerConfig.getLitePullMessageThreadPoolNums(),
+            1000 * 60,
+            TimeUnit.MILLISECONDS,
+            this.litePullThreadPoolQueue,
+            new ThreadFactoryImpl("LitePullMessageThread_", getBrokerIdentity()));
 
         this.putMessageFutureExecutor = new BrokerFixedThreadPoolExecutor(
-                this.brokerConfig.getPutMessageFutureThreadPoolNums(),
-                this.brokerConfig.getPutMessageFutureThreadPoolNums(),
-                1000 * 60,
-                TimeUnit.MILLISECONDS,
-                this.putThreadPoolQueue,
-                new ThreadFactoryImpl("SendMessageThread_", getBrokerIdentity()));
+            this.brokerConfig.getPutMessageFutureThreadPoolNums(),
+            this.brokerConfig.getPutMessageFutureThreadPoolNums(),
+            1000 * 60,
+            TimeUnit.MILLISECONDS,
+            this.putThreadPoolQueue,
+            new ThreadFactoryImpl("SendMessageThread_", getBrokerIdentity()));
 
         this.ackMessageExecutor = new BrokerFixedThreadPoolExecutor(
-                this.brokerConfig.getAckMessageThreadPoolNums(),
-                this.brokerConfig.getAckMessageThreadPoolNums(),
-                1000 * 60,
-                TimeUnit.MILLISECONDS,
-                this.ackThreadPoolQueue,
-                new ThreadFactoryImpl("AckMessageThread_", getBrokerIdentity()));
+            this.brokerConfig.getAckMessageThreadPoolNums(),
+            this.brokerConfig.getAckMessageThreadPoolNums(),
+            1000 * 60,
+            TimeUnit.MILLISECONDS,
+            this.ackThreadPoolQueue,
+            new ThreadFactoryImpl("AckMessageThread_", getBrokerIdentity()));
 
         this.queryMessageExecutor = new BrokerFixedThreadPoolExecutor(
-                this.brokerConfig.getQueryMessageThreadPoolNums(),
-                this.brokerConfig.getQueryMessageThreadPoolNums(),
-                1000 * 60,
-                TimeUnit.MILLISECONDS,
-                this.queryThreadPoolQueue,
-                new ThreadFactoryImpl("QueryMessageThread_", getBrokerIdentity()));
+            this.brokerConfig.getQueryMessageThreadPoolNums(),
+            this.brokerConfig.getQueryMessageThreadPoolNums(),
+            1000 * 60,
+            TimeUnit.MILLISECONDS,
+            this.queryThreadPoolQueue,
+            new ThreadFactoryImpl("QueryMessageThread_", getBrokerIdentity()));
 
         this.adminBrokerExecutor = new BrokerFixedThreadPoolExecutor(
-                this.brokerConfig.getAdminBrokerThreadPoolNums(),
-                this.brokerConfig.getAdminBrokerThreadPoolNums(),
-                1000 * 60,
-                TimeUnit.MILLISECONDS,
-                this.adminBrokerThreadPoolQueue,
-                new ThreadFactoryImpl("AdminBrokerThread_", getBrokerIdentity()));
+            this.brokerConfig.getAdminBrokerThreadPoolNums(),
+            this.brokerConfig.getAdminBrokerThreadPoolNums(),
+            1000 * 60,
+            TimeUnit.MILLISECONDS,
+            this.adminBrokerThreadPoolQueue,
+            new ThreadFactoryImpl("AdminBrokerThread_", getBrokerIdentity()));
 
         this.clientManageExecutor = new BrokerFixedThreadPoolExecutor(
-                this.brokerConfig.getClientManageThreadPoolNums(),
-                this.brokerConfig.getClientManageThreadPoolNums(),
-                1000 * 60,
-                TimeUnit.MILLISECONDS,
-                this.clientManagerThreadPoolQueue,
-                new ThreadFactoryImpl("ClientManageThread_", getBrokerIdentity()));
+            this.brokerConfig.getClientManageThreadPoolNums(),
+            this.brokerConfig.getClientManageThreadPoolNums(),
+            1000 * 60,
+            TimeUnit.MILLISECONDS,
+            this.clientManagerThreadPoolQueue,
+            new ThreadFactoryImpl("ClientManageThread_", getBrokerIdentity()));
 
         this.heartbeatExecutor = new BrokerFixedThreadPoolExecutor(
-                this.brokerConfig.getHeartbeatThreadPoolNums(),
-                this.brokerConfig.getHeartbeatThreadPoolNums(),
-                1000 * 60,
-                TimeUnit.MILLISECONDS,
-                this.heartbeatThreadPoolQueue,
-                new ThreadFactoryImpl("HeartbeatThread_", true, getBrokerIdentity()));
+            this.brokerConfig.getHeartbeatThreadPoolNums(),
+            this.brokerConfig.getHeartbeatThreadPoolNums(),
+            1000 * 60,
+            TimeUnit.MILLISECONDS,
+            this.heartbeatThreadPoolQueue,
+            new ThreadFactoryImpl("HeartbeatThread_", true, getBrokerIdentity()));
 
         this.consumerManageExecutor = new BrokerFixedThreadPoolExecutor(
-                this.brokerConfig.getConsumerManageThreadPoolNums(),
-                this.brokerConfig.getConsumerManageThreadPoolNums(),
-                1000 * 60,
-                TimeUnit.MILLISECONDS,
-                this.consumerManagerThreadPoolQueue,
-                new ThreadFactoryImpl("ConsumerManageThread_", true, getBrokerIdentity()));
+            this.brokerConfig.getConsumerManageThreadPoolNums(),
+            this.brokerConfig.getConsumerManageThreadPoolNums(),
+            1000 * 60,
+            TimeUnit.MILLISECONDS,
+            this.consumerManagerThreadPoolQueue,
+            new ThreadFactoryImpl("ConsumerManageThread_", true, getBrokerIdentity()));
 
         this.replyMessageExecutor = new BrokerFixedThreadPoolExecutor(
-                this.brokerConfig.getProcessReplyMessageThreadPoolNums(),
-                this.brokerConfig.getProcessReplyMessageThreadPoolNums(),
-                1000 * 60,
-                TimeUnit.MILLISECONDS,
-                this.replyThreadPoolQueue,
-                new ThreadFactoryImpl("ProcessReplyMessageThread_", getBrokerIdentity()));
+            this.brokerConfig.getProcessReplyMessageThreadPoolNums(),
+            this.brokerConfig.getProcessReplyMessageThreadPoolNums(),
+            1000 * 60,
+            TimeUnit.MILLISECONDS,
+            this.replyThreadPoolQueue,
+            new ThreadFactoryImpl("ProcessReplyMessageThread_", getBrokerIdentity()));
 
         this.endTransactionExecutor = new BrokerFixedThreadPoolExecutor(
-                this.brokerConfig.getEndTransactionThreadPoolNums(),
-                this.brokerConfig.getEndTransactionThreadPoolNums(),
-                1000 * 60,
-                TimeUnit.MILLISECONDS,
-                this.endTransactionThreadPoolQueue,
-                new ThreadFactoryImpl("EndTransactionThread_", getBrokerIdentity()));
+            this.brokerConfig.getEndTransactionThreadPoolNums(),
+            this.brokerConfig.getEndTransactionThreadPoolNums(),
+            1000 * 60,
+            TimeUnit.MILLISECONDS,
+            this.endTransactionThreadPoolQueue,
+            new ThreadFactoryImpl("EndTransactionThread_", getBrokerIdentity()));
 
         this.loadBalanceExecutor = new BrokerFixedThreadPoolExecutor(
-                this.brokerConfig.getLoadBalanceProcessorThreadPoolNums(),
-                this.brokerConfig.getLoadBalanceProcessorThreadPoolNums(),
-                1000 * 60,
-                TimeUnit.MILLISECONDS,
-                this.loadBalanceThreadPoolQueue,
-                new ThreadFactoryImpl("LoadBalanceProcessorThread_", getBrokerIdentity()));
+            this.brokerConfig.getLoadBalanceProcessorThreadPoolNums(),
+            this.brokerConfig.getLoadBalanceProcessorThreadPoolNums(),
+            1000 * 60,
+            TimeUnit.MILLISECONDS,
+            this.loadBalanceThreadPoolQueue,
+            new ThreadFactoryImpl("LoadBalanceProcessorThread_", getBrokerIdentity()));
 
         this.syncBrokerMemberGroupExecutorService = new ScheduledThreadPoolExecutor(1,
-                new ThreadFactoryImpl("BrokerControllerSyncBrokerScheduledThread", getBrokerIdentity()));
+            new ThreadFactoryImpl("BrokerControllerSyncBrokerScheduledThread", getBrokerIdentity()));
         this.brokerHeartbeatExecutorService = new ScheduledThreadPoolExecutor(1,
-<<<<<<< HEAD
-                new ThreadFactoryImpl("rokerControllerHeartbeatScheduledThread", getBrokerIdentity()));
-=======
             new ThreadFactoryImpl("BrokerControllerHeartbeatScheduledThread", getBrokerIdentity()));
->>>>>>> f7425f52
 
         this.topicQueueMappingCleanService = new TopicQueueMappingCleanService(this);
     }
@@ -653,7 +619,7 @@
                     BrokerController.this.consumerOffsetManager.persist();
                 } catch (Throwable e) {
                     LOG.error(
-                            "BrokerController: failed to persist config file of consumerOffset", e);
+                        "BrokerController: failed to persist config file of consumerOffset", e);
                 }
             }
             //10秒后，每五秒持久化consumerOffset
@@ -670,8 +636,8 @@
                     BrokerController.this.consumerOrderInfoManager.persist();
                 } catch (Throwable e) {
                     LOG.error(
-                            "BrokerController: failed to persist config file of consumerFilter or consumerOrderInfo",
-                            e);
+                        "BrokerController: failed to persist config file of consumerFilter or consumerOrderInfo",
+                        e);
                 }
             }
         }, 1000 * 10, 1000 * 10, TimeUnit.MILLISECONDS);
@@ -715,7 +681,7 @@
             public void run() {
                 try {
                     LOG.info("Dispatch task fall behind commit log {}bytes",
-                            BrokerController.this.getMessageStore().dispatchBehindBytes());
+                        BrokerController.this.getMessageStore().dispatchBehindBytes());
                 } catch (Throwable e) {
                     LOG.error("Failed to print dispatchBehindBytes", e);
                 }
@@ -746,7 +712,7 @@
                                 BrokerController.this.getSlaveSynchronize().syncAll();
                                 lastSyncTimeMs = System.currentTimeMillis();
                             }
-
+                            
                             //timer checkpoint, latency-sensitive, so sync it more frequently
                             if (messageStoreConfig.isTimerWheelEnable()) {
                                 BrokerController.this.getSlaveSynchronize().syncTimerCheckPoint();
@@ -838,12 +804,8 @@
         }
     }
 
-<<<<<<< HEAD
-    public boolean initialize() throws CloneNotSupportedException {
+    public boolean initializeMetadata() {
         //加载对应的配置文件
-=======
-    public boolean initializeMetadata() {
->>>>>>> f7425f52
         boolean result = this.topicConfigManager.load();
         result = result && this.topicQueueMappingManager.load();
         result = result && this.consumerOffsetManager.load();
@@ -858,33 +820,6 @@
         try {
             DefaultMessageStore defaultMessageStore = new DefaultMessageStore(this.messageStoreConfig, this.brokerStatsManager, this.messageArrivingListener, this.brokerConfig, topicConfigManager.getTopicConfigTable());
 
-<<<<<<< HEAD
-                //DLeger架构
-                if (messageStoreConfig.isEnableDLegerCommitLog()) {
-                    DLedgerRoleChangeHandler roleChangeHandler = new DLedgerRoleChangeHandler(this, defaultMessageStore);
-                    ((DLedgerCommitLog) defaultMessageStore.getCommitLog()).getdLedgerServer().getDLedgerLeaderElector().addRoleChangeHandler(roleChangeHandler);
-                }
-                //broker统计
-                this.brokerStats = new BrokerStats(defaultMessageStore);
-                //load plugin(TODO2)
-                MessageStorePluginContext context = new MessageStorePluginContext(messageStoreConfig, brokerStatsManager, messageArrivingListener, brokerConfig, configuration);
-                this.messageStore = MessageStoreFactory.build(context, defaultMessageStore);
-                this.messageStore.getDispatcherList().addFirst(new CommitLogDispatcherCalcBitMap(this.brokerConfig, this.consumerFilterManager));
-                if (this.brokerConfig.isEnableControllerMode()) {
-                    this.replicasManager = new ReplicasManager(this);
-                }
-                //时间轮定时任务
-                if (messageStoreConfig.isTimerWheelEnable()) {
-                    this.timerCheckpoint = new TimerCheckpoint(BrokerPathConfigHelper.getTimerCheckPath(messageStoreConfig.getStorePathRootDir()));
-                    TimerMetrics timerMetrics = new TimerMetrics(BrokerPathConfigHelper.getTimerMetricsPath(messageStoreConfig.getStorePathRootDir()));
-                    this.timerMessageStore = new TimerMessageStore(messageStore, messageStoreConfig, timerCheckpoint, timerMetrics, brokerStatsManager);
-                    this.timerMessageStore.registerEscapeBridgeHook(msg -> escapeBridge.putMessage(msg));
-                    this.messageStore.setTimerMessageStore(this.timerMessageStore);
-                }
-            } catch (IOException e) {
-                result = false;
-                LOG.error("BrokerController#initialize: unexpected error occurs", e);
-=======
             if (messageStoreConfig.isEnableDLegerCommitLog()) {
                 DLedgerRoleChangeHandler roleChangeHandler =
                     new DLedgerRoleChangeHandler(this, defaultMessageStore);
@@ -905,7 +840,6 @@
                 this.timerMessageStore = new TimerMessageStore(messageStore, messageStoreConfig, timerCheckpoint, timerMetrics, brokerStatsManager);
                 this.timerMessageStore.registerEscapeBridgeHook(msg -> escapeBridge.putMessage(msg));
                 this.messageStore.setTimerMessageStore(this.timerMessageStore);
->>>>>>> f7425f52
             }
         } catch (IOException e) {
             result = false;
@@ -938,7 +872,6 @@
             this.replicasManager.setFenced(true);
         }
 
-        //加载message存储的钩子，并加载commitLog,consumeQueue以及index等
         if (messageStore != null) {
             registerMessageStoreHook();
             result = this.messageStore.load();
@@ -983,38 +916,38 @@
                 // Register a listener to reload SslContext
                 try {
                     fileWatchService = new FileWatchService(
-                            new String[]{
-                                    TlsSystemConfig.tlsServerCertPath,
-                                    TlsSystemConfig.tlsServerKeyPath,
-                                    TlsSystemConfig.tlsServerTrustCertPath
-                            },
-                            new FileWatchService.Listener() {
-                                boolean certChanged, keyChanged = false;
-
-                                @Override
-                                public void onChanged(String path) {
-                                    if (path.equals(TlsSystemConfig.tlsServerTrustCertPath)) {
-                                        LOG.info("The trust certificate changed, reload the ssl context");
-                                        reloadServerSslContext();
-                                    }
-                                    if (path.equals(TlsSystemConfig.tlsServerCertPath)) {
-                                        certChanged = true;
-                                    }
-                                    if (path.equals(TlsSystemConfig.tlsServerKeyPath)) {
-                                        keyChanged = true;
-                                    }
-                                    if (certChanged && keyChanged) {
-                                        LOG.info("The certificate and private key changed, reload the ssl context");
-                                        certChanged = keyChanged = false;
-                                        reloadServerSslContext();
-                                    }
+                        new String[] {
+                            TlsSystemConfig.tlsServerCertPath,
+                            TlsSystemConfig.tlsServerKeyPath,
+                            TlsSystemConfig.tlsServerTrustCertPath
+                        },
+                        new FileWatchService.Listener() {
+                            boolean certChanged, keyChanged = false;
+
+                            @Override
+                            public void onChanged(String path) {
+                                if (path.equals(TlsSystemConfig.tlsServerTrustCertPath)) {
+                                    LOG.info("The trust certificate changed, reload the ssl context");
+                                    reloadServerSslContext();
                                 }
-
-                                private void reloadServerSslContext() {
-                                    ((NettyRemotingServer) remotingServer).loadSslContext();
-                                    ((NettyRemotingServer) fastRemotingServer).loadSslContext();
+                                if (path.equals(TlsSystemConfig.tlsServerCertPath)) {
+                                    certChanged = true;
                                 }
-                            });
+                                if (path.equals(TlsSystemConfig.tlsServerKeyPath)) {
+                                    keyChanged = true;
+                                }
+                                if (certChanged && keyChanged) {
+                                    LOG.info("The certificate and private key changed, reload the ssl context");
+                                    certChanged = keyChanged = false;
+                                    reloadServerSslContext();
+                                }
+                            }
+
+                            private void reloadServerSslContext() {
+                                ((NettyRemotingServer) remotingServer).loadSslContext();
+                                ((NettyRemotingServer) fastRemotingServer).loadSslContext();
+                            }
+                        });
                 } catch (Exception e) {
                     result = false;
                     LOG.warn("FileWatchService created error, can't load the certificate dynamically");
@@ -1661,10 +1594,10 @@
 
     protected void unregisterBrokerAll() {
         this.brokerOuterAPI.unregisterBrokerAll(
-                this.brokerConfig.getBrokerClusterName(),
-                this.getBrokerAddr(),
-                this.brokerConfig.getBrokerName(),
-                this.brokerConfig.getBrokerId());
+            this.brokerConfig.getBrokerClusterName(),
+            this.getBrokerAddr(),
+            this.brokerConfig.getBrokerName(),
+            this.brokerConfig.getBrokerId());
     }
 
     public String getBrokerAddr() {
@@ -1887,30 +1820,30 @@
         topicConfigSerializeWrapper.setDataVersion(dataVersion);
 
         ConcurrentMap<String, TopicConfig> topicConfigTable = topicConfigList.stream()
-                .map(topicConfig -> {
-                    TopicConfig registerTopicConfig;
-                    if (!PermName.isWriteable(this.getBrokerConfig().getBrokerPermission())
-                            || !PermName.isReadable(this.getBrokerConfig().getBrokerPermission())) {
-                        registerTopicConfig =
-                                new TopicConfig(topicConfig.getTopicName(),
-                                        topicConfig.getReadQueueNums(),
-                                        topicConfig.getWriteQueueNums(),
-                                        this.brokerConfig.getBrokerPermission(), topicConfig.getTopicSysFlag());
-                    } else {
-                        registerTopicConfig = new TopicConfig(topicConfig);
-                    }
-                    return registerTopicConfig;
-                })
-                .collect(Collectors.toConcurrentMap(TopicConfig::getTopicName, Function.identity()));
+            .map(topicConfig -> {
+                TopicConfig registerTopicConfig;
+                if (!PermName.isWriteable(this.getBrokerConfig().getBrokerPermission())
+                    || !PermName.isReadable(this.getBrokerConfig().getBrokerPermission())) {
+                    registerTopicConfig =
+                        new TopicConfig(topicConfig.getTopicName(),
+                            topicConfig.getReadQueueNums(),
+                            topicConfig.getWriteQueueNums(),
+                            this.brokerConfig.getBrokerPermission(), topicConfig.getTopicSysFlag());
+                } else {
+                    registerTopicConfig = new TopicConfig(topicConfig);
+                }
+                return registerTopicConfig;
+            })
+            .collect(Collectors.toConcurrentMap(TopicConfig::getTopicName, Function.identity()));
         topicConfigSerializeWrapper.setTopicConfigTable(topicConfigTable);
 
         Map<String, TopicQueueMappingInfo> topicQueueMappingInfoMap = topicConfigList.stream()
-                .map(TopicConfig::getTopicName)
-                .map(topicName -> Optional.ofNullable(this.topicQueueMappingManager.getTopicQueueMapping(topicName))
-                        .map(info -> new AbstractMap.SimpleImmutableEntry<>(topicName, TopicQueueMappingDetail.cloneAsMappingInfo(info)))
-                        .orElse(null))
-                .filter(Objects::nonNull)
-                .collect(Collectors.toMap(Map.Entry::getKey, Map.Entry::getValue));
+            .map(TopicConfig::getTopicName)
+            .map(topicName -> Optional.ofNullable(this.topicQueueMappingManager.getTopicQueueMapping(topicName))
+                .map(info -> new AbstractMap.SimpleImmutableEntry<>(topicName, TopicQueueMappingDetail.cloneAsMappingInfo(info)))
+                .orElse(null))
+            .filter(Objects::nonNull)
+            .collect(Collectors.toMap(Map.Entry::getKey, Map.Entry::getValue));
         if (!topicQueueMappingInfoMap.isEmpty()) {
             topicConfigSerializeWrapper.setTopicQueueMappingInfoMap(topicQueueMappingInfoMap);
         }
@@ -1926,52 +1859,52 @@
         topicConfigWrapper.setTopicConfigTable(this.getTopicConfigManager().getTopicConfigTable());
 
         topicConfigWrapper.setTopicQueueMappingInfoMap(this.getTopicQueueMappingManager().getTopicQueueMappingTable().entrySet().stream().map(
-                entry -> new AbstractMap.SimpleImmutableEntry<>(entry.getKey(), TopicQueueMappingDetail.cloneAsMappingInfo(entry.getValue()))
+            entry -> new AbstractMap.SimpleImmutableEntry<>(entry.getKey(), TopicQueueMappingDetail.cloneAsMappingInfo(entry.getValue()))
         ).collect(Collectors.toMap(Map.Entry::getKey, Map.Entry::getValue)));
 
         if (!PermName.isWriteable(this.getBrokerConfig().getBrokerPermission())
-                || !PermName.isReadable(this.getBrokerConfig().getBrokerPermission())) {
+            || !PermName.isReadable(this.getBrokerConfig().getBrokerPermission())) {
             ConcurrentHashMap<String, TopicConfig> topicConfigTable = new ConcurrentHashMap<>();
             for (TopicConfig topicConfig : topicConfigWrapper.getTopicConfigTable().values()) {
                 TopicConfig tmp =
-                        new TopicConfig(topicConfig.getTopicName(), topicConfig.getReadQueueNums(), topicConfig.getWriteQueueNums(),
-                                topicConfig.getPerm() & this.brokerConfig.getBrokerPermission(), topicConfig.getTopicSysFlag());
+                    new TopicConfig(topicConfig.getTopicName(), topicConfig.getReadQueueNums(), topicConfig.getWriteQueueNums(),
+                        topicConfig.getPerm() & this.brokerConfig.getBrokerPermission(), topicConfig.getTopicSysFlag());
                 topicConfigTable.put(topicConfig.getTopicName(), tmp);
             }
             topicConfigWrapper.setTopicConfigTable(topicConfigTable);
         }
 
         if (forceRegister || needRegister(this.brokerConfig.getBrokerClusterName(),
-                this.getBrokerAddr(),
-                this.brokerConfig.getBrokerName(),
-                this.brokerConfig.getBrokerId(),
-                this.brokerConfig.getRegisterBrokerTimeoutMills(),
-                this.brokerConfig.isInBrokerContainer())) {
+            this.getBrokerAddr(),
+            this.brokerConfig.getBrokerName(),
+            this.brokerConfig.getBrokerId(),
+            this.brokerConfig.getRegisterBrokerTimeoutMills(),
+            this.brokerConfig.isInBrokerContainer())) {
             doRegisterBrokerAll(checkOrderConfig, oneway, topicConfigWrapper);
         }
     }
 
     protected void doRegisterBrokerAll(boolean checkOrderConfig, boolean oneway,
-                                       TopicConfigSerializeWrapper topicConfigWrapper) {
+        TopicConfigSerializeWrapper topicConfigWrapper) {
 
         if (shutdown) {
             BrokerController.LOG.info("BrokerController#doResterBrokerAll: broker has shutdown, no need to register any more.");
             return;
         }
         List<RegisterBrokerResult> registerBrokerResultList = this.brokerOuterAPI.registerBrokerAll(
-                this.brokerConfig.getBrokerClusterName(),
-                this.getBrokerAddr(),
-                this.brokerConfig.getBrokerName(),
-                this.brokerConfig.getBrokerId(),
-                this.getHAServerAddr(),
-                topicConfigWrapper,
-                Lists.newArrayList(),
-                oneway,
-                this.brokerConfig.getRegisterBrokerTimeoutMills(),
-                this.brokerConfig.isEnableSlaveActingMaster(),
-                this.brokerConfig.isCompressedRegister(),
-                this.brokerConfig.isEnableSlaveActingMaster() ? this.brokerConfig.getBrokerNotActiveTimeoutMillis() : null,
-                this.getBrokerIdentity());
+            this.brokerConfig.getBrokerClusterName(),
+            this.getBrokerAddr(),
+            this.brokerConfig.getBrokerName(),
+            this.brokerConfig.getBrokerId(),
+            this.getHAServerAddr(),
+            topicConfigWrapper,
+            Lists.newArrayList(),
+            oneway,
+            this.brokerConfig.getRegisterBrokerTimeoutMills(),
+            this.brokerConfig.isEnableSlaveActingMaster(),
+            this.brokerConfig.isCompressedRegister(),
+            this.brokerConfig.isEnableSlaveActingMaster() ? this.brokerConfig.getBrokerNotActiveTimeoutMillis() : null,
+            this.getBrokerIdentity());
 
         handleRegisterBrokerResult(registerBrokerResultList, checkOrderConfig);
     }
@@ -1984,21 +1917,21 @@
         if (this.brokerConfig.isEnableSlaveActingMaster()) {
             if (this.brokerConfig.isCompatibleWithOldNameSrv()) {
                 this.brokerOuterAPI.sendHeartbeatViaDataVersion(
-                        this.brokerConfig.getBrokerClusterName(),
-                        this.getBrokerAddr(),
-                        this.brokerConfig.getBrokerName(),
-                        this.brokerConfig.getBrokerId(),
-                        this.brokerConfig.getSendHeartbeatTimeoutMillis(),
-                        this.getTopicConfigManager().getDataVersion(),
-                        this.brokerConfig.isInBrokerContainer());
+                    this.brokerConfig.getBrokerClusterName(),
+                    this.getBrokerAddr(),
+                    this.brokerConfig.getBrokerName(),
+                    this.brokerConfig.getBrokerId(),
+                    this.brokerConfig.getSendHeartbeatTimeoutMillis(),
+                    this.getTopicConfigManager().getDataVersion(),
+                    this.brokerConfig.isInBrokerContainer());
             } else {
                 this.brokerOuterAPI.sendHeartbeat(
-                        this.brokerConfig.getBrokerClusterName(),
-                        this.getBrokerAddr(),
-                        this.brokerConfig.getBrokerName(),
-                        this.brokerConfig.getBrokerId(),
-                        this.brokerConfig.getSendHeartbeatTimeoutMillis(),
-                        this.brokerConfig.isInBrokerContainer());
+                    this.brokerConfig.getBrokerClusterName(),
+                    this.getBrokerAddr(),
+                    this.brokerConfig.getBrokerName(),
+                    this.brokerConfig.getBrokerId(),
+                    this.brokerConfig.getSendHeartbeatTimeoutMillis(),
+                    this.brokerConfig.isInBrokerContainer());
             }
         }
     }
@@ -2006,7 +1939,7 @@
     protected void syncBrokerMemberGroup() {
         try {
             brokerMemberGroup = this.getBrokerOuterAPI()
-                    .syncBrokerMemberGroup(this.brokerConfig.getBrokerClusterName(), this.brokerConfig.getBrokerName(), this.brokerConfig.isCompatibleWithOldNameSrv());
+                .syncBrokerMemberGroup(this.brokerConfig.getBrokerClusterName(), this.brokerConfig.getBrokerName(), this.brokerConfig.isCompatibleWithOldNameSrv());
         } catch (Exception e) {
             BrokerController.LOG.error("syncBrokerMemberGroup from namesrv failed, ", e);
             return;
@@ -2032,7 +1965,7 @@
     }
 
     protected void handleRegisterBrokerResult(List<RegisterBrokerResult> registerBrokerResultList,
-                                              boolean checkOrderConfig) {
+        boolean checkOrderConfig) {
         for (RegisterBrokerResult registerBrokerResult : registerBrokerResultList) {
             if (registerBrokerResult != null) {
                 if (this.updateMasterHAServerAddrPeriodically && registerBrokerResult.getHaServerAddr() != null) {
@@ -2050,11 +1983,11 @@
     }
 
     private boolean needRegister(final String clusterName,
-                                 final String brokerAddr,
-                                 final String brokerName,
-                                 final long brokerId,
-                                 final int timeoutMills,
-                                 final boolean isInBrokerContainer) {
+        final String brokerAddr,
+        final String brokerName,
+        final long brokerId,
+        final int timeoutMills,
+        final boolean isInBrokerContainer) {
 
         TopicConfigSerializeWrapper topicConfigWrapper = this.getTopicConfigManager().buildTopicConfigSerializeWrapper();
         List<Boolean> changeList = brokerOuterAPI.needRegister(clusterName, brokerAddr, brokerName, brokerId, topicConfigWrapper, timeoutMills, isInBrokerContainer);
@@ -2070,7 +2003,7 @@
 
     public void startService(long minBrokerId, String minBrokerAddr) {
         BrokerController.LOG.info("{} start service, min broker id is {}, min broker addr: {}",
-                this.brokerConfig.getCanonicalName(), minBrokerId, minBrokerAddr);
+            this.brokerConfig.getCanonicalName(), minBrokerId, minBrokerAddr);
         this.minBrokerIdInGroup = minBrokerId;
         this.minBrokerAddrInGroup = minBrokerAddr;
 
@@ -2108,7 +2041,7 @@
         String masterAddr = this.slaveSynchronize.getMasterAddr();
         if (masterAddr != null) {
             this.brokerOuterAPI.getRemotingClient().closeChannels(
-                    Arrays.asList(masterAddr, MixAll.brokerVIPChannel(true, masterAddr)));
+                Arrays.asList(masterAddr, MixAll.brokerVIPChannel(true, masterAddr)));
         }
         // master not available, stop sync
         this.slaveSynchronize.setMasterAddr(null);
@@ -2117,7 +2050,7 @@
 
     private void onMasterOnline(String masterAddr, String masterHaAddr) {
         boolean needSyncMasterFlushOffset = this.messageStore.getMasterFlushedOffset() == 0
-                && this.messageStoreConfig.isSyncMasterFlushOffsetWhenStartup();
+            && this.messageStoreConfig.isSyncMasterFlushOffsetWhenStartup();
         if (masterHaAddr == null || needSyncMasterFlushOffset) {
             try {
                 BrokerSyncInfo brokerSyncInfo = this.brokerOuterAPI.retrieveBrokerHaInfo(masterAddr);
@@ -2146,9 +2079,9 @@
     }
 
     private void onMinBrokerChange(long minBrokerId, String minBrokerAddr, String offlineBrokerAddr,
-                                   String masterHaAddr) {
+        String masterHaAddr) {
         LOG.info("Min broker changed, old: {}-{}, new {}-{}",
-                this.minBrokerIdInGroup, this.minBrokerAddrInGroup, minBrokerId, minBrokerAddr);
+            this.minBrokerIdInGroup, this.minBrokerAddrInGroup, minBrokerId, minBrokerAddr);
 
         this.minBrokerIdInGroup = minBrokerId;
         this.minBrokerAddrInGroup = minBrokerAddr;
@@ -2190,7 +2123,7 @@
     }
 
     public void updateMinBroker(long minBrokerId, String minBrokerAddr, String offlineBrokerAddr,
-                                String masterHaAddr) {
+        String masterHaAddr) {
         if (brokerConfig.isEnableSlaveActingMaster() && brokerConfig.getBrokerId() != MixAll.MASTER_ID) {
             try {
                 if (lock.tryLock(3000, TimeUnit.MILLISECONDS)) {
@@ -2266,12 +2199,12 @@
     public BrokerIdentity getBrokerIdentity() {
         if (messageStoreConfig.isEnableDLegerCommitLog()) {
             return new BrokerIdentity(
-                    brokerConfig.getBrokerClusterName(), brokerConfig.getBrokerName(),
-                    Integer.parseInt(messageStoreConfig.getdLegerSelfId().substring(1)), brokerConfig.isInBrokerContainer());
+                brokerConfig.getBrokerClusterName(), brokerConfig.getBrokerName(),
+                Integer.parseInt(messageStoreConfig.getdLegerSelfId().substring(1)), brokerConfig.isInBrokerContainer());
         } else {
             return new BrokerIdentity(
-                    brokerConfig.getBrokerClusterName(), brokerConfig.getBrokerName(),
-                    brokerConfig.getBrokerId(), brokerConfig.isInBrokerContainer());
+                brokerConfig.getBrokerClusterName(), brokerConfig.getBrokerName(),
+                brokerConfig.getBrokerId(), brokerConfig.isInBrokerContainer());
         }
     }
 
@@ -2395,7 +2328,7 @@
     }
 
     public void setTransactionalMessageCheckService(
-            TransactionalMessageCheckService transactionalMessageCheckService) {
+        TransactionalMessageCheckService transactionalMessageCheckService) {
         this.transactionalMessageCheckService = transactionalMessageCheckService;
     }
 
@@ -2412,7 +2345,7 @@
     }
 
     public void setTransactionalMessageCheckListener(
-            AbstractTransactionalMessageCheckListener transactionalMessageCheckListener) {
+        AbstractTransactionalMessageCheckListener transactionalMessageCheckListener) {
         this.transactionalMessageCheckListener = transactionalMessageCheckListener;
     }
 
