/*
 * Licensed to the Apache Software Foundation (ASF) under one or more
 * contributor license agreements.  See the NOTICE file distributed with
 * this work for additional information regarding copyright ownership.
 * The ASF licenses this file to You under the Apache License, Version 2.0
 * (the "License"); you may not use this file except in compliance with
 * the License.  You may obtain a copy of the License at
 *
 *     http://www.apache.org/licenses/LICENSE-2.0
 *
 * Unless required by applicable law or agreed to in writing, software
 * distributed under the License is distributed on an "AS IS" BASIS,
 * WITHOUT WARRANTIES OR CONDITIONS OF ANY KIND, either express or implied.
 * See the License for the specific language governing permissions and
 * limitations under the License.
 */

package org.apache.rocketmq.broker.controller;

import java.util.ArrayList;
import java.util.Arrays;
import java.util.HashSet;
import java.util.List;
import java.util.Random;
import java.util.Set;
import java.util.concurrent.ArrayBlockingQueue;
import java.util.concurrent.ConcurrentHashMap;
import java.util.concurrent.ConcurrentMap;
import java.util.concurrent.ExecutorService;
import java.util.concurrent.Executors;
import java.util.concurrent.ScheduledExecutorService;
import java.util.concurrent.ScheduledFuture;
import java.util.concurrent.ThreadPoolExecutor;
import java.util.concurrent.TimeUnit;

import org.apache.commons.lang3.StringUtils;
import org.apache.rocketmq.broker.BrokerController;
import org.apache.rocketmq.broker.out.BrokerOuterAPI;
import org.apache.rocketmq.client.exception.MQBrokerException;
import org.apache.rocketmq.common.BrokerConfig;
import org.apache.rocketmq.common.MixAll;
import org.apache.rocketmq.common.Pair;
import org.apache.rocketmq.common.ThreadFactoryImpl;
import org.apache.rocketmq.common.constant.LoggerName;
import org.apache.rocketmq.logging.org.slf4j.Logger;
import org.apache.rocketmq.logging.org.slf4j.LoggerFactory;
import org.apache.rocketmq.remoting.protocol.EpochEntry;
import org.apache.rocketmq.remoting.protocol.body.SyncStateSet;
import org.apache.rocketmq.remoting.protocol.header.controller.ElectMasterResponseHeader;
import org.apache.rocketmq.remoting.protocol.header.controller.GetMetaDataResponseHeader;
import org.apache.rocketmq.remoting.protocol.header.controller.GetReplicaInfoResponseHeader;
import org.apache.rocketmq.remoting.protocol.header.controller.register.ApplyBrokerIdResponseHeader;
import org.apache.rocketmq.remoting.protocol.header.controller.register.GetNextBrokerIdResponseHeader;
import org.apache.rocketmq.remoting.protocol.header.controller.register.RegisterBrokerToControllerResponseHeader;
import org.apache.rocketmq.store.config.BrokerRole;
import org.apache.rocketmq.store.ha.autoswitch.AutoSwitchHAService;
import org.apache.rocketmq.store.ha.autoswitch.BrokerMetadata;
import org.apache.rocketmq.store.ha.autoswitch.TempBrokerMetadata;

import static org.apache.rocketmq.remoting.protocol.ResponseCode.CONTROLLER_BROKER_METADATA_NOT_EXIST;

/**
 * The manager of broker replicas, including: 0.regularly syncing controller metadata, change controller leader address,
 * both master and slave will start this timed task. 1.regularly syncing metadata from controllers, and changing broker
 * roles and master if needed, both master and slave will start this timed task. 2.regularly expanding and Shrinking
 * syncStateSet, only master will start this timed task.
 * 代理副本的管理器，包括：
 * 0.定期同步控制器元数据，更改控制器领导地址，主备双方都会启动这个定时任务。
 * 1.定期从控制器同步元数据，并在需要时更改代理角色和主服务器，主站和从站都将启动此定时任务。
 * 2.定期扩展和收缩同步状态集，只有主节点会启动此定时任务
 */
public class ReplicasManager {
    private static final Logger LOGGER = LoggerFactory.getLogger(LoggerName.BROKER_LOGGER_NAME);

    private static final int RETRY_INTERVAL_SECOND = 5;

    private final ScheduledExecutorService scheduledService;
    private final ExecutorService executorService;
    private final ExecutorService scanExecutor;
    private final BrokerController brokerController;
    private final AutoSwitchHAService haService;
    private final BrokerConfig brokerConfig;
    private final String brokerAddress;
    private final BrokerOuterAPI brokerOuterAPI;
    private List<String> controllerAddresses;
    private final ConcurrentMap<String, Boolean> availableControllerAddresses;

    private volatile String controllerLeaderAddress = "";
    private volatile State state = State.INITIAL;

    private volatile RegisterState registerState = RegisterState.INITIAL;

    private ScheduledFuture<?> checkSyncStateSetTaskFuture;
    private ScheduledFuture<?> slaveSyncFuture;

    private Long brokerControllerId;

    private Long masterBrokerId;

    private BrokerMetadata brokerMetadata;

    private TempBrokerMetadata tempBrokerMetadata;

    private Set<Long> syncStateSet;
    private int syncStateSetEpoch = 0;
    private String masterAddress = "";
    private int masterEpoch = 0;
    private long lastSyncTimeMs = System.currentTimeMillis();
    private Random random = new Random();

    public ReplicasManager(final BrokerController brokerController) {
        this.brokerController = brokerController;
        this.brokerOuterAPI = brokerController.getBrokerOuterAPI();
        this.scheduledService = Executors.newScheduledThreadPool(3, new ThreadFactoryImpl("ReplicasManager_ScheduledService_", brokerController.getBrokerIdentity()));
        this.executorService = Executors.newFixedThreadPool(3, new ThreadFactoryImpl("ReplicasManager_ExecutorService_", brokerController.getBrokerIdentity()));
        this.scanExecutor = new ThreadPoolExecutor(4, 10, 60, TimeUnit.SECONDS,
            new ArrayBlockingQueue<>(32), new ThreadFactoryImpl("ReplicasManager_scan_thread_", brokerController.getBrokerIdentity()));
        this.haService = (AutoSwitchHAService) brokerController.getMessageStore().getHaService();
        this.brokerConfig = brokerController.getBrokerConfig();
        this.availableControllerAddresses = new ConcurrentHashMap<>();
        this.syncStateSet = new HashSet<>();
        this.brokerAddress = brokerController.getBrokerAddr();
        this.brokerMetadata = new BrokerMetadata(this.brokerController.getMessageStoreConfig().getStorePathBrokerIdentity());
        this.tempBrokerMetadata = new TempBrokerMetadata(this.brokerController.getMessageStoreConfig().getStorePathBrokerIdentity() + "-temp");
    }

    enum State {
        INITIAL,
        FIRST_TIME_SYNC_CONTROLLER_METADATA_DONE,
        REGISTER_TO_CONTROLLER_DONE,
        RUNNING,
        SHUTDOWN,
    }

    enum RegisterState {
        INITIAL,
        CREATE_TEMP_METADATA_FILE_DONE,
        CREATE_METADATA_FILE_DONE,
        REGISTERED
    }

    public void start() {
<<<<<<< HEAD
        //更新controller地址（启动执行）
=======
        this.state = State.INITIAL;
>>>>>>> e244ebb9
        updateControllerAddr();
        //扫描可用的的controller地址（启动执行））
        scanAvailableControllerAddresses();
        //更新controller地址（定时执行）
        this.scheduledService.scheduleAtFixedRate(this::updateControllerAddr, 2 * 60 * 1000, 2 * 60 * 1000, TimeUnit.MILLISECONDS);
        ///扫描可用的的controller地址（启动执行））
        this.scheduledService.scheduleAtFixedRate(this::scanAvailableControllerAddresses, 3 * 1000, 3 * 1000, TimeUnit.MILLISECONDS);
        if (!startBasicService()) {
            LOGGER.error("Failed to start replicasManager");
            this.executorService.submit(() -> {
                int retryTimes = 0;
                do {
                    try {
                        TimeUnit.SECONDS.sleep(RETRY_INTERVAL_SECOND);
                    } catch (InterruptedException ignored) {

                    }
                    retryTimes++;
                    LOGGER.warn("Failed to start replicasManager, retry times:{}, current state:{}, try it again", retryTimes, this.state);
                }
                while (!startBasicService());

                LOGGER.info("Start replicasManager success, retry times:{}", retryTimes);
            });
        }
    }

    private boolean startBasicService() {
        if (this.state == State.SHUTDOWN)
            return false;
        if (this.state == State.INITIAL) {
            //定时同步controller元数据
            if (schedulingSyncControllerMetadata()) {
                this.state = State.FIRST_TIME_SYNC_CONTROLLER_METADATA_DONE;
                LOGGER.info("First time sync controller metadata success, change state to: {}", this.state);
            } else {
                return false;
            }
        }
        //首次完成同步控制器元数据
        if (this.state == State.FIRST_TIME_SYNC_CONTROLLER_METADATA_DONE) {
            for (int retryTimes = 0; retryTimes < 5; retryTimes++) {
                if (register()) {
                    this.state = State.REGISTER_TO_CONTROLLER_DONE;
                    LOGGER.info("First time register broker success, change state to: {}", this.state);
                    break;
                }

                // Try to avoid registration concurrency conflicts in random sleep
                try {
                    Thread.sleep(random.nextInt(1000));
                } catch (Exception ignore) {

                }
            }
            // register 5 times but still unsuccessful
            if (this.state != State.REGISTER_TO_CONTROLLER_DONE) {
                LOGGER.error("Register to broker failed 5 times");
                return false;
            }
        }

        if (this.state == State.REGISTER_TO_CONTROLLER_DONE) {
            // The scheduled task for heartbeat sending is not starting now, so we should manually send heartbeat request
            this.sendHeartbeatToController();
            if (this.masterBrokerId != null || brokerElect()) {
                LOGGER.info("Master in this broker set is elected, masterBrokerId: {}, masterBrokerAddr: {}", this.masterBrokerId, this.masterAddress);
                this.state = State.RUNNING;
                setFenced(false);
                LOGGER.info("All register process has been done, change state to: {}", this.state);
            } else {
                return false;
            }
        }
        //定时同步broker元数据
        schedulingSyncBrokerMetadata();

        // Register syncStateSet changed listener.
        this.haService.registerSyncStateSetChangedListener(this::doReportSyncStateSetChanged);
        return true;
    }

    public void shutdown() {
        this.state = State.SHUTDOWN;
        this.registerState = RegisterState.INITIAL;
        this.executorService.shutdownNow();
        this.scheduledService.shutdownNow();
        this.scanExecutor.shutdownNow();
    }

    public synchronized void changeBrokerRole(final Long newMasterBrokerId, final String newMasterAddress,
        final Integer newMasterEpoch,
        final Integer syncStateSetEpoch, final Set<Long> syncStateSet) {
        if (newMasterBrokerId != null && newMasterEpoch > this.masterEpoch) {
            if (newMasterBrokerId.equals(this.brokerControllerId)) {
                changeToMaster(newMasterEpoch, syncStateSetEpoch, syncStateSet);
            } else {
                changeToSlave(newMasterAddress, newMasterEpoch, newMasterBrokerId);
            }
        }
    }

    public void changeToMaster(final int newMasterEpoch, final int syncStateSetEpoch, final Set<Long> syncStateSet) {
        synchronized (this) {
            if (newMasterEpoch > this.masterEpoch) {
                LOGGER.info("Begin to change to master, brokerName:{}, replicas:{}, new Epoch:{}", this.brokerConfig.getBrokerName(), this.brokerAddress, newMasterEpoch);
                this.masterEpoch = newMasterEpoch;
                if (this.masterBrokerId != null && this.masterBrokerId.equals(this.brokerControllerId) && this.brokerController.getBrokerConfig().getBrokerId() == MixAll.MASTER_ID) {
                    // Change SyncStateSet
                    final HashSet<Long> newSyncStateSet = new HashSet<>(syncStateSet);
                    changeSyncStateSet(newSyncStateSet, syncStateSetEpoch);
                    // if master doesn't change
                    this.haService.changeToMasterWhenLastRoleIsMaster(newMasterEpoch);
                    this.brokerController.getTopicConfigManager().getDataVersion().nextVersion(newMasterEpoch);
                    this.executorService.submit(this::checkSyncStateSetAndDoReport);
                    registerBrokerWhenRoleChange();
                    return;
                }

                // Change SyncStateSet
                final HashSet<Long> newSyncStateSet = new HashSet<>(syncStateSet);
                changeSyncStateSet(newSyncStateSet, syncStateSetEpoch);

                // Handle the slave synchronise
                handleSlaveSynchronize(BrokerRole.SYNC_MASTER);

                // Notify ha service, change to master
                this.haService.changeToMaster(newMasterEpoch);

                this.brokerController.getBrokerConfig().setBrokerId(MixAll.MASTER_ID);
                this.brokerController.getMessageStoreConfig().setBrokerRole(BrokerRole.SYNC_MASTER);
                this.brokerController.changeSpecialServiceStatus(true);

                // Change record
                this.masterAddress = this.brokerAddress;
                this.masterBrokerId = this.brokerControllerId;

                schedulingCheckSyncStateSet();

<<<<<<< HEAD
                this.executorService.submit(() -> {
                    // Register broker to name-srv
                    try {
                        //主节点注册topicConfig到namesrv
                        this.brokerController.registerBrokerAll(true, false, this.brokerController.getBrokerConfig().isForceRegister());
                    } catch (final Throwable e) {
                        LOGGER.error("Error happen when register broker to name-srv, Failed to change broker to master", e);
                        return;
                    }
                    LOGGER.info("Change broker {} to master success, masterEpoch {}, syncStateSetEpoch:{}", this.localAddress, newMasterEpoch, syncStateSetEpoch);
                });
=======
                this.brokerController.getTopicConfigManager().getDataVersion().nextVersion(newMasterEpoch);
                this.executorService.submit(this::checkSyncStateSetAndDoReport);
                registerBrokerWhenRoleChange();
>>>>>>> e244ebb9
            }
        }
    }

    public void changeToSlave(final String newMasterAddress, final int newMasterEpoch, Long newMasterBrokerId) {
        synchronized (this) {
            if (newMasterEpoch > this.masterEpoch) {
                LOGGER.info("Begin to change to slave, brokerName={}, brokerId={}, newMasterBrokerId={}, newMasterAddress={}, newMasterEpoch={}",
                    this.brokerConfig.getBrokerName(), this.brokerControllerId, newMasterBrokerId, newMasterAddress, newMasterEpoch);

                this.masterEpoch = newMasterEpoch;
                if (newMasterBrokerId.equals(this.masterBrokerId)) {
                    // if master doesn't change
                    this.haService.changeToSlaveWhenMasterNotChange(newMasterAddress, newMasterEpoch);
                    this.brokerController.getTopicConfigManager().getDataVersion().nextVersion(newMasterEpoch);
                    registerBrokerWhenRoleChange();
                    return;
                }

                // Stop checking syncStateSet because only master is able to check
                stopCheckSyncStateSet();

                // Change config(compatibility problem)
                this.brokerController.getMessageStoreConfig().setBrokerRole(BrokerRole.SLAVE);
                //关闭为主节点的一些服务（事务检查、时间轮消息等）
                this.brokerController.changeSpecialServiceStatus(false);
                // The brokerId in brokerConfig just means its role(master[0] or slave[>=1])
                this.brokerConfig.setBrokerId(brokerControllerId);

                // Change record
                this.masterAddress = newMasterAddress;
                this.masterBrokerId = newMasterBrokerId;

                // Handle the slave synchronise
                handleSlaveSynchronize(BrokerRole.SLAVE);

                // Notify ha service, change to slave
                this.haService.changeToSlave(newMasterAddress, newMasterEpoch, brokerControllerId);

                this.brokerController.getTopicConfigManager().getDataVersion().nextVersion(newMasterEpoch);
                registerBrokerWhenRoleChange();
            }
        }
    }

    public void registerBrokerWhenRoleChange() {

        this.executorService.submit(() -> {
            // Register broker to name-srv
            try {
                this.brokerController.registerBrokerAll(true, false, this.brokerController.getBrokerConfig().isForceRegister());
            } catch (final Throwable e) {
                LOGGER.error("Error happen when register broker to name-srv, Failed to change broker to {}", this.brokerController.getMessageStoreConfig().getBrokerRole(), e);
                return;
            }
            LOGGER.info("Change broker [id:{}][address:{}] to {}, newMasterBrokerId:{}, newMasterAddress:{}, newMasterEpoch:{}, syncStateSetEpoch:{}",
                this.brokerControllerId, this.brokerAddress, this.brokerController.getMessageStoreConfig().getBrokerRole(), this.masterBrokerId, this.masterAddress, this.masterEpoch, this.syncStateSetEpoch);
        });

    }

    private void changeSyncStateSet(final Set<Long> newSyncStateSet, final int newSyncStateSetEpoch) {
        synchronized (this) {
            if (newSyncStateSetEpoch > this.syncStateSetEpoch) {
                LOGGER.info("SyncStateSet changed from {} to {}", this.syncStateSet, newSyncStateSet);
                this.syncStateSetEpoch = newSyncStateSetEpoch;
                this.syncStateSet = new HashSet<>(newSyncStateSet);
                this.haService.setSyncStateSet(newSyncStateSet);
            }
        }
    }

    private void handleSlaveSynchronize(final BrokerRole role) {
        if (role == BrokerRole.SLAVE) {
            if (this.slaveSyncFuture != null) {
                this.slaveSyncFuture.cancel(false);
            }
            this.brokerController.getSlaveSynchronize().setMasterAddr(this.masterAddress);
            slaveSyncFuture = this.brokerController.getScheduledExecutorService().scheduleAtFixedRate(() -> {
                try {
                    if (System.currentTimeMillis() - lastSyncTimeMs > 10 * 1000) {
                        brokerController.getSlaveSynchronize().syncAll();
                        lastSyncTimeMs = System.currentTimeMillis();
                    }
                    //timer checkpoint, latency-sensitive, so sync it more frequently
                    brokerController.getSlaveSynchronize().syncTimerCheckPoint();
                } catch (final Throwable e) {
                    LOGGER.error("ScheduledTask SlaveSynchronize syncAll error.", e);
                }
            }, 1000 * 3, 1000 * 3, TimeUnit.MILLISECONDS);

        } else {
            if (this.slaveSyncFuture != null) {
                this.slaveSyncFuture.cancel(false);
            }
            this.brokerController.getSlaveSynchronize().setMasterAddr(null);
        }
    }

    private boolean brokerElect() {
        // Broker try to elect itself as a master in broker set.
        try {
<<<<<<< HEAD
            final RegisterBrokerToControllerResponseHeader registerResponse = this.brokerOuterAPI.registerBrokerToController(this.controllerLeaderAddress,
                this.brokerConfig.getBrokerClusterName(), this.brokerConfig.getBrokerName(), this.localAddress, this.brokerConfig.getControllerHeartBeatTimeoutMills(),
                this.haService.getLastEpoch(), this.brokerController.getMessageStore().getMaxPhyOffset(), this.brokerConfig.getBrokerElectionPriority());
            final String newMasterAddress = registerResponse.getMasterAddress();
            if (StringUtils.isNoneEmpty(newMasterAddress)) {
                if (StringUtils.equals(newMasterAddress, this.localAddress)) {
                    //改变当前节点为master
                    changeToMaster(registerResponse.getMasterEpoch(), registerResponse.getSyncStateSetEpoch());
                } else {
                    //改变当前节点为master
                    changeToSlave(newMasterAddress, registerResponse.getMasterEpoch(), registerResponse.getBrokerId());
                }
                // Set isolated to false, make broker can register to namesrv regularly
                brokerController.setIsolated(false);
=======
            Pair<ElectMasterResponseHeader, Set<Long>> tryElectResponsePair = this.brokerOuterAPI.brokerElect(this.controllerLeaderAddress, this.brokerConfig.getBrokerClusterName(),
                this.brokerConfig.getBrokerName(), this.brokerControllerId);
            ElectMasterResponseHeader tryElectResponse = tryElectResponsePair.getObject1();
            Set<Long> syncStateSet = tryElectResponsePair.getObject2();
            final String masterAddress = tryElectResponse.getMasterAddress();
            final Long masterBrokerId = tryElectResponse.getMasterBrokerId();
            if (StringUtils.isEmpty(masterAddress) || masterBrokerId == null) {
                LOGGER.warn("Now no master in broker set");
                return false;
            }

            if (masterBrokerId.equals(this.brokerControllerId)) {
                changeToMaster(tryElectResponse.getMasterEpoch(), tryElectResponse.getSyncStateSetEpoch(), syncStateSet);
>>>>>>> e244ebb9
            } else {
                changeToSlave(masterAddress, tryElectResponse.getMasterEpoch(), tryElectResponse.getMasterBrokerId());
            }
            return true;
        } catch (Exception e) {
            LOGGER.error("Failed to try elect", e);
            return false;
        }
    }

    public void sendHeartbeatToController() {
        final List<String> controllerAddresses = this.getAvailableControllerAddresses();
        for (String controllerAddress : controllerAddresses) {
            if (StringUtils.isNotEmpty(controllerAddress)) {
                this.brokerOuterAPI.sendHeartbeatToController(
                    controllerAddress,
                    this.brokerConfig.getBrokerClusterName(),
                    this.brokerAddress,
                    this.brokerConfig.getBrokerName(),
                    this.brokerControllerId,
                    this.brokerConfig.getSendHeartbeatTimeoutMillis(),
                    this.brokerConfig.isInBrokerContainer(), this.getLastEpoch(),
                    this.brokerController.getMessageStore().getMaxPhyOffset(),
                    this.brokerController.getMessageStore().getConfirmOffset(),
                    this.brokerConfig.getControllerHeartBeatTimeoutMills(),
                    this.brokerConfig.getBrokerElectionPriority()
                );
            }
        }
    }

    /**
     * Register broker to controller, and persist the metadata to file
     *
     * @return whether registering process succeeded
     */
    private boolean register() {
        try {
            // 1. confirm now registering state
            confirmNowRegisteringState();
            LOGGER.info("Confirm now register state: {}", this.registerState);
            // 2. check metadata/tempMetadata if valid
            if (!checkMetadataValid()) {
                LOGGER.error("Check and find that metadata/tempMetadata invalid, you can modify the broker config to make them valid");
                return false;
            }
            // 2. get next assigning brokerId, and create temp metadata file
            if (this.registerState == RegisterState.INITIAL) {
                Long nextBrokerId = getNextBrokerId();
                if (nextBrokerId == null || !createTempMetadataFile(nextBrokerId)) {
                    LOGGER.error("Failed to create temp metadata file, nextBrokerId: {}", nextBrokerId);
                    return false;
                }
                this.registerState = RegisterState.CREATE_TEMP_METADATA_FILE_DONE;
                LOGGER.info("Register state change to {}, temp metadata: {}", this.registerState, this.tempBrokerMetadata);
            }
            // 3. apply brokerId to controller, and create metadata file
            if (this.registerState == RegisterState.CREATE_TEMP_METADATA_FILE_DONE) {
                if (!applyBrokerId()) {
                    // apply broker id failed, means that this brokerId has been used
                    // delete temp metadata file
                    this.tempBrokerMetadata.clear();
                    // back to the first step
                    this.registerState = RegisterState.INITIAL;
                    LOGGER.info("Register state change to: {}", this.registerState);
                    return false;
                }
                if (!createMetadataFileAndDeleteTemp()) {
                    LOGGER.error("Failed to create metadata file and delete temp metadata file, temp metadata: {}", this.tempBrokerMetadata);
                    return false;
                }
                this.registerState = RegisterState.CREATE_METADATA_FILE_DONE;
                LOGGER.info("Register state change to: {}, metadata: {}", this.registerState, this.brokerMetadata);
            }
            // 4. register
            if (this.registerState == RegisterState.CREATE_METADATA_FILE_DONE) {
                if (!registerBrokerToController()) {
                    LOGGER.error("Failed to register broker to controller");
                    return false;
                }
                this.registerState = RegisterState.REGISTERED;
                LOGGER.info("Register state change to: {}, masterBrokerId: {}, masterBrokerAddr: {}", this.registerState, this.masterBrokerId, this.masterAddress);
            }
            return true;
        } catch (final Exception e) {
            LOGGER.error("Failed to register broker to controller", e);
            return false;
        }
    }

    /**
     * Send GetNextBrokerRequest to controller for getting next assigning brokerId in this broker-set
     *
     * @return next brokerId in this broker-set
     */
    private Long getNextBrokerId() {
        try {
            GetNextBrokerIdResponseHeader nextBrokerIdResp = this.brokerOuterAPI.getNextBrokerId(this.brokerConfig.getBrokerClusterName(), this.brokerConfig.getBrokerName(), this.controllerLeaderAddress);
            return nextBrokerIdResp.getNextBrokerId();
        } catch (Exception e) {
            LOGGER.error("fail to get next broker id from controller", e);
            return null;
        }
    }

    /**
     * Create temp metadata file in local file system, records the brokerId and registerCheckCode
     *
     * @param brokerId the brokerId that is expected to be assigned
     * @return whether the temp meta file is created successfully
     */

    private boolean createTempMetadataFile(Long brokerId) {
        // generate register check code, format like that: $ipAddress;$timestamp
        String registerCheckCode = this.brokerAddress + ";" + System.currentTimeMillis();
        try {
            this.tempBrokerMetadata.updateAndPersist(brokerConfig.getBrokerClusterName(), brokerConfig.getBrokerName(), brokerId, registerCheckCode);
            return true;
        } catch (Exception e) {
            LOGGER.error("update and persist temp broker metadata file failed", e);
            this.tempBrokerMetadata.clear();
            return false;
        }
    }

    /**
     * Send applyBrokerId request to controller
     *
     * @return whether controller has assigned this brokerId for this broker
     */
    private boolean applyBrokerId() {
        try {
            ApplyBrokerIdResponseHeader response = this.brokerOuterAPI.applyBrokerId(brokerConfig.getBrokerClusterName(), brokerConfig.getBrokerName(),
                tempBrokerMetadata.getBrokerId(), tempBrokerMetadata.getRegisterCheckCode(), this.controllerLeaderAddress);
            return true;

        } catch (Exception e) {
            LOGGER.error("fail to apply broker id: {}", e, tempBrokerMetadata.getBrokerId());
            return false;
        }
    }

    /**
     * Create metadata file and delete temp metadata file
     *
     * @return whether process success
     */
    private boolean createMetadataFileAndDeleteTemp() {
        // create metadata file and delete temp metadata file
        try {
            this.brokerMetadata.updateAndPersist(brokerConfig.getBrokerClusterName(), brokerConfig.getBrokerName(), tempBrokerMetadata.getBrokerId());
            this.tempBrokerMetadata.clear();
            this.brokerControllerId = this.brokerMetadata.getBrokerId();
            this.haService.setBrokerControllerId(this.brokerControllerId);
            return true;
        } catch (Exception e) {
            LOGGER.error("fail to create metadata file", e);
            this.brokerMetadata.clear();
            return false;
        }
    }

    /**
     * Send registerBrokerToController request to inform controller that now broker has been registered successfully and
     * controller should update broker ipAddress if changed
     *
     * @return whether request success
     */
    private boolean registerBrokerToController() {
        try {
            Pair<RegisterBrokerToControllerResponseHeader, Set<Long>> responsePair = this.brokerOuterAPI.registerBrokerToController(brokerConfig.getBrokerClusterName(), brokerConfig.getBrokerName(), brokerControllerId, brokerAddress, controllerLeaderAddress);
            if (responsePair == null)
                return false;
            RegisterBrokerToControllerResponseHeader response = responsePair.getObject1();
            Set<Long> syncStateSet = responsePair.getObject2();
            final Long masterBrokerId = response.getMasterBrokerId();
            final String masterAddress = response.getMasterAddress();
            if (masterBrokerId == null) {
                return true;
            }
            if (this.brokerControllerId.equals(masterBrokerId)) {
                changeToMaster(response.getMasterEpoch(), response.getSyncStateSetEpoch(), syncStateSet);
            } else {
                changeToSlave(masterAddress, response.getMasterEpoch(), masterBrokerId);
            }
            return true;
        } catch (Exception e) {
            LOGGER.error("fail to send registerBrokerToController request to controller", e);
            return false;
        }
    }

    /**
     * Confirm the registering state now
     */
    private void confirmNowRegisteringState() {
        // 1. check if metadata exist
        try {
            this.brokerMetadata.readFromFile();
        } catch (Exception e) {
            LOGGER.error("Read metadata file failed", e);
        }
        if (this.brokerMetadata.isLoaded()) {
            this.registerState = RegisterState.CREATE_METADATA_FILE_DONE;
            this.brokerControllerId = brokerMetadata.getBrokerId();
            this.haService.setBrokerControllerId(this.brokerControllerId);
            return;
        }
        // 2. check if temp metadata exist
        try {
            this.tempBrokerMetadata.readFromFile();
        } catch (Exception e) {
            LOGGER.error("Read temp metadata file failed", e);
        }
        if (this.tempBrokerMetadata.isLoaded()) {
            this.registerState = RegisterState.CREATE_TEMP_METADATA_FILE_DONE;
        }
    }

    private boolean checkMetadataValid() {
        if (this.registerState == RegisterState.CREATE_TEMP_METADATA_FILE_DONE) {
            if (this.tempBrokerMetadata.getClusterName() == null || !this.tempBrokerMetadata.getClusterName().equals(this.brokerConfig.getBrokerClusterName())) {
                LOGGER.error("The clusterName: {} in broker temp metadata is different from the clusterName: {} in broker config",
                    this.tempBrokerMetadata.getClusterName(), this.brokerConfig.getBrokerClusterName());
                return false;
            }
            if (this.tempBrokerMetadata.getBrokerName() == null || !this.tempBrokerMetadata.getBrokerName().equals(this.brokerConfig.getBrokerName())) {
                LOGGER.error("The brokerName: {} in broker temp metadata is different from the brokerName: {} in broker config",
                    this.tempBrokerMetadata.getBrokerName(), this.brokerConfig.getBrokerName());
                return false;
            }
        }
        if (this.registerState == RegisterState.CREATE_METADATA_FILE_DONE) {
            if (this.brokerMetadata.getClusterName() == null || !this.brokerMetadata.getClusterName().equals(this.brokerConfig.getBrokerClusterName())) {
                LOGGER.error("The clusterName: {} in broker metadata is different from the clusterName: {} in broker config",
                    this.brokerMetadata.getClusterName(), this.brokerConfig.getBrokerClusterName());
                return false;
            }
            if (this.brokerMetadata.getBrokerName() == null || !this.brokerMetadata.getBrokerName().equals(this.brokerConfig.getBrokerName())) {
                LOGGER.error("The brokerName: {} in broker metadata is different from the brokerName: {} in broker config",
                    this.brokerMetadata.getBrokerName(), this.brokerConfig.getBrokerName());
                return false;
            }
        }
        return true;
    }

    /**
     * Scheduling sync broker metadata form controller.
     */
    private void schedulingSyncBrokerMetadata() {
        this.scheduledService.scheduleAtFixedRate(() -> {
            try {
                final Pair<GetReplicaInfoResponseHeader, SyncStateSet> result = this.brokerOuterAPI.getReplicaInfo(this.controllerLeaderAddress, this.brokerConfig.getBrokerName());
                final GetReplicaInfoResponseHeader info = result.getObject1();
                final SyncStateSet syncStateSet = result.getObject2();
                final String newMasterAddress = info.getMasterAddress();
                final int newMasterEpoch = info.getMasterEpoch();
                final Long masterBrokerId = info.getMasterBrokerId();
                synchronized (this) {
                    // Check if master changed
                    if (newMasterEpoch > this.masterEpoch) {
                        if (StringUtils.isNoneEmpty(newMasterAddress) && masterBrokerId != null) {
                            if (masterBrokerId.equals(this.brokerControllerId)) {
                                // If this broker is now the master
                                changeToMaster(newMasterEpoch, syncStateSet.getSyncStateSetEpoch(), syncStateSet.getSyncStateSet());
                            } else {
                                // If this broker is now the slave, and master has been changed
                                changeToSlave(newMasterAddress, newMasterEpoch, masterBrokerId);
                            }
                        } else {
                            // In this case, the master in controller is null, try elect in controller, this will trigger the electMasterEvent in controller.
                            brokerElect();
                        }
                    } else if (newMasterEpoch == this.masterEpoch) {
                        // Check if SyncStateSet changed
                        if (isMasterState()) {
                            changeSyncStateSet(syncStateSet.getSyncStateSet(), syncStateSet.getSyncStateSetEpoch());
                        }
                    }
                }
            } catch (final MQBrokerException exception) {
                LOGGER.warn("Error happen when get broker {}'s metadata", this.brokerConfig.getBrokerName(), exception);
                if (exception.getResponseCode() == CONTROLLER_BROKER_METADATA_NOT_EXIST) {
                    try {
                        registerBrokerToController();
                        TimeUnit.SECONDS.sleep(2);
                    } catch (InterruptedException ignore) {

                    }
                }
            } catch (final Exception e) {
                LOGGER.warn("Error happen when get broker {}'s metadata", this.brokerConfig.getBrokerName(), e);
            }
        }, 3 * 1000, this.brokerConfig.getSyncBrokerMetadataPeriod(), TimeUnit.MILLISECONDS);
    }

    /**
     * Scheduling sync controller medata.
     * 定时同步controller元数据，也就是controllerLeaderAddress,知道谁是领导者（master)
     */
    private boolean schedulingSyncControllerMetadata() {
        // Get controller metadata first.
        int tryTimes = 0;
        while (tryTimes < 3) {
            boolean flag = updateControllerMetadata();
            if (flag) {
                //增加定时任务定时更新controller元数据
                this.scheduledService.scheduleAtFixedRate(this::updateControllerMetadata, 1000 * 3, this.brokerConfig.getSyncControllerMetadataPeriod(), TimeUnit.MILLISECONDS);
                return true;
            }
            try {
                TimeUnit.SECONDS.sleep(1);
            } catch (InterruptedException ignore) {

            }
            tryTimes++;
        }
        LOGGER.error("Failed to init controller metadata, maybe the controllers in {} is not available", this.controllerAddresses);
        return false;
    }

    /**
     * Update controller leader address by rpc.
     */
    private boolean updateControllerMetadata() {
        for (String address : this.availableControllerAddresses.keySet()) {
            try {
                final GetMetaDataResponseHeader responseHeader = this.brokerOuterAPI.getControllerMetaData(address);
                if (responseHeader != null && StringUtils.isNoneEmpty(responseHeader.getControllerLeaderAddress())) {
                    this.controllerLeaderAddress = responseHeader.getControllerLeaderAddress();
                    LOGGER.info("Update controller leader address to {}", this.controllerLeaderAddress);
                    return true;
                }
            } catch (final Exception e) {
                LOGGER.error("Failed to update controller metadata", e);
            }
        }
        return false;
    }

    /**
     * Scheduling check syncStateSet.
     */
    private void schedulingCheckSyncStateSet() {
        if (this.checkSyncStateSetTaskFuture != null) {
            this.checkSyncStateSetTaskFuture.cancel(false);
        }
        this.checkSyncStateSetTaskFuture = this.scheduledService.scheduleAtFixedRate(() -> {
            checkSyncStateSetAndDoReport();
        }, 3 * 1000, this.brokerConfig.getCheckSyncStateSetPeriod(), TimeUnit.MILLISECONDS);
    }

    private void checkSyncStateSetAndDoReport() {
        final Set<Long> newSyncStateSet = this.haService.maybeShrinkSyncStateSet();
        newSyncStateSet.add(this.brokerControllerId);
        synchronized (this) {
            if (this.syncStateSet != null) {
                // Check if syncStateSet changed
                if (this.syncStateSet.size() == newSyncStateSet.size() && this.syncStateSet.containsAll(newSyncStateSet)) {
                    return;
                }
            }
        }
        doReportSyncStateSetChanged(newSyncStateSet);
    }

    private void doReportSyncStateSetChanged(Set<Long> newSyncStateSet) {
        try {
            final SyncStateSet result = this.brokerOuterAPI.alterSyncStateSet(this.controllerLeaderAddress, this.brokerConfig.getBrokerName(), this.brokerControllerId, this.masterEpoch, newSyncStateSet, this.syncStateSetEpoch);
            if (result != null) {
                changeSyncStateSet(result.getSyncStateSet(), result.getSyncStateSetEpoch());
            }
        } catch (final Exception e) {
            LOGGER.error("Error happen when change SyncStateSet, broker:{}, masterAddress:{}, masterEpoch:{}, oldSyncStateSet:{}, newSyncStateSet:{}, syncStateSetEpoch:{}",
                this.brokerConfig.getBrokerName(), this.masterAddress, this.masterEpoch, this.syncStateSet, newSyncStateSet, this.syncStateSetEpoch, e);
        }
    }

    private void stopCheckSyncStateSet() {
        if (this.checkSyncStateSetTaskFuture != null) {
            this.checkSyncStateSetTaskFuture.cancel(false);
        }
    }

    private void scanAvailableControllerAddresses() {
        if (controllerAddresses == null) {
            LOGGER.warn("scanAvailableControllerAddresses addresses of controller is null!");
            return;
        }

        for (String address : availableControllerAddresses.keySet()) {
            if (!controllerAddresses.contains(address)) {
                LOGGER.warn("scanAvailableControllerAddresses remove invalid address {}", address);
                availableControllerAddresses.remove(address);
            }
        }

        for (String address : controllerAddresses) {
            scanExecutor.submit(() -> {
                if (brokerOuterAPI.checkAddressReachable(address)) {
                    availableControllerAddresses.putIfAbsent(address, true);
                } else {
                    Boolean value = availableControllerAddresses.remove(address);
                    if (value != null) {
                        LOGGER.warn("scanAvailableControllerAddresses remove unconnected address {}", address);
                    }
                }
            });
        }
    }

    private void updateControllerAddr() {
        if (brokerConfig.isFetchControllerAddrByDnsLookup()) {
            this.controllerAddresses = brokerOuterAPI.dnsLookupAddressByDomain(this.brokerConfig.getControllerAddr());
        } else {
            final String controllerPaths = this.brokerConfig.getControllerAddr();
            final String[] controllers = controllerPaths.split(";");
            assert controllers.length > 0;
            this.controllerAddresses = Arrays.asList(controllers);
        }
    }

    public int getLastEpoch() {
        return this.haService.getLastEpoch();
    }

    public BrokerRole getBrokerRole() {
        return this.brokerController.getMessageStoreConfig().getBrokerRole();
    }

    public boolean isMasterState() {
        return getBrokerRole() == BrokerRole.SYNC_MASTER;
    }

    public SyncStateSet getSyncStateSet() {
        return new SyncStateSet(this.syncStateSet, this.syncStateSetEpoch);
    }

    public String getBrokerAddress() {
        return brokerAddress;
    }

    public String getMasterAddress() {
        return masterAddress;
    }

    public int getMasterEpoch() {
        return masterEpoch;
    }

    public List<String> getControllerAddresses() {
        return controllerAddresses;
    }

    public List<EpochEntry> getEpochEntries() {
        return this.haService.getEpochEntries();
    }

    public List<String> getAvailableControllerAddresses() {
        return new ArrayList<>(availableControllerAddresses.keySet());
    }

    public Long getBrokerControllerId() {
        return brokerControllerId;
    }

    public RegisterState getRegisterState() {
        return registerState;
    }

    public State getState() {
        return state;
    }

    public BrokerMetadata getBrokerMetadata() {
        return brokerMetadata;
    }

    public TempBrokerMetadata getTempBrokerMetadata() {
        return tempBrokerMetadata;
    }

    public void setFenced(boolean fenced) {
        this.brokerController.setIsolated(fenced);
        this.brokerController.getMessageStore().getRunningFlags().makeFenced(fenced);
    }
}<|MERGE_RESOLUTION|>--- conflicted
+++ resolved
@@ -140,11 +140,8 @@
     }
 
     public void start() {
-<<<<<<< HEAD
+        this.state = State.INITIAL;
         //更新controller地址（启动执行）
-=======
-        this.state = State.INITIAL;
->>>>>>> e244ebb9
         updateControllerAddr();
         //扫描可用的的controller地址（启动执行））
         scanAvailableControllerAddresses();
@@ -284,23 +281,9 @@
 
                 schedulingCheckSyncStateSet();
 
-<<<<<<< HEAD
-                this.executorService.submit(() -> {
-                    // Register broker to name-srv
-                    try {
-                        //主节点注册topicConfig到namesrv
-                        this.brokerController.registerBrokerAll(true, false, this.brokerController.getBrokerConfig().isForceRegister());
-                    } catch (final Throwable e) {
-                        LOGGER.error("Error happen when register broker to name-srv, Failed to change broker to master", e);
-                        return;
-                    }
-                    LOGGER.info("Change broker {} to master success, masterEpoch {}, syncStateSetEpoch:{}", this.localAddress, newMasterEpoch, syncStateSetEpoch);
-                });
-=======
                 this.brokerController.getTopicConfigManager().getDataVersion().nextVersion(newMasterEpoch);
                 this.executorService.submit(this::checkSyncStateSetAndDoReport);
                 registerBrokerWhenRoleChange();
->>>>>>> e244ebb9
             }
         }
     }
@@ -403,22 +386,6 @@
     private boolean brokerElect() {
         // Broker try to elect itself as a master in broker set.
         try {
-<<<<<<< HEAD
-            final RegisterBrokerToControllerResponseHeader registerResponse = this.brokerOuterAPI.registerBrokerToController(this.controllerLeaderAddress,
-                this.brokerConfig.getBrokerClusterName(), this.brokerConfig.getBrokerName(), this.localAddress, this.brokerConfig.getControllerHeartBeatTimeoutMills(),
-                this.haService.getLastEpoch(), this.brokerController.getMessageStore().getMaxPhyOffset(), this.brokerConfig.getBrokerElectionPriority());
-            final String newMasterAddress = registerResponse.getMasterAddress();
-            if (StringUtils.isNoneEmpty(newMasterAddress)) {
-                if (StringUtils.equals(newMasterAddress, this.localAddress)) {
-                    //改变当前节点为master
-                    changeToMaster(registerResponse.getMasterEpoch(), registerResponse.getSyncStateSetEpoch());
-                } else {
-                    //改变当前节点为master
-                    changeToSlave(newMasterAddress, registerResponse.getMasterEpoch(), registerResponse.getBrokerId());
-                }
-                // Set isolated to false, make broker can register to namesrv regularly
-                brokerController.setIsolated(false);
-=======
             Pair<ElectMasterResponseHeader, Set<Long>> tryElectResponsePair = this.brokerOuterAPI.brokerElect(this.controllerLeaderAddress, this.brokerConfig.getBrokerClusterName(),
                 this.brokerConfig.getBrokerName(), this.brokerControllerId);
             ElectMasterResponseHeader tryElectResponse = tryElectResponsePair.getObject1();
@@ -432,7 +399,6 @@
 
             if (masterBrokerId.equals(this.brokerControllerId)) {
                 changeToMaster(tryElectResponse.getMasterEpoch(), tryElectResponse.getSyncStateSetEpoch(), syncStateSet);
->>>>>>> e244ebb9
             } else {
                 changeToSlave(masterAddress, tryElectResponse.getMasterEpoch(), tryElectResponse.getMasterBrokerId());
             }
