--- conflicted
+++ resolved
@@ -85,17 +85,6 @@
         this.latencyFaultTolerance.setDetectTimeout(cc.getDetectTimeout());
     }
 
-<<<<<<< HEAD
-=======
-    /**
-     * 最大延迟时间
-     */
-    private long[] latencyMax = {50L, 100L, 550L, 1000L, 2000L, 3000L, 15000L};
-    /**
-     * 不可用时间
-     */
-    private long[] notAvailableDuration = {0L, 0L, 30000L, 60000L, 120000L, 180000L, 600000L};
->>>>>>> 34c6bb04
 
     public long[] getNotAvailableDuration() {
         return notAvailableDuration;
@@ -154,7 +143,6 @@
         BrokerFilter brokerFilter = threadBrokerFilter.get();
         brokerFilter.setLastBrokerName(lastBrokerName);
         if (this.sendLatencyFaultEnable) {
-<<<<<<< HEAD
             if (resetIndex) {
                 tpInfo.resetIndex();
             }
@@ -166,66 +154,16 @@
             mq = tpInfo.selectOneMessageQueue(reachableFilter, brokerFilter);
             if (mq != null) {
                 return mq;
-=======
-            try {
-                //遍历topic路由信息中所有的messageQueue，采用轮训的方式，可用就返回
-                int index = tpInfo.getSendWhichQueue().incrementAndGet();
-                for (int i = 0; i < tpInfo.getMessageQueueList().size(); i++) {
-                    int pos = index++ % tpInfo.getMessageQueueList().size();
-                    MessageQueue mq = tpInfo.getMessageQueueList().get(pos);
-                    if (!StringUtils.equals(lastBrokerName, mq.getBrokerName()) && latencyFaultTolerance.isAvailable(mq.getBrokerName())) {
-                        return mq;
-                    }
-                }
-                /*
-                 *到这里说明，说明所有的broker都不可用，接下来：
-                 * 1.选择其中broker（pickOneAtLeast方法中会选取相对可用的broker）
-                 * 2.然后从broker获取当前topic写队列数据数量
-                 * 3.再轮训负载，选一个messageQueue
-                 */
-                final String notBestBroker = latencyFaultTolerance.pickOneAtLeast();
-                int writeQueueNums = tpInfo.getWriteQueueIdByBroker(notBestBroker);
-                if (writeQueueNums > 0) {
-                    final MessageQueue mq = tpInfo.selectOneMessageQueue();
-                    if (notBestBroker != null) {
-                        mq.setBrokerName(notBestBroker);
-                        //防止不同broker的writeQueue不同，就对QueueId重新负载
-                        mq.setQueueId(tpInfo.getSendWhichQueue().incrementAndGet() % writeQueueNums);
-                    }
-                    return mq;
-                } else {
-                    //说明这个broker中，该topic根本不能写数据，就从latencyFaultTolerance中移除这个broker,
-                    // 一定时刻pickOneAtLeast就不会有他了，但是
-                    latencyFaultTolerance.remove(notBestBroker);
-                }
-            } catch (Exception e) {
-                log.error("Error occurred when selecting message queue", e);
->>>>>>> 34c6bb04
             }
-            /*
-             *  上边两个步骤，还没有得到合适的broker,只能在所有的messageQueue中轮训选择了，造成的情况：
-             * 1.pickOneAtLeast的broker中，该topic中writeQueueNums<=0
-             * 2.上述故障转移选择messageQueue的过程中出现异常，直接用selectOneMessageQueue兜底
-             */
+
             return tpInfo.selectOneMessageQueue();
         }
-<<<<<<< HEAD
 
         MessageQueue mq = tpInfo.selectOneMessageQueue(brokerFilter);
         if (mq != null) {
             return mq;
         }
         return tpInfo.selectOneMessageQueue();
-    }
-
-    public void updateFaultItem(final String brokerName, final long currentLatency, boolean isolation,
-                                final boolean reachable) {
-        if (this.sendLatencyFaultEnable) {
-            long duration = computeNotAvailableDuration(isolation ? 10000 : currentLatency);
-            this.latencyFaultTolerance.updateFaultItem(brokerName, currentLatency, duration, reachable);
-=======
-        //没有开启故障转移，就直接轮训选择一个
-        return tpInfo.selectOneMessageQueue(lastBrokerName);
     }
 
     /**
@@ -236,13 +174,12 @@
      * @param currentLatency 当前延迟时间
      * @param isolation      是否隔离（true的时候，计算延迟时间为30秒，也就说明broker30秒不可用）
      */
-    public void updateFaultItem(final String brokerName, final long currentLatency, boolean isolation) {
-        //发送延迟故障启用(默认为false)
+    public void updateFaultItem(final String brokerName, final long currentLatency, boolean isolation,
+                                final boolean reachable) {
+        // //发送延迟故障启用(默认为false)
         if (this.sendLatencyFaultEnable) {
-            long duration = computeNotAvailableDuration(isolation ? 30000 : currentLatency);
-            //更新故障项
-            this.latencyFaultTolerance.updateFaultItem(brokerName, currentLatency, duration);
->>>>>>> 34c6bb04
+            long duration = computeNotAvailableDuration(isolation ? 10000 : currentLatency);
+            this.latencyFaultTolerance.updateFaultItem(brokerName, currentLatency, duration, reachable);
         }
     }
 
