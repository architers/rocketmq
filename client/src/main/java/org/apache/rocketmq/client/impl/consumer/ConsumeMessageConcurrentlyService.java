--- conflicted
+++ resolved
@@ -410,7 +410,6 @@
             MessageListenerConcurrently listener = ConsumeMessageConcurrentlyService.this.messageListener;
             ConsumeConcurrentlyContext context = new ConsumeConcurrentlyContext(messageQueue);
             ConsumeConcurrentlyStatus status = null;
-            //
             defaultMQPushConsumerImpl.tryResetPopRetryTopic(msgs, consumerGroup);
             defaultMQPushConsumerImpl.resetRetryAndNamespace(msgs, defaultMQPushConsumer.getConsumerGroup());
 
@@ -480,11 +479,8 @@
             if (ConsumeMessageConcurrentlyService.this.defaultMQPushConsumerImpl.hasHook()) {
                 consumeMessageContext.setStatus(status.toString());
                 consumeMessageContext.setSuccess(ConsumeConcurrentlyStatus.CONSUME_SUCCESS == status);
-<<<<<<< HEAD
                 consumeMessageContext.setAccessChannel(defaultMQPushConsumer.getAccessChannel());
-=======
                 //执行消费后的钩子函数
->>>>>>> 34c6bb04
                 ConsumeMessageConcurrentlyService.this.defaultMQPushConsumerImpl.executeHookAfter(consumeMessageContext);
             }
             //增加消费TR
