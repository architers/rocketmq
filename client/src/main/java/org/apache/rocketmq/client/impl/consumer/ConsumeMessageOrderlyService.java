/*
 * Licensed to the Apache Software Foundation (ASF) under one or more
 * contributor license agreements.  See the NOTICE file distributed with
 * this work for additional information regarding copyright ownership.
 * The ASF licenses this file to You under the Apache License, Version 2.0
 * (the "License"); you may not use this file except in compliance with
 * the License.  You may obtain a copy of the License at
 *
 *     http://www.apache.org/licenses/LICENSE-2.0
 *
 * Unless required by applicable law or agreed to in writing, software
 * distributed under the License is distributed on an "AS IS" BASIS,
 * WITHOUT WARRANTIES OR CONDITIONS OF ANY KIND, either express or implied.
 * See the License for the specific language governing permissions and
 * limitations under the License.
 */
package org.apache.rocketmq.client.impl.consumer;

import java.util.ArrayList;
import java.util.Collections;
import java.util.HashMap;
import java.util.List;
import java.util.concurrent.BlockingQueue;
import java.util.concurrent.Executors;
import java.util.concurrent.LinkedBlockingQueue;
import java.util.concurrent.ScheduledExecutorService;
import java.util.concurrent.ThreadPoolExecutor;
import java.util.concurrent.TimeUnit;
import org.apache.commons.lang3.StringUtils;
import org.apache.rocketmq.client.consumer.DefaultMQPushConsumer;
import org.apache.rocketmq.client.consumer.listener.ConsumeOrderlyContext;
import org.apache.rocketmq.client.consumer.listener.ConsumeOrderlyStatus;
import org.apache.rocketmq.client.consumer.listener.ConsumeReturnType;
import org.apache.rocketmq.client.consumer.listener.MessageListenerOrderly;
import org.apache.rocketmq.client.hook.ConsumeMessageContext;
import org.apache.rocketmq.client.stat.ConsumerStatsManager;
import org.apache.rocketmq.common.MixAll;
import org.apache.rocketmq.common.ThreadFactoryImpl;
import org.apache.rocketmq.common.UtilAll;
import org.apache.rocketmq.common.message.Message;
import org.apache.rocketmq.common.message.MessageAccessor;
import org.apache.rocketmq.common.message.MessageConst;
import org.apache.rocketmq.common.message.MessageExt;
import org.apache.rocketmq.common.message.MessageQueue;
import org.apache.rocketmq.common.utils.ThreadUtils;
import org.apache.rocketmq.remoting.protocol.NamespaceUtil;
import org.apache.rocketmq.remoting.protocol.body.CMResult;
import org.apache.rocketmq.remoting.protocol.body.ConsumeMessageDirectlyResult;
import org.apache.rocketmq.remoting.protocol.heartbeat.MessageModel;
import org.apache.rocketmq.logging.org.slf4j.Logger;
import org.apache.rocketmq.logging.org.slf4j.LoggerFactory;

/**
 * 顺序消费消息
 */
public class ConsumeMessageOrderlyService implements ConsumeMessageService {
    private static final Logger log = LoggerFactory.getLogger(ConsumeMessageOrderlyService.class);
    private final static long MAX_TIME_CONSUME_CONTINUOUSLY =
        Long.parseLong(System.getProperty("rocketmq.client.maxTimeConsumeContinuously", "60000"));
    private final DefaultMQPushConsumerImpl defaultMQPushConsumerImpl;
    private final DefaultMQPushConsumer defaultMQPushConsumer;
    private final MessageListenerOrderly messageListener;
    private final BlockingQueue<Runnable> consumeRequestQueue;
    private final ThreadPoolExecutor consumeExecutor;
    private final String consumerGroup;
    private final MessageQueueLock messageQueueLock = new MessageQueueLock();
    private final ScheduledExecutorService scheduledExecutorService;
    private volatile boolean stopped = false;

    public ConsumeMessageOrderlyService(DefaultMQPushConsumerImpl defaultMQPushConsumerImpl,
        MessageListenerOrderly messageListener) {
        this.defaultMQPushConsumerImpl = defaultMQPushConsumerImpl;
        this.messageListener = messageListener;

        this.defaultMQPushConsumer = this.defaultMQPushConsumerImpl.getDefaultMQPushConsumer();
        this.consumerGroup = this.defaultMQPushConsumer.getConsumerGroup();
        this.consumeRequestQueue = new LinkedBlockingQueue<>();

        String consumerGroupTag = (consumerGroup.length() > 100 ? consumerGroup.substring(0, 100) : consumerGroup) + "_";
        this.consumeExecutor = new ThreadPoolExecutor(
            this.defaultMQPushConsumer.getConsumeThreadMin(),
            this.defaultMQPushConsumer.getConsumeThreadMax(),
            1000 * 60,
            TimeUnit.MILLISECONDS,
            this.consumeRequestQueue,
            new ThreadFactoryImpl("ConsumeMessageThread_" + consumerGroupTag));

        this.scheduledExecutorService = Executors.newSingleThreadScheduledExecutor(new ThreadFactoryImpl("ConsumeMessageScheduledThread_" + consumerGroupTag));
    }

    /**
     * 集群模式下，定期锁定mq
     */
    public void start() {
        if (MessageModel.CLUSTERING.equals(ConsumeMessageOrderlyService.this.defaultMQPushConsumerImpl.messageModel())) {
            this.scheduledExecutorService.scheduleAtFixedRate(new Runnable() {
                @Override
                public void run() {
                    try {
                        ConsumeMessageOrderlyService.this.lockMQPeriodically();
                    } catch (Throwable e) {
                        log.error("scheduleAtFixedRate lockMQPeriodically exception", e);
                    }
                }
            }, 1000 * 1, ProcessQueue.REBALANCE_LOCK_INTERVAL, TimeUnit.MILLISECONDS);
        }
    }

    public void shutdown(long awaitTerminateMillis) {
        this.stopped = true;
        this.scheduledExecutorService.shutdown();
        ThreadUtils.shutdownGracefully(this.consumeExecutor, awaitTerminateMillis, TimeUnit.MILLISECONDS);
        if (MessageModel.CLUSTERING.equals(this.defaultMQPushConsumerImpl.messageModel())) {
            this.unlockAllMQ();
        }
    }

    public synchronized void unlockAllMQ() {
        this.defaultMQPushConsumerImpl.getRebalanceImpl().unlockAll(false);
    }

    @Override
    public void updateCorePoolSize(int corePoolSize) {
        if (corePoolSize > 0
            && corePoolSize <= Short.MAX_VALUE
            && corePoolSize < this.defaultMQPushConsumer.getConsumeThreadMax()) {
            this.consumeExecutor.setCorePoolSize(corePoolSize);
        }
    }

    @Override
    public void incCorePoolSize() {
    }

    @Override
    public void decCorePoolSize() {
    }

    @Override
    public int getCorePoolSize() {
        return this.consumeExecutor.getCorePoolSize();
    }

    @Override
    public ConsumeMessageDirectlyResult consumeMessageDirectly(MessageExt msg, String brokerName) {
        ConsumeMessageDirectlyResult result = new ConsumeMessageDirectlyResult();
        result.setOrder(true);

        List<MessageExt> msgs = new ArrayList<>();
        msgs.add(msg);
        MessageQueue mq = new MessageQueue();
        mq.setBrokerName(brokerName);
        mq.setTopic(msg.getTopic());
        mq.setQueueId(msg.getQueueId());

        ConsumeOrderlyContext context = new ConsumeOrderlyContext(mq);

        this.defaultMQPushConsumerImpl.resetRetryAndNamespace(msgs, this.consumerGroup);

        final long beginTime = System.currentTimeMillis();

        log.info("consumeMessageDirectly receive new message: {}", msg);

        try {
            ConsumeOrderlyStatus status = this.messageListener.consumeMessage(msgs, context);
            if (status != null) {
                switch (status) {
                    case COMMIT:
                        result.setConsumeResult(CMResult.CR_COMMIT);
                        break;
                    case ROLLBACK:
                        result.setConsumeResult(CMResult.CR_ROLLBACK);
                        break;
                    case SUCCESS:
                        result.setConsumeResult(CMResult.CR_SUCCESS);
                        break;
                    case SUSPEND_CURRENT_QUEUE_A_MOMENT:
                        result.setConsumeResult(CMResult.CR_LATER);
                        break;
                    default:
                        break;
                }
            } else {
                result.setConsumeResult(CMResult.CR_RETURN_NULL);
            }
        } catch (Throwable e) {
            result.setConsumeResult(CMResult.CR_THROW_EXCEPTION);
            result.setRemark(UtilAll.exceptionSimpleDesc(e));

            log.warn(String.format("consumeMessageDirectly exception: %s Group: %s Msgs: %s MQ: %s",
                UtilAll.exceptionSimpleDesc(e),
                ConsumeMessageOrderlyService.this.consumerGroup,
                msgs,
                mq), e);
        }

        result.setAutoCommit(context.isAutoCommit());
        result.setSpentTimeMills(System.currentTimeMillis() - beginTime);

        log.info("consumeMessageDirectly Result: {}", result);

        return result;
    }

    @Override
    public void submitConsumeRequest(
        final List<MessageExt> msgs,
        final ProcessQueue processQueue,
        final MessageQueue messageQueue,
        final boolean dispathToConsume) {
        if (dispathToConsume) {
            ConsumeRequest consumeRequest = new ConsumeRequest(processQueue, messageQueue);
            this.consumeExecutor.submit(consumeRequest);
        }
    }

    @Override
    public void submitPopConsumeRequest(final List<MessageExt> msgs,
                                        final PopProcessQueue processQueue,
                                        final MessageQueue messageQueue) {
        throw new UnsupportedOperationException();
    }

    public synchronized void lockMQPeriodically() {
        if (!this.stopped) {
            this.defaultMQPushConsumerImpl.getRebalanceImpl().lockAll();
        }
    }

    public void tryLockLaterAndReconsume(final MessageQueue mq, final ProcessQueue processQueue,
        final long delayMills) {
        this.scheduledExecutorService.schedule(new Runnable() {
            @Override
            public void run() {
                /*
                 *锁住这个消息队列，锁成功了，就10ms后重新消费，否则就3秒后重新消费
                 */
                boolean lockOK = ConsumeMessageOrderlyService.this.lockOneMQ(mq);
                if (lockOK) {
                    ConsumeMessageOrderlyService.this.submitConsumeRequestLater(processQueue, mq, 10);
                } else {
                    ConsumeMessageOrderlyService.this.submitConsumeRequestLater(processQueue, mq, 3000);
                }
            }
        }, delayMills, TimeUnit.MILLISECONDS);
    }

    public synchronized boolean lockOneMQ(final MessageQueue mq) {
        if (!this.stopped) {
            return this.defaultMQPushConsumerImpl.getRebalanceImpl().lock(mq);
        }

        return false;
    }

    private void submitConsumeRequestLater(
        final ProcessQueue processQueue,
        final MessageQueue messageQueue,
        final long suspendTimeMillis
    ) {
        long timeMillis = suspendTimeMillis;
        if (timeMillis == -1) {
            timeMillis = this.defaultMQPushConsumer.getSuspendCurrentQueueTimeMillis();
        }

        if (timeMillis < 10) {
            timeMillis = 10;
        } else if (timeMillis > 30000) {
            timeMillis = 30000;
        }

        this.scheduledExecutorService.schedule(new Runnable() {

            @Override
            public void run() {
                ConsumeMessageOrderlyService.this.submitConsumeRequest(null, processQueue, messageQueue, true);
            }
        }, timeMillis, TimeUnit.MILLISECONDS);
    }

    public boolean processConsumeResult(
        final List<MessageExt> msgs,
        final ConsumeOrderlyStatus status,
        final ConsumeOrderlyContext context,
        final ConsumeRequest consumeRequest
    ) {
        boolean continueConsume = true;
        long commitOffset = -1L;
        if (context.isAutoCommit()) {
            switch (status) {
                case COMMIT:
                case ROLLBACK:
                    log.warn("the message queue consume result is illegal, we think you want to ack these message {}",
                        consumeRequest.getMessageQueue());
                case SUCCESS:
                    commitOffset = consumeRequest.getProcessQueue().commit();
                    this.getConsumerStatsManager().incConsumeOKTPS(consumerGroup, consumeRequest.getMessageQueue().getTopic(), msgs.size());
                    break;
                case SUSPEND_CURRENT_QUEUE_A_MOMENT:
                    this.getConsumerStatsManager().incConsumeFailedTPS(consumerGroup, consumeRequest.getMessageQueue().getTopic(), msgs.size());
                    if (checkReconsumeTimes(msgs)) {
                        //让消费再消费一次
                        consumeRequest.getProcessQueue().makeMessageToConsumeAgain(msgs);
                        this.submitConsumeRequestLater(
                            consumeRequest.getProcessQueue(),
                            consumeRequest.getMessageQueue(),
                            context.getSuspendCurrentQueueTimeMillis());
                        continueConsume = false;
                    } else {
                        commitOffset = consumeRequest.getProcessQueue().commit();
                    }
                    break;
                default:
                    break;
            }
        } else {
            switch (status) {
                case SUCCESS:
                    this.getConsumerStatsManager().incConsumeOKTPS(consumerGroup, consumeRequest.getMessageQueue().getTopic(), msgs.size());
                    break;
                case COMMIT:
                    commitOffset = consumeRequest.getProcessQueue().commit();
                    break;
                case ROLLBACK:
                    consumeRequest.getProcessQueue().rollback();
                    this.submitConsumeRequestLater(
                        consumeRequest.getProcessQueue(),
                        consumeRequest.getMessageQueue(),
                        context.getSuspendCurrentQueueTimeMillis());
                    continueConsume = false;
                    break;
                case SUSPEND_CURRENT_QUEUE_A_MOMENT:
                    this.getConsumerStatsManager().incConsumeFailedTPS(consumerGroup, consumeRequest.getMessageQueue().getTopic(), msgs.size());
                    if (checkReconsumeTimes(msgs)) {
                        consumeRequest.getProcessQueue().makeMessageToConsumeAgain(msgs);
                        this.submitConsumeRequestLater(
                            consumeRequest.getProcessQueue(),
                            consumeRequest.getMessageQueue(),
                            context.getSuspendCurrentQueueTimeMillis());
                        continueConsume = false;
                    }
                    break;
                default:
                    break;
            }
        }

        //更新本地内存的消息的offset
        if (commitOffset >= 0 && !consumeRequest.getProcessQueue().isDropped()) {
            this.defaultMQPushConsumerImpl.getOffsetStore().updateOffset(consumeRequest.getMessageQueue(), commitOffset, false);
        }

        return continueConsume;
    }

    public ConsumerStatsManager getConsumerStatsManager() {
        return this.defaultMQPushConsumerImpl.getConsumerStatsManager();
    }

    private int getMaxReconsumeTimes() {
        // default reconsume times: Integer.MAX_VALUE
        if (this.defaultMQPushConsumer.getMaxReconsumeTimes() == -1) {
            return Integer.MAX_VALUE;
        } else {
            return this.defaultMQPushConsumer.getMaxReconsumeTimes();
        }
    }

    private boolean checkReconsumeTimes(List<MessageExt> msgs) {
        boolean suspend = false;
        if (msgs != null && !msgs.isEmpty()) {
            for (MessageExt msg : msgs) {
                if (msg.getReconsumeTimes() >= getMaxReconsumeTimes()) {
                    MessageAccessor.setReconsumeTime(msg, String.valueOf(msg.getReconsumeTimes()));
                    if (!sendMessageBack(msg)) {
                        suspend = true;
                        msg.setReconsumeTimes(msg.getReconsumeTimes() + 1);
                    }
                } else {
                    suspend = true;
                    msg.setReconsumeTimes(msg.getReconsumeTimes() + 1);
                }
            }
        }
        return suspend;
    }

    public boolean sendMessageBack(final MessageExt msg) {
        try {
            // max reconsume times exceeded then send to dead letter queue.
            Message newMsg = new Message(MixAll.getRetryTopic(this.defaultMQPushConsumer.getConsumerGroup()), msg.getBody());
            MessageAccessor.setProperties(newMsg, msg.getProperties());
            String originMsgId = MessageAccessor.getOriginMessageId(msg);
            MessageAccessor.setOriginMessageId(newMsg, UtilAll.isBlank(originMsgId) ? msg.getMsgId() : originMsgId);
            newMsg.setFlag(msg.getFlag());
            MessageAccessor.putProperty(newMsg, MessageConst.PROPERTY_RETRY_TOPIC, msg.getTopic());
<<<<<<< HEAD
            //重试次数，最大重试次数
            MessageAccessor.setReconsumeTime(newMsg, String.valueOf(msg.getReconsumeTimes()));
=======
            MessageAccessor.setReconsumeTime(newMsg, String.valueOf(msg.getReconsumeTimes() + 1));
>>>>>>> e244ebb9
            MessageAccessor.setMaxReconsumeTimes(newMsg, String.valueOf(getMaxReconsumeTimes()));
            MessageAccessor.clearProperty(newMsg, MessageConst.PROPERTY_TRANSACTION_PREPARED);
            newMsg.setDelayTimeLevel(3 + msg.getReconsumeTimes());

            this.defaultMQPushConsumerImpl.getmQClientFactory().getDefaultMQProducer().send(newMsg);
            return true;
        } catch (Exception e) {
            log.error("sendMessageBack exception, group: " + this.consumerGroup + " msg: " + msg.toString(), e);
        }

        return false;
    }

    public void resetNamespace(final List<MessageExt> msgs) {
        for (MessageExt msg : msgs) {
            if (StringUtils.isNotEmpty(this.defaultMQPushConsumer.getNamespace())) {
                msg.setTopic(NamespaceUtil.withoutNamespace(msg.getTopic(), this.defaultMQPushConsumer.getNamespace()));
            }
        }
    }

    class ConsumeRequest implements Runnable {
        private final ProcessQueue processQueue;
        private final MessageQueue messageQueue;

        public ConsumeRequest(ProcessQueue processQueue, MessageQueue messageQueue) {
            this.processQueue = processQueue;
            this.messageQueue = messageQueue;
        }

        public ProcessQueue getProcessQueue() {
            return processQueue;
        }

        public MessageQueue getMessageQueue() {
            return messageQueue;
        }

        /**
         * 这个里边有两把锁
         * objLock保证同一时刻，只有一个线程处理messageQueue进行消费
         * processQueue的消费锁，保证同一时刻就要一个线程消费processQueue的数据
         *
         */
        @Override
        public void run() {
            if (this.processQueue.isDropped()) {
                log.warn("run, the message queue not be able to consume, because it's dropped. {}", this.messageQueue);
                return;
            }

            final Object objLock = messageQueueLock.fetchLockObject(this.messageQueue);
            //synchronized保证同一时刻，只有一个线程梳理一个messageQueue的数据（messageQueue）
            synchronized (objLock) {
                //BROADCASTING模式下能消费，或者processQueue已经锁了而且锁没过期也能消费
                if (MessageModel.BROADCASTING.equals(ConsumeMessageOrderlyService.this.defaultMQPushConsumerImpl.messageModel())
                    || this.processQueue.isLocked() && !this.processQueue.isLockExpired()) {
                    final long beginTime = System.currentTimeMillis();
                    for (boolean continueConsume = true; continueConsume; ) {
                        if (this.processQueue.isDropped()) {
                            log.warn("the message queue not be able to consume, because it's dropped. {}", this.messageQueue);
                            break;
                        }
                        //集群消息模式，processQueue队列未锁定，稍后消费
                        if (MessageModel.CLUSTERING.equals(ConsumeMessageOrderlyService.this.defaultMQPushConsumerImpl.messageModel())
                            && !this.processQueue.isLocked()) {
                            log.warn("the message queue not locked, so consume later, {}", this.messageQueue);
                            ConsumeMessageOrderlyService.this.tryLockLaterAndReconsume(this.messageQueue, this.processQueue, 10);
                            break;
                        }
                        //集群消息模式，processQueue过期，稍后消费
                        if (MessageModel.CLUSTERING.equals(ConsumeMessageOrderlyService.this.defaultMQPushConsumerImpl.messageModel())
                            && this.processQueue.isLockExpired()) {
                            log.warn("the message queue lock expired, so consume later, {}", this.messageQueue);
                            ConsumeMessageOrderlyService.this.tryLockLaterAndReconsume(this.messageQueue, this.processQueue, 10);
                            break;
                        }

                        long interval = System.currentTimeMillis() - beginTime;
                        //耗时>超过最大时间连续消耗,稍后消费
                        if (interval > MAX_TIME_CONSUME_CONTINUOUSLY) {
                            ConsumeMessageOrderlyService.this.submitConsumeRequestLater(processQueue, messageQueue, 10);
                            break;
                        }

                        final int consumeBatchSize =
                            ConsumeMessageOrderlyService.this.defaultMQPushConsumer.getConsumeMessageBatchMaxSize();
                        //从processQueue获取消息（1条）
                        List<MessageExt> msgs = this.processQueue.takeMessages(consumeBatchSize);
                        //重置topic(去掉重试前缀和namespace前缀)
                        defaultMQPushConsumerImpl.resetRetryAndNamespace(msgs, defaultMQPushConsumer.getConsumerGroup());
                        if (!msgs.isEmpty()) {
                            final ConsumeOrderlyContext context = new ConsumeOrderlyContext(this.messageQueue);

                            ConsumeOrderlyStatus status = null;

                            ConsumeMessageContext consumeMessageContext = null;
                            if (ConsumeMessageOrderlyService.this.defaultMQPushConsumerImpl.hasHook()) {
                                consumeMessageContext = new ConsumeMessageContext();
                                consumeMessageContext
                                    .setConsumerGroup(ConsumeMessageOrderlyService.this.defaultMQPushConsumer.getConsumerGroup());
                                consumeMessageContext.setNamespace(defaultMQPushConsumer.getNamespace());
                                consumeMessageContext.setMq(messageQueue);
                                consumeMessageContext.setMsgList(msgs);
                                consumeMessageContext.setSuccess(false);
                                // init the consume context type
                                consumeMessageContext.setProps(new HashMap<>());
                                ConsumeMessageOrderlyService.this.defaultMQPushConsumerImpl.executeHookBefore(consumeMessageContext);
                            }

                            long beginTimestamp = System.currentTimeMillis();
                            ConsumeReturnType returnType = ConsumeReturnType.SUCCESS;
                            boolean hasException = false;
                            try {
                                //保证只有一个线程消费processQueue的数据
                                this.processQueue.getConsumeLock().lock();
                                if (this.processQueue.isDropped()) {
                                    log.warn("consumeMessage, the message queue not be able to consume, because it's dropped. {}",
                                        this.messageQueue);
                                    break;
                                }

                                status = messageListener.consumeMessage(Collections.unmodifiableList(msgs), context);
                            } catch (Throwable e) {
                                log.warn(String.format("consumeMessage exception: %s Group: %s Msgs: %s MQ: %s",
                                    UtilAll.exceptionSimpleDesc(e),
                                    ConsumeMessageOrderlyService.this.consumerGroup,
                                    msgs,
                                    messageQueue), e);
                                hasException = true;
                            } finally {
                                this.processQueue.getConsumeLock().unlock();
                            }

                            if (null == status
                                || ConsumeOrderlyStatus.ROLLBACK == status
                                || ConsumeOrderlyStatus.SUSPEND_CURRENT_QUEUE_A_MOMENT == status) {
                                log.warn("consumeMessage Orderly return not OK, Group: {} Msgs: {} MQ: {}",
                                    ConsumeMessageOrderlyService.this.consumerGroup,
                                    msgs,
                                    messageQueue);
                            }

                            long consumeRT = System.currentTimeMillis() - beginTimestamp;
                            if (null == status) {
                                if (hasException) {
                                    returnType = ConsumeReturnType.EXCEPTION;
                                } else {
                                    returnType = ConsumeReturnType.RETURNNULL;
                                }
                            } else if (consumeRT >= defaultMQPushConsumer.getConsumeTimeout() * 60 * 1000) {
                                returnType = ConsumeReturnType.TIME_OUT;
                            } else if (ConsumeOrderlyStatus.SUSPEND_CURRENT_QUEUE_A_MOMENT == status) {
                                returnType = ConsumeReturnType.FAILED;
                            } else if (ConsumeOrderlyStatus.SUCCESS == status) {
                                returnType = ConsumeReturnType.SUCCESS;
                            }

                            if (ConsumeMessageOrderlyService.this.defaultMQPushConsumerImpl.hasHook()) {
                                consumeMessageContext.getProps().put(MixAll.CONSUME_CONTEXT_TYPE, returnType.name());
                            }

                            if (null == status) {
                                status = ConsumeOrderlyStatus.SUSPEND_CURRENT_QUEUE_A_MOMENT;
                            }
                             //执行消费后的钩子函数
                            if (ConsumeMessageOrderlyService.this.defaultMQPushConsumerImpl.hasHook()) {
                                consumeMessageContext.setStatus(status.toString());
                                consumeMessageContext
                                    .setSuccess(ConsumeOrderlyStatus.SUCCESS == status || ConsumeOrderlyStatus.COMMIT == status);
                                ConsumeMessageOrderlyService.this.defaultMQPushConsumerImpl.executeHookAfter(consumeMessageContext);
                            }

                            ConsumeMessageOrderlyService.this.getConsumerStatsManager()
                                .incConsumeRT(ConsumeMessageOrderlyService.this.consumerGroup, messageQueue.getTopic(), consumeRT);

                            continueConsume = ConsumeMessageOrderlyService.this.processConsumeResult(msgs, status, context, this);
                        } else {
                            continueConsume = false;
                        }
                    }
                } else {
                    if (this.processQueue.isDropped()) {
                        log.warn("the message queue not be able to consume, because it's dropped. {}", this.messageQueue);
                        return;
                    }

                    ConsumeMessageOrderlyService.this.tryLockLaterAndReconsume(this.messageQueue, this.processQueue, 100);
                }
            }
        }

    }

}<|MERGE_RESOLUTION|>--- conflicted
+++ resolved
@@ -394,12 +394,8 @@
             MessageAccessor.setOriginMessageId(newMsg, UtilAll.isBlank(originMsgId) ? msg.getMsgId() : originMsgId);
             newMsg.setFlag(msg.getFlag());
             MessageAccessor.putProperty(newMsg, MessageConst.PROPERTY_RETRY_TOPIC, msg.getTopic());
-<<<<<<< HEAD
             //重试次数，最大重试次数
-            MessageAccessor.setReconsumeTime(newMsg, String.valueOf(msg.getReconsumeTimes()));
-=======
             MessageAccessor.setReconsumeTime(newMsg, String.valueOf(msg.getReconsumeTimes() + 1));
->>>>>>> e244ebb9
             MessageAccessor.setMaxReconsumeTimes(newMsg, String.valueOf(getMaxReconsumeTimes()));
             MessageAccessor.clearProperty(newMsg, MessageConst.PROPERTY_TRANSACTION_PREPARED);
             newMsg.setDelayTimeLevel(3 + msg.getReconsumeTimes());
