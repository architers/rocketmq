/*
 * Licensed to the Apache Software Foundation (ASF) under one or more
 * contributor license agreements.  See the NOTICE file distributed with
 * this work for additional information regarding copyright ownership.
 * The ASF licenses this file to You under the Apache License, Version 2.0
 * (the "License"); you may not use this file except in compliance with
 * the License.  You may obtain a copy of the License at
 *
 *     http://www.apache.org/licenses/LICENSE-2.0
 *
 * Unless required by applicable law or agreed to in writing, software
 * distributed under the License is distributed on an "AS IS" BASIS,
 * WITHOUT WARRANTIES OR CONDITIONS OF ANY KIND, either express or implied.
 * See the License for the specific language governing permissions and
 * limitations under the License.
 */
package org.apache.rocketmq.client.impl.producer;

import java.io.IOException;
import java.net.UnknownHostException;
import java.util.ArrayList;
import java.util.Arrays;
import java.util.HashSet;
import java.util.List;
import java.util.Random;
import java.util.Set;
import java.util.concurrent.BlockingQueue;
import java.util.concurrent.ConcurrentHashMap;
import java.util.concurrent.ConcurrentMap;
import java.util.concurrent.ExecutorService;
import java.util.concurrent.LinkedBlockingQueue;
import java.util.concurrent.RejectedExecutionException;
import java.util.concurrent.Semaphore;
import java.util.concurrent.ThreadPoolExecutor;
import java.util.concurrent.TimeUnit;
import org.apache.rocketmq.client.QueryResult;
import org.apache.rocketmq.client.Validators;
import org.apache.rocketmq.client.common.ClientErrorCode;
import org.apache.rocketmq.client.exception.MQBrokerException;
import org.apache.rocketmq.client.exception.MQClientException;
import org.apache.rocketmq.client.exception.RequestTimeoutException;
import org.apache.rocketmq.client.hook.CheckForbiddenContext;
import org.apache.rocketmq.client.hook.CheckForbiddenHook;
import org.apache.rocketmq.client.hook.EndTransactionContext;
import org.apache.rocketmq.client.hook.EndTransactionHook;
import org.apache.rocketmq.client.hook.SendMessageContext;
import org.apache.rocketmq.client.hook.SendMessageHook;
import org.apache.rocketmq.client.impl.CommunicationMode;
import org.apache.rocketmq.client.impl.MQClientManager;
import org.apache.rocketmq.client.impl.factory.MQClientInstance;
import org.apache.rocketmq.client.latency.MQFaultStrategy;
import org.apache.rocketmq.client.producer.DefaultMQProducer;
import org.apache.rocketmq.client.producer.LocalTransactionExecuter;
import org.apache.rocketmq.client.producer.LocalTransactionState;
import org.apache.rocketmq.client.producer.MessageQueueSelector;
import org.apache.rocketmq.client.producer.RequestCallback;
import org.apache.rocketmq.client.producer.RequestFutureHolder;
import org.apache.rocketmq.client.producer.RequestResponseFuture;
import org.apache.rocketmq.client.producer.SendCallback;
import org.apache.rocketmq.client.producer.SendResult;
import org.apache.rocketmq.client.producer.SendStatus;
import org.apache.rocketmq.client.producer.TransactionCheckListener;
import org.apache.rocketmq.client.producer.TransactionListener;
import org.apache.rocketmq.client.producer.TransactionMQProducer;
import org.apache.rocketmq.client.producer.TransactionSendResult;
import org.apache.rocketmq.common.MixAll;
import org.apache.rocketmq.common.ServiceState;
import org.apache.rocketmq.common.ThreadFactoryImpl;
import org.apache.rocketmq.common.UtilAll;
import org.apache.rocketmq.common.compression.CompressionType;
import org.apache.rocketmq.common.compression.Compressor;
import org.apache.rocketmq.common.compression.CompressorFactory;
import org.apache.rocketmq.common.help.FAQUrl;
import org.apache.rocketmq.common.message.Message;
import org.apache.rocketmq.common.message.MessageAccessor;
import org.apache.rocketmq.common.message.MessageBatch;
import org.apache.rocketmq.common.message.MessageClientIDSetter;
import org.apache.rocketmq.common.message.MessageConst;
import org.apache.rocketmq.common.message.MessageDecoder;
import org.apache.rocketmq.common.message.MessageExt;
import org.apache.rocketmq.common.message.MessageId;
import org.apache.rocketmq.common.message.MessageQueue;
import org.apache.rocketmq.common.message.MessageType;
import org.apache.rocketmq.common.sysflag.MessageSysFlag;
import org.apache.rocketmq.common.utils.CorrelationIdUtil;
import org.apache.rocketmq.remoting.RPCHook;
import org.apache.rocketmq.remoting.exception.RemotingConnectException;
import org.apache.rocketmq.remoting.exception.RemotingException;
import org.apache.rocketmq.remoting.exception.RemotingTimeoutException;
import org.apache.rocketmq.remoting.exception.RemotingTooMuchRequestException;
import org.apache.rocketmq.remoting.protocol.NamespaceUtil;
import org.apache.rocketmq.remoting.protocol.header.CheckTransactionStateRequestHeader;
import org.apache.rocketmq.remoting.protocol.header.EndTransactionRequestHeader;
import org.apache.rocketmq.remoting.protocol.header.SendMessageRequestHeader;
import org.apache.rocketmq.logging.org.slf4j.Logger;
import org.apache.rocketmq.logging.org.slf4j.LoggerFactory;

public class DefaultMQProducerImpl implements MQProducerInner {

    private final Logger log = LoggerFactory.getLogger(DefaultMQProducerImpl.class);
    private final Random random = new Random();
    private final DefaultMQProducer defaultMQProducer;
    private final ConcurrentMap<String/* topic */, TopicPublishInfo> topicPublishInfoTable =
            new ConcurrentHashMap<>();
    /**
     * 发送消息钩子函数，在发送之前会执行sendMessageBefore方法，发送消息后会执行sendMessageAfter方法
     */
    private final ArrayList<SendMessageHook> sendMessageHookList = new ArrayList<>();
    /**
     * 事务结束的钩子函数，事务消息结束后会执行
     */
    private final ArrayList<EndTransactionHook> endTransactionHookList = new ArrayList<>();
    private final RPCHook rpcHook;
    /**
     * 异步发送消息的线程队列
     */
    private final BlockingQueue<Runnable> asyncSenderThreadPoolQueue;
    /**
     * 默认异步发送消息的线程池
     */
    private final ExecutorService defaultAsyncSenderExecutor;
    /**
     * 校验事务消息请求的队列
     */
    protected BlockingQueue<Runnable> checkRequestQueue;
    /**
     * 校验事务消息请求的线程池
     */
    protected ExecutorService checkExecutor;
    private ServiceState serviceState = ServiceState.CREATE_JUST;
    private MQClientInstance mQClientFactory;
    /**
     * 检查禁止的钩子函数
     */
    private ArrayList<CheckForbiddenHook> checkForbiddenHookList = new ArrayList<>();
    /**
     * 故障转移策略
     */
    private MQFaultStrategy mqFaultStrategy = new MQFaultStrategy();
    /**
     * 异步发送消息的线程池
     */
    private ExecutorService asyncSenderExecutor;

    // compression related
    private int compressLevel = Integer.parseInt(System.getProperty(MixAll.MESSAGE_COMPRESS_LEVEL, "5"));
    private CompressionType compressType = CompressionType.of(System.getProperty(MixAll.MESSAGE_COMPRESS_TYPE, "ZLIB"));
    private final Compressor compressor = CompressorFactory.getCompressor(compressType);

    // backpressure related
    /**
     * 异步发送的线程数量信息量
     */
    private Semaphore semaphoreAsyncSendNum;
    /**
     * 异步发送消息大小信号量
     */
    private Semaphore semaphoreAsyncSendSize;

    public DefaultMQProducerImpl(final DefaultMQProducer defaultMQProducer) {
        this(defaultMQProducer, null);
    }

    public DefaultMQProducerImpl(final DefaultMQProducer defaultMQProducer, RPCHook rpcHook) {
        this.defaultMQProducer = defaultMQProducer;
        this.rpcHook = rpcHook;

        this.asyncSenderThreadPoolQueue = new LinkedBlockingQueue<>(50000);
        this.defaultAsyncSenderExecutor = new ThreadPoolExecutor(
            Runtime.getRuntime().availableProcessors(),
            Runtime.getRuntime().availableProcessors(),
            1000 * 60,
            TimeUnit.MILLISECONDS,
            this.asyncSenderThreadPoolQueue,
            new ThreadFactoryImpl("AsyncSenderExecutor_"));
        if (defaultMQProducer.getBackPressureForAsyncSendNum() > 10) {
            semaphoreAsyncSendNum = new Semaphore(Math.max(defaultMQProducer.getBackPressureForAsyncSendNum(), 10), true);
        } else {
            semaphoreAsyncSendNum = new Semaphore(10, true);
            log.info("semaphoreAsyncSendNum can not be smaller than 10.");
        }

        if (defaultMQProducer.getBackPressureForAsyncSendSize() > 1024 * 1024) {
            semaphoreAsyncSendSize = new Semaphore(Math.max(defaultMQProducer.getBackPressureForAsyncSendSize(), 1024 * 1024), true);
        } else {
            semaphoreAsyncSendSize = new Semaphore(1024 * 1024, true);
            log.info("semaphoreAsyncSendSize can not be smaller than 1M.");
        }
    }

    public void registerCheckForbiddenHook(CheckForbiddenHook checkForbiddenHook) {
        this.checkForbiddenHookList.add(checkForbiddenHook);
        log.info("register a new checkForbiddenHook. hookName={}, allHookSize={}", checkForbiddenHook.hookName(),
            checkForbiddenHookList.size());
    }

    public void setSemaphoreAsyncSendNum(int num) {
        semaphoreAsyncSendNum = new Semaphore(num, true);
    }

    public void setSemaphoreAsyncSendSize(int size) {
        semaphoreAsyncSendSize = new Semaphore(size, true);
    }

    /**
     * 初始化事务消息环境
     * 这里其实就是给checkExecutor赋值，执行了就使用指定的，没有就根据参数new
     */
    public void initTransactionEnv() {
        TransactionMQProducer producer = (TransactionMQProducer) this.defaultMQProducer;
        if (producer.getExecutorService() != null) {
            this.checkExecutor = producer.getExecutorService();
        } else {
            this.checkRequestQueue = new LinkedBlockingQueue<>(producer.getCheckRequestHoldMax());
            this.checkExecutor = new ThreadPoolExecutor(
                producer.getCheckThreadPoolMinSize(),
                producer.getCheckThreadPoolMaxSize(),
                1000 * 60,
                TimeUnit.MILLISECONDS,
                this.checkRequestQueue);
        }
    }

    public void destroyTransactionEnv() {
        if (this.checkExecutor != null) {
            this.checkExecutor.shutdown();
        }
    }

    /**
     * 注册发送消息钩子
     */
    public void registerSendMessageHook(final SendMessageHook hook) {
        this.sendMessageHookList.add(hook);
        log.info("register sendMessage Hook, {}", hook.hookName());
    }

    public void registerEndTransactionHook(final EndTransactionHook hook) {
        this.endTransactionHookList.add(hook);
        log.info("register endTransaction Hook, {}", hook.hookName());
    }

    public void start() throws MQClientException {
        this.start(true);
    }

    public void start(final boolean startFactory) throws MQClientException {
        switch (this.serviceState) {
            case CREATE_JUST:
                this.serviceState = ServiceState.START_FAILED;
                //校验生产者配置
                this.checkConfig();

                //如果不是内部生产者组，就改变默认的实例名称
                if (!this.defaultMQProducer.getProducerGroup().equals(MixAll.CLIENT_INNER_PRODUCER_GROUP)) {
                    this.defaultMQProducer.changeInstanceNameToPID();
                }
                //得到rocketmq客户端实例
                this.mQClientFactory = MQClientManager.getInstance().getOrCreateMQClientInstance(this.defaultMQProducer, rpcHook);

                boolean registerOK = mQClientFactory.registerProducer(this.defaultMQProducer.getProducerGroup(), this);
                if (!registerOK) {
                    this.serviceState = ServiceState.CREATE_JUST;
                    throw new MQClientException("The producer group[" + this.defaultMQProducer.getProducerGroup()
                            + "] has been created before, specify another name please." + FAQUrl.suggestTodo(FAQUrl.GROUP_NAME_DUPLICATE_URL),
                            null);
                }
<<<<<<< HEAD
                //放默认的topic信息（TBW102）
                this.topicPublishInfoTable.put(this.defaultMQProducer.getCreateTopicKey(), new TopicPublishInfo());
=======
>>>>>>> e244ebb9

                if (startFactory) {
                    //启动客户端
                    mQClientFactory.start();
                }

                log.info("the producer [{}] start OK. sendMessageWithVIPChannel={}", this.defaultMQProducer.getProducerGroup(),
                    this.defaultMQProducer.isSendMessageWithVIPChannel());
                this.serviceState = ServiceState.RUNNING;
                break;
            case RUNNING:
            case START_FAILED:
            case SHUTDOWN_ALREADY:
                throw new MQClientException("The producer service state not OK, maybe started once, "
                    + this.serviceState
                    + FAQUrl.suggestTodo(FAQUrl.CLIENT_SERVICE_NOT_OK),
                    null);
            default:
                break;
        }
        //发送心跳到所有的broker
        this.mQClientFactory.sendHeartbeatToAllBrokerWithLock();
        //开始定时任务
        RequestFutureHolder.getInstance().startScheduledTask(this);

    }

    private void checkConfig() throws MQClientException {
        Validators.checkGroup(this.defaultMQProducer.getProducerGroup());

        if (this.defaultMQProducer.getProducerGroup().equals(MixAll.DEFAULT_PRODUCER_GROUP)) {
            throw new MQClientException("producerGroup can not equal " + MixAll.DEFAULT_PRODUCER_GROUP + ", please specify another one.",
                null);
        }
    }

    public void shutdown() {
        this.shutdown(true);
    }

    public void shutdown(final boolean shutdownFactory) {
        switch (this.serviceState) {
            case CREATE_JUST:
                break;
            case RUNNING:
                this.mQClientFactory.unregisterProducer(this.defaultMQProducer.getProducerGroup());
                this.defaultAsyncSenderExecutor.shutdown();
                if (shutdownFactory) {
                    this.mQClientFactory.shutdown();
                }
                RequestFutureHolder.getInstance().shutdown(this);
                log.info("the producer [{}] shutdown OK", this.defaultMQProducer.getProducerGroup());
                this.serviceState = ServiceState.SHUTDOWN_ALREADY;
                break;
            case SHUTDOWN_ALREADY:
                break;
            default:
                break;
        }
    }

    @Override
    public Set<String> getPublishTopicList() {
        return new HashSet<>(this.topicPublishInfoTable.keySet());
    }

    @Override
    public boolean isPublishTopicNeedUpdate(String topic) {
        TopicPublishInfo prev = this.topicPublishInfoTable.get(topic);

        return null == prev || !prev.ok();
    }

    /**
     * @deprecated This method will be removed in the version 5.0.0 and {@link DefaultMQProducerImpl#getCheckListener} is recommended.
     */
    @Override
    @Deprecated
    public TransactionCheckListener checkListener() {
        if (this.defaultMQProducer instanceof TransactionMQProducer) {
            TransactionMQProducer producer = (TransactionMQProducer) defaultMQProducer;
            return producer.getTransactionCheckListener();
        }

        return null;
    }

    @Override
    public TransactionListener getCheckListener() {
        if (this.defaultMQProducer instanceof TransactionMQProducer) {
            TransactionMQProducer producer = (TransactionMQProducer) defaultMQProducer;
            return producer.getTransactionListener();
        }
        return null;
    }

    @Override
    public void checkTransactionState(final String addr, final MessageExt msg,
        final CheckTransactionStateRequestHeader header) {
        Runnable request = new Runnable() {
            private final String brokerAddr = addr;
            private final MessageExt message = msg;
            private final CheckTransactionStateRequestHeader checkRequestHeader = header;
            private final String group = DefaultMQProducerImpl.this.defaultMQProducer.getProducerGroup();

            @Override
            public void run() {
                TransactionCheckListener transactionCheckListener = DefaultMQProducerImpl.this.checkListener();
                TransactionListener transactionListener = getCheckListener();
                if (transactionCheckListener != null || transactionListener != null) {
                    LocalTransactionState localTransactionState = LocalTransactionState.UNKNOW;
                    Throwable exception = null;
                    try {
                        if (transactionCheckListener != null) {
                            localTransactionState = transactionCheckListener.checkLocalTransactionState(message);
                        } else {
                            log.debug("TransactionCheckListener is null, used new check API, producerGroup={}", group);
                            localTransactionState = transactionListener.checkLocalTransaction(message);
                        }
                    } catch (Throwable e) {
                        log.error("Broker call checkTransactionState, but checkLocalTransactionState exception", e);
                        exception = e;
                    }

                    this.processTransactionState(
                        localTransactionState,
                        group,
                        exception);
                } else {
                    log.warn("CheckTransactionState, pick transactionCheckListener by group[{}] failed", group);
                }
            }

            private void processTransactionState(
                final LocalTransactionState localTransactionState,
                final String producerGroup,
                final Throwable exception) {
                final EndTransactionRequestHeader thisHeader = new EndTransactionRequestHeader();
                thisHeader.setCommitLogOffset(checkRequestHeader.getCommitLogOffset());
                thisHeader.setProducerGroup(producerGroup);
                thisHeader.setTranStateTableOffset(checkRequestHeader.getTranStateTableOffset());
                thisHeader.setFromTransactionCheck(true);
                thisHeader.setBname(checkRequestHeader.getBname());

                String uniqueKey = message.getProperties().get(MessageConst.PROPERTY_UNIQ_CLIENT_MESSAGE_ID_KEYIDX);
                if (uniqueKey == null) {
                    uniqueKey = message.getMsgId();
                }
                thisHeader.setMsgId(uniqueKey);
                thisHeader.setTransactionId(checkRequestHeader.getTransactionId());
                switch (localTransactionState) {
                    case COMMIT_MESSAGE:
                        thisHeader.setCommitOrRollback(MessageSysFlag.TRANSACTION_COMMIT_TYPE);
                        break;
                    case ROLLBACK_MESSAGE:
                        thisHeader.setCommitOrRollback(MessageSysFlag.TRANSACTION_ROLLBACK_TYPE);
                        log.warn("when broker check, client rollback this transaction, {}", thisHeader);
                        break;
                    case UNKNOW:
                        thisHeader.setCommitOrRollback(MessageSysFlag.TRANSACTION_NOT_TYPE);
                        log.warn("when broker check, client does not know this transaction state, {}", thisHeader);
                        break;
                    default:
                        break;
                }

                String remark = null;
                if (exception != null) {
                    remark = "checkLocalTransactionState Exception: " + UtilAll.exceptionSimpleDesc(exception);
                }
                doExecuteEndTransactionHook(msg, uniqueKey, brokerAddr, localTransactionState, true);

                try {
                    DefaultMQProducerImpl.this.mQClientFactory.getMQClientAPIImpl().endTransactionOneway(brokerAddr, thisHeader, remark,
                        3000);
                } catch (Exception e) {
                    log.error("endTransactionOneway exception", e);
                }
            }
        };

        this.checkExecutor.submit(request);
    }

    @Override
    public void updateTopicPublishInfo(final String topic, final TopicPublishInfo info) {
        if (info != null && topic != null) {
            TopicPublishInfo prev = this.topicPublishInfoTable.put(topic, info);
            if (prev != null) {
                log.info("updateTopicPublishInfo prev is not null, " + prev);
            }
        }
    }

    @Override
    public boolean isUnitMode() {
        return this.defaultMQProducer.isUnitMode();
    }

    public void createTopic(String key, String newTopic, int queueNum) throws MQClientException {
        createTopic(key, newTopic, queueNum, 0);
    }

    public void createTopic(String key, String newTopic, int queueNum, int topicSysFlag) throws MQClientException {
        this.makeSureStateOK();
        Validators.checkTopic(newTopic);
        Validators.isSystemTopic(newTopic);

        this.mQClientFactory.getMQAdminImpl().createTopic(key, newTopic, queueNum, topicSysFlag, null);
    }

    private void makeSureStateOK() throws MQClientException {
        if (this.serviceState != ServiceState.RUNNING) {
            throw new MQClientException("The producer service state not OK, "
                + this.serviceState
                + FAQUrl.suggestTodo(FAQUrl.CLIENT_SERVICE_NOT_OK),
                null);
        }
    }

    public List<MessageQueue> fetchPublishMessageQueues(String topic) throws MQClientException {
        this.makeSureStateOK();
        return this.mQClientFactory.getMQAdminImpl().fetchPublishMessageQueues(topic);
    }

    public long searchOffset(MessageQueue mq, long timestamp) throws MQClientException {
        this.makeSureStateOK();
        return this.mQClientFactory.getMQAdminImpl().searchOffset(mq, timestamp);
    }

    public long maxOffset(MessageQueue mq) throws MQClientException {
        this.makeSureStateOK();
        return this.mQClientFactory.getMQAdminImpl().maxOffset(mq);
    }

    public long minOffset(MessageQueue mq) throws MQClientException {
        this.makeSureStateOK();
        return this.mQClientFactory.getMQAdminImpl().minOffset(mq);
    }

    public long earliestMsgStoreTime(MessageQueue mq) throws MQClientException {
        this.makeSureStateOK();
        return this.mQClientFactory.getMQAdminImpl().earliestMsgStoreTime(mq);
    }

    public MessageExt viewMessage(
        String msgId) throws RemotingException, MQBrokerException, InterruptedException, MQClientException {
        this.makeSureStateOK();

        return this.mQClientFactory.getMQAdminImpl().viewMessage(msgId);
    }

    public QueryResult queryMessage(String topic, String key, int maxNum, long begin, long end)
        throws MQClientException, InterruptedException {
        this.makeSureStateOK();
        return this.mQClientFactory.getMQAdminImpl().queryMessage(topic, key, maxNum, begin, end);
    }

    public MessageExt queryMessageByUniqKey(String topic, String uniqKey)
        throws MQClientException, InterruptedException {
        this.makeSureStateOK();
        return this.mQClientFactory.getMQAdminImpl().queryMessageByUniqKey(topic, uniqKey);
    }

    /**
     * DEFAULT ASYNC -------------------------------------------------------
     */
    public void send(Message msg,
        SendCallback sendCallback) throws MQClientException, RemotingException, InterruptedException {
        send(msg, sendCallback, this.defaultMQProducer.getSendMsgTimeout());
    }

    /**
     * @param msg
     * @param sendCallback
     * @param timeout      the <code>sendCallback</code> will be invoked at most time
     * @throws RejectedExecutionException
     * @deprecated It will be removed at 4.4.0 cause for exception handling and the wrong Semantics of timeout. A new one will be
     * provided in next version
     */
    @Deprecated
    public void send(final Message msg, final SendCallback sendCallback, final long timeout)
        throws MQClientException, RemotingException, InterruptedException {
        final long beginStartTime = System.currentTimeMillis();
        Runnable runnable = new Runnable() {
            @Override
            public void run() {
                long costTime = System.currentTimeMillis() - beginStartTime;
                if (timeout > costTime) {
                    try {
                        sendDefaultImpl(msg, CommunicationMode.ASYNC, sendCallback, timeout - costTime);
                    } catch (Exception e) {
                        sendCallback.onException(e);
                    }
                } else {
                    sendCallback.onException(
                        new RemotingTooMuchRequestException("DEFAULT ASYNC send call timeout"));
                }
            }
        };
        executeAsyncMessageSend(runnable, msg, sendCallback, timeout, beginStartTime);
    }

    public void executeAsyncMessageSend(Runnable runnable, final Message msg, final SendCallback sendCallback,
        final long timeout, final long beginStartTime)
        throws MQClientException, InterruptedException {
        ExecutorService executor = this.getAsyncSenderExecutor();
        //获取是否开启后异步发送限流
        boolean isEnableBackpressureForAsyncMode = this.getDefaultMQProducer().isEnableBackpressureForAsyncMode();
        //是否获取到异步发送数量信号量
        boolean isSemaphoreAsyncNumAquired = false;
        //是否获取到异步发送大小信号量
        boolean isSemaphoreAsyncSizeAquired = false;
        int msgLen = msg.getBody() == null ? 1 : msg.getBody().length;

        try {
            //异步发送流量过重时是否阻止消息（限流作用：消息数量和消息大小限流）
            if (isEnableBackpressureForAsyncMode) {
                long costTime = System.currentTimeMillis() - beginStartTime;
                isSemaphoreAsyncNumAquired = timeout - costTime > 0
                    && semaphoreAsyncSendNum.tryAcquire(timeout - costTime, TimeUnit.MILLISECONDS);
                if (!isSemaphoreAsyncNumAquired) {
                    sendCallback.onException(
                        new RemotingTooMuchRequestException("send message tryAcquire semaphoreAsyncNum timeout"));
                    return;
                }
                costTime = System.currentTimeMillis() - beginStartTime;
                isSemaphoreAsyncSizeAquired = timeout - costTime > 0
                    && semaphoreAsyncSendSize.tryAcquire(msgLen, timeout - costTime, TimeUnit.MILLISECONDS);
                if (!isSemaphoreAsyncSizeAquired) {
                    sendCallback.onException(
                        new RemotingTooMuchRequestException("send message tryAcquire semaphoreAsyncSize timeout"));
                    return;
                }
            }

            executor.submit(runnable);
        } catch (RejectedExecutionException e) {
            if (isEnableBackpressureForAsyncMode) {
                runnable.run();
            } else {
                throw new MQClientException("executor rejected ", e);
            }
        } finally {
            //释放信号量
            if (isSemaphoreAsyncSizeAquired) {
                semaphoreAsyncSendSize.release(msgLen);
            }
            if (isSemaphoreAsyncNumAquired) {
                semaphoreAsyncSendNum.release();
            }
        }

    }

    public MessageQueue selectOneMessageQueue(final TopicPublishInfo tpInfo, final String lastBrokerName) {
        return this.mqFaultStrategy.selectOneMessageQueue(tpInfo, lastBrokerName);
    }

    public void updateFaultItem(final String brokerName, final long currentLatency, boolean isolation) {
        this.mqFaultStrategy.updateFaultItem(brokerName, currentLatency, isolation);
    }

    private void validateNameServerSetting() throws MQClientException {
        List<String> nsList = this.getMqClientFactory().getMQClientAPIImpl().getNameServerAddressList();
        if (null == nsList || nsList.isEmpty()) {
            throw new MQClientException(
                "No name server address, please set it." + FAQUrl.suggestTodo(FAQUrl.NAME_SERVER_ADDR_NOT_EXIST_URL), null).setResponseCode(ClientErrorCode.NO_NAME_SERVER_EXCEPTION);
        }

    }

    /**
     * 发送消息默认实现
     * <li>默认情况下同步发送失败的情况下会进行重试2次,重试的情况：
     *   <ul>
     *       <li>1.SendStatus不为成功，开启了retryAnotherBrokerWhenNotStoreOK（默认为false）</li>
     *        <li>2.抛出MQBrokerException异常，状态码指定了能够重试</li>
     *   </ul>
     * </li>
     */
    private SendResult sendDefaultImpl(
            Message msg,
            final CommunicationMode communicationMode,
            final SendCallback sendCallback,
            final long timeout
    ) throws MQClientException, RemotingException, MQBrokerException, InterruptedException {
        this.makeSureStateOK();
        //校验消息是否合法（topic长度、topic不能使用rocketmq系统使用的、body大小等）
        Validators.checkMessage(msg, this.defaultMQProducer);
        final long invokeID = random.nextLong();
        long beginTimestampFirst = System.currentTimeMillis();
        long beginTimestampPrev = beginTimestampFirst;
        long endTimestamp = beginTimestampFirst;
        //获取topic发布信息
        TopicPublishInfo topicPublishInfo = this.tryToFindTopicPublishInfo(msg.getTopic());
        if (topicPublishInfo != null && topicPublishInfo.ok()) {
            boolean callTimeout = false;
            MessageQueue mq = null;
            Exception exception = null;
            SendResult sendResult = null;
            //发送的总次数:同步的话=就是1+失败重试的次数（默认为2），否则就是1次
            int timesTotal = communicationMode == CommunicationMode.SYNC ? 1 + this.defaultMQProducer.getRetryTimesWhenSendFailed() : 1;
            int times = 0;
            String[] brokersSent = new String[timesTotal];
            for (; times < timesTotal; times++) {
                String lastBrokerName = null == mq ? null : mq.getBrokerName();
                //选择一个消息队列
                MessageQueue mqSelected = this.selectOneMessageQueue(topicPublishInfo, lastBrokerName);
                if (mqSelected != null) {
                    mq = mqSelected;
                    brokersSent[times] = mq.getBrokerName();
                    try {
                        beginTimestampPrev = System.currentTimeMillis();
                        if (times > 0) {
                            //Reset topic with namespace during
                            // resend（在重新发送期间使用命名空间重置主题->topic前边会拼接上Namespace）
                            msg.setTopic(this.defaultMQProducer.withNamespace(msg.getTopic()));
                        }
                        //判断是否发送超时
                        long costTime = beginTimestampPrev - beginTimestampFirst;
                        if (timeout < costTime) {
                            callTimeout = true;
                            break;
                        }

                        sendResult = this.sendKernelImpl(msg, mq, communicationMode, sendCallback, topicPublishInfo, timeout - costTime);
                        endTimestamp = System.currentTimeMillis();
                        //更新故障策略
                        this.updateFaultItem(mq.getBrokerName(), endTimestamp - beginTimestampPrev, false);
                        switch (communicationMode) {
                            case ASYNC:
                                return null;
                            case ONEWAY:
                                return null;
                            case SYNC:
                                /*
                                 * 同步发送失败后， 当“存储不正常时重试另一个代理”为true的时候，跳出循环，进行重试
                                 */
                                if (sendResult.getSendStatus() != SendStatus.SEND_OK) {
                                    //默认为false
                                    if (this.defaultMQProducer.isRetryAnotherBrokerWhenNotStoreOK()) {
                                        continue;
                                    }
                                }

                                return sendResult;
                            default:
                                break;
                        }
                    } catch (RemotingException | MQClientException e) {
                        endTimestamp = System.currentTimeMillis();
                        //更新故障项
                        this.updateFaultItem(mq.getBrokerName(), endTimestamp - beginTimestampPrev, true);
                        log.warn("sendKernelImpl exception, resend at once, InvokeID: %s, RT: %sms, Broker: %s", invokeID, endTimestamp - beginTimestampPrev, mq, e);
                        log.warn(msg.toString());
                        exception = e;
                        continue;
                    } catch (MQBrokerException e) {
                        endTimestamp = System.currentTimeMillis();
                        this.updateFaultItem(mq.getBrokerName(), endTimestamp - beginTimestampPrev, true);
                        log.warn("sendKernelImpl exception, resend at once, InvokeID: %s, RT: %sms, Broker: %s", invokeID, endTimestamp - beginTimestampPrev, mq, e);
                        log.warn(msg.toString());
                        exception = e;
                        //判断当前responseCode是否能够重试
                        if (this.defaultMQProducer.getRetryResponseCodes().contains(e.getResponseCode())) {
                            continue;
                        } else {
                            if (sendResult != null) {
                                return sendResult;
                            }

                            throw e;
                        }
                    } catch (InterruptedException e) {
                        endTimestamp = System.currentTimeMillis();
                        this.updateFaultItem(mq.getBrokerName(), endTimestamp - beginTimestampPrev, false);
                        log.warn("sendKernelImpl exception, throw exception, InvokeID: %s, RT: %sms, Broker: %s", invokeID, endTimestamp - beginTimestampPrev, mq, e);
                        log.warn(msg.toString());
                        throw e;
                    }
                } else {
                    break;
                }
            }

            if (sendResult != null) {
                return sendResult;
            }

            /*
             *到了这里说明同步发送异常，以下的代码都是为了构建异常信息
             */
            String info = String.format("Send [%d] times, still failed, cost [%d]ms, Topic: %s, BrokersSent: %s",
                times,
                System.currentTimeMillis() - beginTimestampFirst,
                msg.getTopic(),
                Arrays.toString(brokersSent));

            info += FAQUrl.suggestTodo(FAQUrl.SEND_MSG_FAILED);

            MQClientException mqClientException = new MQClientException(info, exception);
            if (callTimeout) {
                throw new RemotingTooMuchRequestException("sendDefaultImpl call timeout");
            }

            if (exception instanceof MQBrokerException) {
                mqClientException.setResponseCode(((MQBrokerException) exception).getResponseCode());
            } else if (exception instanceof RemotingConnectException) {
                mqClientException.setResponseCode(ClientErrorCode.CONNECT_BROKER_EXCEPTION);
            } else if (exception instanceof RemotingTimeoutException) {
                mqClientException.setResponseCode(ClientErrorCode.ACCESS_BROKER_TIMEOUT);
            } else if (exception instanceof MQClientException) {
                mqClientException.setResponseCode(ClientErrorCode.BROKER_NOT_EXIST_EXCEPTION);
            }

            throw mqClientException;
        }

        //没有找到topic路由信息，就判断是否有NameServer，没有就抛出异常
        validateNameServerSetting();
        /*
         *走到这里，说明没有找到topic路由信息,几种情况：
         * 1.可能是没有broker上配置topic
         * 2.可能是配置了topic配置配置队列，但是还没将路由信息同步到NameServer就发送了消息
         * 3.topic配置在指定的broker上，但是这个broker此时不健康，在线但是进行了故障转移或者broker干脆直接挂了NameServer没有topic路由信息
         */
        throw new MQClientException("No route info of this topic: " + msg.getTopic() + FAQUrl.suggestTodo(FAQUrl.NO_TOPIC_ROUTE_INFO),
            null).setResponseCode(ClientErrorCode.NOT_FOUND_TOPIC_EXCEPTION);
    }


    /**
     * 试图去寻找topic路由信息,如果本地没有，就从NameServer获取；
     * 如果NameServer没有，就获取默认topic（TBW102）的路由信息
     */
    private TopicPublishInfo tryToFindTopicPublishInfo(final String topic) {
        TopicPublishInfo topicPublishInfo = this.topicPublishInfoTable.get(topic);
        if (null == topicPublishInfo || !topicPublishInfo.ok()) {
            this.topicPublishInfoTable.putIfAbsent(topic, new TopicPublishInfo());
            this.mQClientFactory.updateTopicRouteInfoFromNameServer(topic);
            topicPublishInfo = this.topicPublishInfoTable.get(topic);
        }

        if (topicPublishInfo.isHaveTopicRouterInfo() || topicPublishInfo.ok()) {
            return topicPublishInfo;
        } else {
            this.mQClientFactory.updateTopicRouteInfoFromNameServer(topic, true, this.defaultMQProducer);
            topicPublishInfo = this.topicPublishInfoTable.get(topic);
            return topicPublishInfo;
        }
    }

    private SendResult sendKernelImpl(final Message msg,
        final MessageQueue mq,
        final CommunicationMode communicationMode,
        final SendCallback sendCallback,
        final TopicPublishInfo topicPublishInfo,
        final long timeout) throws MQClientException, RemotingException, MQBrokerException, InterruptedException {
        long beginStartTime = System.currentTimeMillis();
        //从messageQueue中获取brokerName
        String brokerName = this.mQClientFactory.getBrokerNameFromMessageQueue(mq);
        //通过brokerName从发布信息中获取broker地址
        String brokerAddr = this.mQClientFactory.findBrokerAddressInPublish(brokerName);
        //如果broker地址为空，就重新
        if (null == brokerAddr) {
            tryToFindTopicPublishInfo(mq.getTopic());
            brokerName = this.mQClientFactory.getBrokerNameFromMessageQueue(mq);
            brokerAddr = this.mQClientFactory.findBrokerAddressInPublish(brokerName);
        }

        SendMessageContext context = null;
        if (brokerAddr != null) {
            brokerAddr = MixAll.brokerVIPChannel(this.defaultMQProducer.isSendMessageWithVIPChannel(), brokerAddr);

            byte[] prevBody = msg.getBody();
            try {
                //messageId for MessageBatch,ID has been set in the generating process
                if (!(msg instanceof MessageBatch)) {
                    MessageClientIDSetter.setUniqID(msg);
                }

                boolean topicWithNamespace = false;
                if (null != this.mQClientFactory.getClientConfig().getNamespace()) {
                    msg.setInstanceId(this.mQClientFactory.getClientConfig().getNamespace());
                    topicWithNamespace = true;
                }

                int sysFlag = 0;
                boolean msgBodyCompressed = false;
                if (this.tryToCompressMessage(msg)) {
                    sysFlag |= MessageSysFlag.COMPRESSED_FLAG;
                    sysFlag |= compressType.getCompressionFlag();
                    msgBodyCompressed = true;
                }

                final String tranMsg = msg.getProperty(MessageConst.PROPERTY_TRANSACTION_PREPARED);
                if (Boolean.parseBoolean(tranMsg)) {
                    sysFlag |= MessageSysFlag.TRANSACTION_PREPARED_TYPE;
                }

                if (hasCheckForbiddenHook()) {
                    CheckForbiddenContext checkForbiddenContext = new CheckForbiddenContext();
                    checkForbiddenContext.setNameSrvAddr(this.defaultMQProducer.getNamesrvAddr());
                    checkForbiddenContext.setGroup(this.defaultMQProducer.getProducerGroup());
                    checkForbiddenContext.setCommunicationMode(communicationMode);
                    checkForbiddenContext.setBrokerAddr(brokerAddr);
                    checkForbiddenContext.setMessage(msg);
                    checkForbiddenContext.setMq(mq);
                    checkForbiddenContext.setUnitMode(this.isUnitMode());
                    this.executeCheckForbiddenHook(checkForbiddenContext);
                }
                //发送之前执行sendMessage钩子
                if (this.hasSendMessageHook()) {
                    context = new SendMessageContext();
                    context.setProducer(this);
                    context.setProducerGroup(this.defaultMQProducer.getProducerGroup());
                    context.setCommunicationMode(communicationMode);
                    context.setBornHost(this.defaultMQProducer.getClientIP());
                    context.setBrokerAddr(brokerAddr);
                    context.setMessage(msg);
                    context.setMq(mq);
                    context.setNamespace(this.defaultMQProducer.getNamespace());
                    String isTrans = msg.getProperty(MessageConst.PROPERTY_TRANSACTION_PREPARED);
                    if (isTrans != null && isTrans.equals("true")) {
                        context.setMsgType(MessageType.Trans_Msg_Half);
                    }

                    if (msg.getProperty("__STARTDELIVERTIME") != null || msg.getProperty(MessageConst.PROPERTY_DELAY_TIME_LEVEL) != null) {
                        context.setMsgType(MessageType.Delay_Msg);
                    }
                    this.executeSendMessageHookBefore(context);
                }

                SendMessageRequestHeader requestHeader = new SendMessageRequestHeader();
                requestHeader.setProducerGroup(this.defaultMQProducer.getProducerGroup());
                requestHeader.setTopic(msg.getTopic());
                requestHeader.setDefaultTopic(this.defaultMQProducer.getCreateTopicKey());
                requestHeader.setDefaultTopicQueueNums(this.defaultMQProducer.getDefaultTopicQueueNums());
                requestHeader.setQueueId(mq.getQueueId());
                requestHeader.setSysFlag(sysFlag);
                requestHeader.setBornTimestamp(System.currentTimeMillis());
                requestHeader.setFlag(msg.getFlag());
                requestHeader.setProperties(MessageDecoder.messageProperties2String(msg.getProperties()));
                requestHeader.setReconsumeTimes(0);
                requestHeader.setUnitMode(this.isUnitMode());
                requestHeader.setBatch(msg instanceof MessageBatch);
                requestHeader.setBname(brokerName);
                //重试的话就在请求头上增加重试次数和最大重试次数
                if (requestHeader.getTopic().startsWith(MixAll.RETRY_GROUP_TOPIC_PREFIX)) {
                    String reconsumeTimes = MessageAccessor.getReconsumeTime(msg);
                    if (reconsumeTimes != null) {
                        requestHeader.setReconsumeTimes(Integer.valueOf(reconsumeTimes));
                        MessageAccessor.clearProperty(msg, MessageConst.PROPERTY_RECONSUME_TIME);
                    }

                    String maxReconsumeTimes = MessageAccessor.getMaxReconsumeTimes(msg);
                    if (maxReconsumeTimes != null) {
                        requestHeader.setMaxReconsumeTimes(Integer.valueOf(maxReconsumeTimes));
                        MessageAccessor.clearProperty(msg, MessageConst.PROPERTY_MAX_RECONSUME_TIMES);
                    }
                }

                SendResult sendResult = null;
                switch (communicationMode) {
                    case ASYNC:
                        Message tmpMessage = msg;
                        boolean messageCloned = false;
                        if (msgBodyCompressed) {
                            //If msg body was compressed, msgbody should be reset using prevBody.
                            //Clone new message using commpressed message body and recover origin massage.
                            //Fix bug:https://github.com/apache/rocketmq-externals/issues/66
                            tmpMessage = MessageAccessor.cloneMessage(msg);
                            messageCloned = true;
                            msg.setBody(prevBody);
                        }

                        if (topicWithNamespace) {
                            if (!messageCloned) {
                                tmpMessage = MessageAccessor.cloneMessage(msg);
                                messageCloned = true;
                            }
                            msg.setTopic(NamespaceUtil.withoutNamespace(msg.getTopic(), this.defaultMQProducer.getNamespace()));
                        }

                        long costTimeAsync = System.currentTimeMillis() - beginStartTime;
                        if (timeout < costTimeAsync) {
                            throw new RemotingTooMuchRequestException("sendKernelImpl call timeout");
                        }
                        sendResult = this.mQClientFactory.getMQClientAPIImpl().sendMessage(
                            brokerAddr,
                            brokerName,
                            tmpMessage,
                            requestHeader,
                            timeout - costTimeAsync,
                            communicationMode,
                            sendCallback,
                            topicPublishInfo,
                            this.mQClientFactory,
                            this.defaultMQProducer.getRetryTimesWhenSendAsyncFailed(),
                            context,
                            this);
                        break;
                    case ONEWAY:
                    case SYNC:
                        long costTimeSync = System.currentTimeMillis() - beginStartTime;
                        if (timeout < costTimeSync) {
                            throw new RemotingTooMuchRequestException("sendKernelImpl call timeout");
                        }
                        sendResult = this.mQClientFactory.getMQClientAPIImpl().sendMessage(
                            brokerAddr,
                            brokerName,
                            msg,
                            requestHeader,
                            timeout - costTimeSync,
                            communicationMode,
                            context,
                            this);
                        break;
                    default:
                        assert false;
                        break;
                }

                if (this.hasSendMessageHook()) {
                    context.setSendResult(sendResult);
                    this.executeSendMessageHookAfter(context);
                }

                return sendResult;
            } catch (RemotingException | InterruptedException | MQBrokerException e) {
                if (this.hasSendMessageHook()) {
                    context.setException(e);
                    this.executeSendMessageHookAfter(context);
                }
                throw e;
            } finally {
                msg.setBody(prevBody);
                msg.setTopic(NamespaceUtil.withoutNamespace(msg.getTopic(), this.defaultMQProducer.getNamespace()));
            }
        }

        throw new MQClientException("The broker[" + brokerName + "] not exist", null);
    }

    public MQClientInstance getMqClientFactory() {
        return mQClientFactory;
    }

    @Deprecated
    public MQClientInstance getmQClientFactory() {
        return mQClientFactory;
    }

    private boolean tryToCompressMessage(final Message msg) {
        if (msg instanceof MessageBatch) {
            //batch does not support compressing right now
            return false;
        }
        byte[] body = msg.getBody();
        if (body != null) {
            if (body.length >= this.defaultMQProducer.getCompressMsgBodyOverHowmuch()) {
                try {
                    byte[] data = compressor.compress(body, compressLevel);
                    if (data != null) {
                        msg.setBody(data);
                        return true;
                    }
                } catch (IOException e) {
                    log.error("tryToCompressMessage exception", e);
                    log.warn(msg.toString());
                }
            }
        }

        return false;
    }

    public boolean hasCheckForbiddenHook() {
        return !checkForbiddenHookList.isEmpty();
    }

    public void executeCheckForbiddenHook(final CheckForbiddenContext context) throws MQClientException {
        if (hasCheckForbiddenHook()) {
            for (CheckForbiddenHook hook : checkForbiddenHookList) {
                hook.checkForbidden(context);
            }
        }
    }

    public boolean hasSendMessageHook() {
        return !this.sendMessageHookList.isEmpty();
    }

    /**
     * 执行发送消息钩子的before方法
     */
    public void executeSendMessageHookBefore(final SendMessageContext context) {
        if (!this.sendMessageHookList.isEmpty()) {
            for (SendMessageHook hook : this.sendMessageHookList) {
                try {
                    hook.sendMessageBefore(context);
                } catch (Throwable e) {
                    log.warn("failed to executeSendMessageHookBefore", e);
                }
            }
        }
    }
    /**
     * 执行发送消息钩子的After方法
     */
    public void executeSendMessageHookAfter(final SendMessageContext context) {
        if (!this.sendMessageHookList.isEmpty()) {
            for (SendMessageHook hook : this.sendMessageHookList) {
                try {
                    hook.sendMessageAfter(context);
                } catch (Throwable e) {
                    log.warn("failed to executeSendMessageHookAfter", e);
                }
            }
        }
    }

    public boolean hasEndTransactionHook() {
        return !this.endTransactionHookList.isEmpty();
    }

    /**
     * 执行结束事务的钩子函数
     */
    public void executeEndTransactionHook(final EndTransactionContext context) {
        if (!this.endTransactionHookList.isEmpty()) {
            for (EndTransactionHook hook : this.endTransactionHookList) {
                try {
                    hook.endTransaction(context);
                } catch (Throwable e) {
                    log.warn("failed to executeEndTransactionHook", e);
                }
            }
        }
    }

    public void doExecuteEndTransactionHook(Message msg, String msgId, String brokerAddr, LocalTransactionState state,
        boolean fromTransactionCheck) {
        if (hasEndTransactionHook()) {
            EndTransactionContext context = new EndTransactionContext();
            context.setProducerGroup(defaultMQProducer.getProducerGroup());
            context.setBrokerAddr(brokerAddr);
            context.setMessage(msg);
            context.setMsgId(msgId);
            context.setTransactionId(msg.getTransactionId());
            context.setTransactionState(state);
            context.setFromTransactionCheck(fromTransactionCheck);
            executeEndTransactionHook(context);
        }
    }

    /**
     * DEFAULT ONEWAY -------------------------------------------------------
     */
    public void sendOneway(Message msg) throws MQClientException, RemotingException, InterruptedException {
        try {
            this.sendDefaultImpl(msg, CommunicationMode.ONEWAY, null, this.defaultMQProducer.getSendMsgTimeout());
        } catch (MQBrokerException e) {
            throw new MQClientException("unknown exception", e);
        }
    }

    /**
     * KERNEL SYNC -------------------------------------------------------
     */
    public SendResult send(Message msg, MessageQueue mq)
        throws MQClientException, RemotingException, MQBrokerException, InterruptedException {
        return send(msg, mq, this.defaultMQProducer.getSendMsgTimeout());
    }

    public SendResult send(Message msg, MessageQueue mq, long timeout)
        throws MQClientException, RemotingException, MQBrokerException, InterruptedException {
        long beginStartTime = System.currentTimeMillis();
        this.makeSureStateOK();
        Validators.checkMessage(msg, this.defaultMQProducer);

        if (!msg.getTopic().equals(mq.getTopic())) {
            throw new MQClientException("message's topic not equal mq's topic", null);
        }

        long costTime = System.currentTimeMillis() - beginStartTime;
        if (timeout < costTime) {
            throw new RemotingTooMuchRequestException("call timeout");
        }

        return this.sendKernelImpl(msg, mq, CommunicationMode.SYNC, null, null, timeout);
    }

    /**
     * KERNEL ASYNC -------------------------------------------------------
     */
    public void send(Message msg, MessageQueue mq, SendCallback sendCallback)
        throws MQClientException, RemotingException, InterruptedException {
        send(msg, mq, sendCallback, this.defaultMQProducer.getSendMsgTimeout());
    }

    /**
     * @param msg
     * @param mq
     * @param sendCallback
     * @param timeout      the <code>sendCallback</code> will be invoked at most time
     * @throws MQClientException
     * @throws RemotingException
     * @throws InterruptedException
     * @deprecated It will be removed at 4.4.0 cause for exception handling and the wrong Semantics of timeout. A new one will be
     * provided in next version
     */
    @Deprecated
    public void send(final Message msg, final MessageQueue mq, final SendCallback sendCallback, final long timeout)
        throws MQClientException, RemotingException, InterruptedException {

        final long beginStartTime = System.currentTimeMillis();
        Runnable runnable = new Runnable() {
            @Override
            public void run() {
                try {
                    makeSureStateOK();
                    Validators.checkMessage(msg, defaultMQProducer);

                    if (!msg.getTopic().equals(mq.getTopic())) {
                        throw new MQClientException("Topic of the message does not match its target message queue", null);
                    }
                    long costTime = System.currentTimeMillis() - beginStartTime;
                    if (timeout > costTime) {
                        try {
                            sendKernelImpl(msg, mq, CommunicationMode.ASYNC, sendCallback, null,
                                timeout - costTime);
                        } catch (MQBrokerException e) {
                            throw new MQClientException("unknown exception", e);
                        }
                    } else {
                        sendCallback.onException(new RemotingTooMuchRequestException("call timeout"));
                    }
                } catch (Exception e) {
                    sendCallback.onException(e);
                }
            }

        };

        executeAsyncMessageSend(runnable, msg, sendCallback, timeout, beginStartTime);
    }

    /**
     * KERNEL ONEWAY -------------------------------------------------------
     */
    public void sendOneway(Message msg,
        MessageQueue mq) throws MQClientException, RemotingException, InterruptedException {
        this.makeSureStateOK();
        Validators.checkMessage(msg, this.defaultMQProducer);

        try {
            this.sendKernelImpl(msg, mq, CommunicationMode.ONEWAY, null, null, this.defaultMQProducer.getSendMsgTimeout());
        } catch (MQBrokerException e) {
            throw new MQClientException("unknown exception", e);
        }
    }

    /**
     * SELECT SYNC -------------------------------------------------------
     */
    public SendResult send(Message msg, MessageQueueSelector selector, Object arg)
        throws MQClientException, RemotingException, MQBrokerException, InterruptedException {
        return send(msg, selector, arg, this.defaultMQProducer.getSendMsgTimeout());
    }

    public SendResult send(Message msg, MessageQueueSelector selector, Object arg, long timeout)
        throws MQClientException, RemotingException, MQBrokerException, InterruptedException {
        return this.sendSelectImpl(msg, selector, arg, CommunicationMode.SYNC, null, timeout);
    }

    private SendResult sendSelectImpl(
        Message msg,
        MessageQueueSelector selector,
        Object arg,
        final CommunicationMode communicationMode,
        final SendCallback sendCallback, final long timeout
    ) throws MQClientException, RemotingException, MQBrokerException, InterruptedException {
        long beginStartTime = System.currentTimeMillis();
        this.makeSureStateOK();
        Validators.checkMessage(msg, this.defaultMQProducer);

        TopicPublishInfo topicPublishInfo = this.tryToFindTopicPublishInfo(msg.getTopic());
        if (topicPublishInfo != null && topicPublishInfo.ok()) {
            MessageQueue mq = null;
            try {
                List<MessageQueue> messageQueueList =
                    mQClientFactory.getMQAdminImpl().parsePublishMessageQueues(topicPublishInfo.getMessageQueueList());
                Message userMessage = MessageAccessor.cloneMessage(msg);
                String userTopic = NamespaceUtil.withoutNamespace(userMessage.getTopic(), mQClientFactory.getClientConfig().getNamespace());
                userMessage.setTopic(userTopic);

                mq = mQClientFactory.getClientConfig().queueWithNamespace(selector.select(messageQueueList, userMessage, arg));
            } catch (Throwable e) {
                throw new MQClientException("select message queue threw exception.", e);
            }

            long costTime = System.currentTimeMillis() - beginStartTime;
            if (timeout < costTime) {
                throw new RemotingTooMuchRequestException("sendSelectImpl call timeout");
            }
            if (mq != null) {
                return this.sendKernelImpl(msg, mq, communicationMode, sendCallback, null, timeout - costTime);
            } else {
                throw new MQClientException("select message queue return null.", null);
            }
        }

        validateNameServerSetting();
        throw new MQClientException("No route info for this topic, " + msg.getTopic(), null);
    }

    /**
     * SELECT ASYNC -------------------------------------------------------
     */
    public void send(Message msg, MessageQueueSelector selector, Object arg, SendCallback sendCallback)
        throws MQClientException, RemotingException, InterruptedException {
        send(msg, selector, arg, sendCallback, this.defaultMQProducer.getSendMsgTimeout());
    }

    /**
     * It will be removed at 4.4.0 cause for exception handling and the wrong Semantics of timeout. A new one will be
     * provided in next version
     *
     * @param msg
     * @param selector
     * @param arg
     * @param sendCallback
     * @param timeout      the <code>sendCallback</code> will be invoked at most time
     * @throws MQClientException
     * @throws RemotingException
     * @throws InterruptedException
     */
    @Deprecated
    public void send(final Message msg, final MessageQueueSelector selector, final Object arg,
        final SendCallback sendCallback, final long timeout)
        throws MQClientException, RemotingException, InterruptedException {

        final long beginStartTime = System.currentTimeMillis();
        Runnable runnable = new Runnable() {
            @Override
            public void run() {
                long costTime = System.currentTimeMillis() - beginStartTime;
                if (timeout > costTime) {
                    try {
                        try {
                            sendSelectImpl(msg, selector, arg, CommunicationMode.ASYNC, sendCallback,
                                timeout - costTime);
                        } catch (MQBrokerException e) {
                            throw new MQClientException("unknown exception", e);
                        }
                    } catch (Exception e) {
                        sendCallback.onException(e);
                    }
                } else {
                    sendCallback.onException(new RemotingTooMuchRequestException("call timeout"));
                }
            }

        };
        executeAsyncMessageSend(runnable, msg, sendCallback, timeout, beginStartTime);
    }

    /**
     * SELECT ONEWAY -------------------------------------------------------
     */
    public void sendOneway(Message msg, MessageQueueSelector selector, Object arg)
        throws MQClientException, RemotingException, InterruptedException {
        try {
            this.sendSelectImpl(msg, selector, arg, CommunicationMode.ONEWAY, null, this.defaultMQProducer.getSendMsgTimeout());
        } catch (MQBrokerException e) {
            throw new MQClientException("unknown exception", e);
        }
    }

    public TransactionSendResult sendMessageInTransaction(final Message msg,
        final LocalTransactionExecuter localTransactionExecuter, final Object arg)
        throws MQClientException {
        TransactionListener transactionListener = getCheckListener();
        if (null == localTransactionExecuter && null == transactionListener) {
            throw new MQClientException("tranExecutor is null", null);
        }

        // ignore DelayTimeLevel parameter（事务消息不能是延迟级别消息）
        if (msg.getDelayTimeLevel() != 0) {
            MessageAccessor.clearProperty(msg, MessageConst.PROPERTY_DELAY_TIME_LEVEL);
        }

        Validators.checkMessage(msg, this.defaultMQProducer);

        SendResult sendResult = null;
        MessageAccessor.putProperty(msg, MessageConst.PROPERTY_TRANSACTION_PREPARED, "true");
        MessageAccessor.putProperty(msg, MessageConst.PROPERTY_PRODUCER_GROUP, this.defaultMQProducer.getProducerGroup());
        try {
            sendResult = this.send(msg);
        } catch (Exception e) {
            throw new MQClientException("send message Exception", e);
        }

        LocalTransactionState localTransactionState = LocalTransactionState.UNKNOW;
        Throwable localException = null;
        switch (sendResult.getSendStatus()) {
            case SEND_OK: {
                try {
                    if (sendResult.getTransactionId() != null) {
                        msg.putUserProperty("__transactionId__", sendResult.getTransactionId());
                    }
                    String transactionId = msg.getProperty(MessageConst.PROPERTY_UNIQ_CLIENT_MESSAGE_ID_KEYIDX);
                    if (null != transactionId && !"".equals(transactionId)) {
                        msg.setTransactionId(transactionId);
                    }
                    if (null != localTransactionExecuter) {
                        localTransactionState = localTransactionExecuter.executeLocalTransactionBranch(msg, arg);
                    } else {
                        log.debug("Used new transaction API");
                        //执行本地事务
                        localTransactionState = transactionListener.executeLocalTransaction(msg, arg);
                    }
                    if (null == localTransactionState) {
                        localTransactionState = LocalTransactionState.UNKNOW;
                    }

                    if (localTransactionState != LocalTransactionState.COMMIT_MESSAGE) {
                        log.info("executeLocalTransactionBranch return: {} messageTopic: {} transactionId: {} tag: {} key: {}",
                            localTransactionState, msg.getTopic(), msg.getTransactionId(), msg.getTags(), msg.getKeys());
                    }
                } catch (Throwable e) {
                    log.error("executeLocalTransactionBranch exception, messageTopic: {} transactionId: {} tag: {} key: {}",
                        msg.getTopic(), msg.getTransactionId(), msg.getTags(), msg.getKeys(), e);
                    localException = e;
                }
            }
            break;
            case FLUSH_DISK_TIMEOUT:
            case FLUSH_SLAVE_TIMEOUT:
            case SLAVE_NOT_AVAILABLE:
                localTransactionState = LocalTransactionState.ROLLBACK_MESSAGE;
                break;
            default:
                break;
        }

        try {
            this.endTransaction(msg, sendResult, localTransactionState, localException);
        } catch (Exception e) {
            log.warn("local transaction execute " + localTransactionState + ", but end broker transaction failed", e);
        }

        TransactionSendResult transactionSendResult = new TransactionSendResult();
        transactionSendResult.setSendStatus(sendResult.getSendStatus());
        transactionSendResult.setMessageQueue(sendResult.getMessageQueue());
        transactionSendResult.setMsgId(sendResult.getMsgId());
        transactionSendResult.setQueueOffset(sendResult.getQueueOffset());
        transactionSendResult.setTransactionId(sendResult.getTransactionId());
        transactionSendResult.setLocalTransactionState(localTransactionState);
        return transactionSendResult;
    }

    /**
     * DEFAULT SYNC -------------------------------------------------------
     */
    public SendResult send(
        Message msg) throws MQClientException, RemotingException, MQBrokerException, InterruptedException {
        return send(msg, this.defaultMQProducer.getSendMsgTimeout());
    }

    public void endTransaction(
        final Message msg,
        final SendResult sendResult,
        final LocalTransactionState localTransactionState,
        final Throwable localException) throws RemotingException, MQBrokerException, InterruptedException, UnknownHostException {
        final MessageId id;
        if (sendResult.getOffsetMsgId() != null) {
            id = MessageDecoder.decodeMessageId(sendResult.getOffsetMsgId());
        } else {
            id = MessageDecoder.decodeMessageId(sendResult.getMsgId());
        }
        String transactionId = sendResult.getTransactionId();
        final String destBrokerName = this.mQClientFactory.getBrokerNameFromMessageQueue(defaultMQProducer.queueWithNamespace(sendResult.getMessageQueue()));
        final String brokerAddr = this.mQClientFactory.findBrokerAddressInPublish(destBrokerName);
        EndTransactionRequestHeader requestHeader = new EndTransactionRequestHeader();
        requestHeader.setTransactionId(transactionId);
        requestHeader.setCommitLogOffset(id.getOffset());
        requestHeader.setBname(destBrokerName);
        switch (localTransactionState) {
            case COMMIT_MESSAGE:
                //提交事务
                requestHeader.setCommitOrRollback(MessageSysFlag.TRANSACTION_COMMIT_TYPE);
                break;
            case ROLLBACK_MESSAGE:
                //回滚事务
                requestHeader.setCommitOrRollback(MessageSysFlag.TRANSACTION_ROLLBACK_TYPE);
                break;
            case UNKNOW:
                //不知道本地事务状态
                requestHeader.setCommitOrRollback(MessageSysFlag.TRANSACTION_NOT_TYPE);
                break;
            default:
                break;
        }
        //执行本地事务钩子函数
        doExecuteEndTransactionHook(msg, sendResult.getMsgId(), brokerAddr, localTransactionState, false);
        requestHeader.setProducerGroup(this.defaultMQProducer.getProducerGroup());
        requestHeader.setTranStateTableOffset(sendResult.getQueueOffset());
        requestHeader.setMsgId(sendResult.getMsgId());
        String remark = localException != null ? ("executeLocalTransactionBranch exception: " + localException.toString()) : null;
        //通知broker本地事务结果
        this.mQClientFactory.getMQClientAPIImpl().endTransactionOneway(brokerAddr, requestHeader, remark,
            this.defaultMQProducer.getSendMsgTimeout());
    }

    public void setCallbackExecutor(final ExecutorService callbackExecutor) {
        this.mQClientFactory.getMQClientAPIImpl().getRemotingClient().setCallbackExecutor(callbackExecutor);
    }

    public ExecutorService getAsyncSenderExecutor() {
        return null == asyncSenderExecutor ? defaultAsyncSenderExecutor : asyncSenderExecutor;
    }

    public void setAsyncSenderExecutor(ExecutorService asyncSenderExecutor) {
        this.asyncSenderExecutor = asyncSenderExecutor;
    }

    public SendResult send(Message msg,
        long timeout) throws MQClientException, RemotingException, MQBrokerException, InterruptedException {
        return this.sendDefaultImpl(msg, CommunicationMode.SYNC, null, timeout);
    }

    public Message request(final Message msg,
        long timeout) throws RequestTimeoutException, MQClientException, RemotingException, MQBrokerException, InterruptedException {
        long beginTimestamp = System.currentTimeMillis();
        prepareSendRequest(msg, timeout);
        final String correlationId = msg.getProperty(MessageConst.PROPERTY_CORRELATION_ID);

        try {
            final RequestResponseFuture requestResponseFuture = new RequestResponseFuture(correlationId, timeout, null);
            RequestFutureHolder.getInstance().getRequestFutureTable().put(correlationId, requestResponseFuture);

            long cost = System.currentTimeMillis() - beginTimestamp;
            this.sendDefaultImpl(msg, CommunicationMode.ASYNC, new SendCallback() {
                @Override
                public void onSuccess(SendResult sendResult) {
                    requestResponseFuture.setSendRequestOk(true);
                }

                @Override
                public void onException(Throwable e) {
                    requestResponseFuture.setSendRequestOk(false);
                    requestResponseFuture.putResponseMessage(null);
                    requestResponseFuture.setCause(e);
                }
            }, timeout - cost);

            return waitResponse(msg, timeout, requestResponseFuture, cost);
        } finally {
            RequestFutureHolder.getInstance().getRequestFutureTable().remove(correlationId);
        }
    }

    public void request(Message msg, final RequestCallback requestCallback, long timeout)
        throws RemotingException, InterruptedException, MQClientException, MQBrokerException {
        long beginTimestamp = System.currentTimeMillis();
        prepareSendRequest(msg, timeout);
        final String correlationId = msg.getProperty(MessageConst.PROPERTY_CORRELATION_ID);

        final RequestResponseFuture requestResponseFuture = new RequestResponseFuture(correlationId, timeout, requestCallback);
        RequestFutureHolder.getInstance().getRequestFutureTable().put(correlationId, requestResponseFuture);

        long cost = System.currentTimeMillis() - beginTimestamp;
        this.sendDefaultImpl(msg, CommunicationMode.ASYNC, new SendCallback() {
            @Override
            public void onSuccess(SendResult sendResult) {
                requestResponseFuture.setSendRequestOk(true);
                requestResponseFuture.executeRequestCallback();
            }

            @Override
            public void onException(Throwable e) {
                requestResponseFuture.setCause(e);
                requestFail(correlationId);
            }
        }, timeout - cost);
    }

    public Message request(final Message msg, final MessageQueueSelector selector, final Object arg,
        final long timeout) throws MQClientException, RemotingException, MQBrokerException,
        InterruptedException, RequestTimeoutException {
        long beginTimestamp = System.currentTimeMillis();
        prepareSendRequest(msg, timeout);
        final String correlationId = msg.getProperty(MessageConst.PROPERTY_CORRELATION_ID);

        try {
            final RequestResponseFuture requestResponseFuture = new RequestResponseFuture(correlationId, timeout, null);
            RequestFutureHolder.getInstance().getRequestFutureTable().put(correlationId, requestResponseFuture);

            long cost = System.currentTimeMillis() - beginTimestamp;
            this.sendSelectImpl(msg, selector, arg, CommunicationMode.ASYNC, new SendCallback() {
                @Override
                public void onSuccess(SendResult sendResult) {
                    requestResponseFuture.setSendRequestOk(true);
                }

                @Override
                public void onException(Throwable e) {
                    requestResponseFuture.setSendRequestOk(false);
                    requestResponseFuture.putResponseMessage(null);
                    requestResponseFuture.setCause(e);
                }
            }, timeout - cost);

            return waitResponse(msg, timeout, requestResponseFuture, cost);
        } finally {
            RequestFutureHolder.getInstance().getRequestFutureTable().remove(correlationId);
        }
    }

    public void request(final Message msg, final MessageQueueSelector selector, final Object arg,
        final RequestCallback requestCallback, final long timeout)
        throws RemotingException, InterruptedException, MQClientException, MQBrokerException {
        long beginTimestamp = System.currentTimeMillis();
        prepareSendRequest(msg, timeout);
        final String correlationId = msg.getProperty(MessageConst.PROPERTY_CORRELATION_ID);

        final RequestResponseFuture requestResponseFuture = new RequestResponseFuture(correlationId, timeout, requestCallback);
        RequestFutureHolder.getInstance().getRequestFutureTable().put(correlationId, requestResponseFuture);

        long cost = System.currentTimeMillis() - beginTimestamp;
        this.sendSelectImpl(msg, selector, arg, CommunicationMode.ASYNC, new SendCallback() {
            @Override
            public void onSuccess(SendResult sendResult) {
                requestResponseFuture.setSendRequestOk(true);
            }

            @Override
            public void onException(Throwable e) {
                requestResponseFuture.setCause(e);
                requestFail(correlationId);
            }
        }, timeout - cost);

    }

    public Message request(final Message msg, final MessageQueue mq, final long timeout)
        throws MQClientException, RemotingException, MQBrokerException, InterruptedException, RequestTimeoutException {
        long beginTimestamp = System.currentTimeMillis();
        prepareSendRequest(msg, timeout);
        final String correlationId = msg.getProperty(MessageConst.PROPERTY_CORRELATION_ID);

        try {
            final RequestResponseFuture requestResponseFuture = new RequestResponseFuture(correlationId, timeout, null);
            RequestFutureHolder.getInstance().getRequestFutureTable().put(correlationId, requestResponseFuture);

            long cost = System.currentTimeMillis() - beginTimestamp;
            this.sendKernelImpl(msg, mq, CommunicationMode.ASYNC, new SendCallback() {
                @Override
                public void onSuccess(SendResult sendResult) {
                    requestResponseFuture.setSendRequestOk(true);
                }

                @Override
                public void onException(Throwable e) {
                    requestResponseFuture.setSendRequestOk(false);
                    requestResponseFuture.putResponseMessage(null);
                    requestResponseFuture.setCause(e);
                }
            }, null, timeout - cost);

            return waitResponse(msg, timeout, requestResponseFuture, cost);
        } finally {
            RequestFutureHolder.getInstance().getRequestFutureTable().remove(correlationId);
        }
    }

    private Message waitResponse(Message msg, long timeout, RequestResponseFuture requestResponseFuture,
        long cost) throws InterruptedException, RequestTimeoutException, MQClientException {
        Message responseMessage = requestResponseFuture.waitResponseMessage(timeout - cost);
        if (responseMessage == null) {
            if (requestResponseFuture.isSendRequestOk()) {
                throw new RequestTimeoutException(ClientErrorCode.REQUEST_TIMEOUT_EXCEPTION,
                    "send request message to <" + msg.getTopic() + "> OK, but wait reply message timeout, " + timeout + " ms.");
            } else {
                throw new MQClientException("send request message to <" + msg.getTopic() + "> fail", requestResponseFuture.getCause());
            }
        }
        return responseMessage;
    }

    public void request(final Message msg, final MessageQueue mq, final RequestCallback requestCallback, long timeout)
        throws RemotingException, InterruptedException, MQClientException, MQBrokerException {
        long beginTimestamp = System.currentTimeMillis();
        prepareSendRequest(msg, timeout);
        final String correlationId = msg.getProperty(MessageConst.PROPERTY_CORRELATION_ID);

        final RequestResponseFuture requestResponseFuture = new RequestResponseFuture(correlationId, timeout, requestCallback);
        RequestFutureHolder.getInstance().getRequestFutureTable().put(correlationId, requestResponseFuture);

        long cost = System.currentTimeMillis() - beginTimestamp;
        this.sendKernelImpl(msg, mq, CommunicationMode.ASYNC, new SendCallback() {
            @Override
            public void onSuccess(SendResult sendResult) {
                requestResponseFuture.setSendRequestOk(true);
            }

            @Override
            public void onException(Throwable e) {
                requestResponseFuture.setCause(e);
                requestFail(correlationId);
            }
        }, null, timeout - cost);
    }

    private void requestFail(final String correlationId) {
        RequestResponseFuture responseFuture = RequestFutureHolder.getInstance().getRequestFutureTable().remove(correlationId);
        if (responseFuture != null) {
            responseFuture.setSendRequestOk(false);
            responseFuture.putResponseMessage(null);
            try {
                responseFuture.executeRequestCallback();
            } catch (Exception e) {
                log.warn("execute requestCallback in requestFail, and callback throw", e);
            }
        }
    }

    private void prepareSendRequest(final Message msg, long timeout) {
        String correlationId = CorrelationIdUtil.createCorrelationId();
        String requestClientId = this.getMqClientFactory().getClientId();
        MessageAccessor.putProperty(msg, MessageConst.PROPERTY_CORRELATION_ID, correlationId);
        MessageAccessor.putProperty(msg, MessageConst.PROPERTY_MESSAGE_REPLY_TO_CLIENT, requestClientId);
        MessageAccessor.putProperty(msg, MessageConst.PROPERTY_MESSAGE_TTL, String.valueOf(timeout));

        boolean hasRouteData = this.getMqClientFactory().getTopicRouteTable().containsKey(msg.getTopic());
        if (!hasRouteData) {
            long beginTimestamp = System.currentTimeMillis();
            this.tryToFindTopicPublishInfo(msg.getTopic());
            this.getMqClientFactory().sendHeartbeatToAllBrokerWithLock();
            long cost = System.currentTimeMillis() - beginTimestamp;
            if (cost > 500) {
                log.warn("prepare send request for <{}> cost {} ms", msg.getTopic(), cost);
            }
        }
    }

    public ConcurrentMap<String, TopicPublishInfo> getTopicPublishInfoTable() {
        return topicPublishInfoTable;
    }

    public int getCompressLevel() {
        return compressLevel;
    }

    public void setCompressLevel(int compressLevel) {
        this.compressLevel = compressLevel;
    }

    public CompressionType getCompressType() {
        return compressType;
    }

    public void setCompressType(CompressionType compressType) {
        this.compressType = compressType;
    }

    public ServiceState getServiceState() {
        return serviceState;
    }

    public void setServiceState(ServiceState serviceState) {
        this.serviceState = serviceState;
    }

    public long[] getNotAvailableDuration() {
        return this.mqFaultStrategy.getNotAvailableDuration();
    }

    public void setNotAvailableDuration(final long[] notAvailableDuration) {
        this.mqFaultStrategy.setNotAvailableDuration(notAvailableDuration);
    }

    public long[] getLatencyMax() {
        return this.mqFaultStrategy.getLatencyMax();
    }

    public void setLatencyMax(final long[] latencyMax) {
        this.mqFaultStrategy.setLatencyMax(latencyMax);
    }

    public boolean isSendLatencyFaultEnable() {
        return this.mqFaultStrategy.isSendLatencyFaultEnable();
    }

    public void setSendLatencyFaultEnable(final boolean sendLatencyFaultEnable) {
        this.mqFaultStrategy.setSendLatencyFaultEnable(sendLatencyFaultEnable);
    }

    public DefaultMQProducer getDefaultMQProducer() {
        return defaultMQProducer;
    }
}<|MERGE_RESOLUTION|>--- conflicted
+++ resolved
@@ -262,14 +262,9 @@
                 if (!registerOK) {
                     this.serviceState = ServiceState.CREATE_JUST;
                     throw new MQClientException("The producer group[" + this.defaultMQProducer.getProducerGroup()
-                            + "] has been created before, specify another name please." + FAQUrl.suggestTodo(FAQUrl.GROUP_NAME_DUPLICATE_URL),
-                            null);
-                }
-<<<<<<< HEAD
-                //放默认的topic信息（TBW102）
-                this.topicPublishInfoTable.put(this.defaultMQProducer.getCreateTopicKey(), new TopicPublishInfo());
-=======
->>>>>>> e244ebb9
+                        + "] has been created before, specify another name please." + FAQUrl.suggestTodo(FAQUrl.GROUP_NAME_DUPLICATE_URL),
+                        null);
+                }
 
                 if (startFactory) {
                     //启动客户端
@@ -652,10 +647,10 @@
      * </li>
      */
     private SendResult sendDefaultImpl(
-            Message msg,
-            final CommunicationMode communicationMode,
-            final SendCallback sendCallback,
-            final long timeout
+        Message msg,
+        final CommunicationMode communicationMode,
+        final SendCallback sendCallback,
+        final long timeout
     ) throws MQClientException, RemotingException, MQBrokerException, InterruptedException {
         this.makeSureStateOK();
         //校验消息是否合法（topic长度、topic不能使用rocketmq系统使用的、body大小等）
@@ -847,7 +842,7 @@
 
             byte[] prevBody = msg.getBody();
             try {
-                //messageId for MessageBatch,ID has been set in the generating process
+                //for MessageBatch,ID has been set in the generating process
                 if (!(msg instanceof MessageBatch)) {
                     MessageClientIDSetter.setUniqID(msg);
                 }
